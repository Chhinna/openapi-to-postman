/* eslint-disable one-var */
const _ = require('lodash'),
  sdk = require('postman-collection'),
  GraphLib = require('graphlib'),
  generateSkeletonTreeFromOpenAPI = require('./helpers/collection/generateSkeletionTreeeFromOpenAPI'),
  generateCollectionFromOpenAPI = require('./helpers/collection/generateCollectionFromOpenAPI'),
  generateFolderFromOpenAPI = require('./helpers/folder/generateFolderForOpenAPI');
const { resolvePostmanRequest } = require('./schemaUtils');

module.exports = {
  convertV2: function (context, cb) {
    /**
     * Start generating the Bare bone tree that should exist for the schema
     */

    let collectionTree = generateSkeletonTreeFromOpenAPI(context.openapi, context.computedOptions.folderStrategy);

    /**
     * Do post order traversal so we get the request nodes first and generate the request object
     */

    let preOrderTraversal = GraphLib.alg.preorder(collectionTree, 'root:collection');

    let collection = {};

    /**
     * individually start generating the folder, request, collection
     * and keep adding to the collection tree.
     */
    _.forEach(preOrderTraversal, function (nodeIdentified) {
      let node = collectionTree.node(nodeIdentified);

      switch (node.type) {
<<<<<<< HEAD
        case 'request': {
          resolvePostmanRequest(context,
            context.openapi.paths[node.meta.path][node.meta.method],
            node.meta.path,
            node.meta.method
          );
=======
        case 'collection': {
          // dummy collection to be generated.
          collection = new sdk.Collection(generateCollectionFromOpenAPI(context, node).data);

          collection = collection.toJSON();

          // set the ref for the collection in the node.
          collectionTree.setNode(nodeIdentified,
            Object.assign(node, {
              ref: collection
            }));

>>>>>>> 3d1592af
          break;
        }

        case 'folder': {
          // generate the request form the node.
          let folder = generateFolderFromOpenAPI(context, node).data || {};

          // find the parent of the folder in question / root collection.
          let parent = collectionTree.predecessors(nodeIdentified);

          // this is directed graph, and hence have only one parent.
          parent = collectionTree.node(parent && parent[0]);

          // if the item construct does not exist add and initialize it to zero
          if (!parent.ref.item) {
            parent.ref.item = [];
          }

          // push the folder in the item that is in question
          parent.ref.item.push(folder);

          // set the ref for the newly created folder in this.
          collectionTree.setNode(nodeIdentified,
            Object.assign(node, {
              ref: _.last(parent.ref.item)
            }));

          break;
        }

        case 'request': {
          // generate the request form the node
          let request = { name: 'REQUEST' };

          // find the parent of the request in question
          let parent = collectionTree.predecessors(nodeIdentified);

          // this is directed graph, and hence have only one parent.
          parent = collectionTree.node(parent && parent[0]);

          // if the item construct does not exist add and initialize it to zero
          if (!parent.ref.item) {
            parent.ref.item = [];
          }

          // push the folder in the item that is in question
          parent.ref.item.push(request);

          // set the ref for the newly created request in this.
          collectionTree.setNode(nodeIdentified,
            Object.assign(node, {
              ref: _.last(parent.ref.item)
            }));

          break;
        }

        default: break;
      }
    });

    return cb(null, collection);
  }
};<|MERGE_RESOLUTION|>--- conflicted
+++ resolved
@@ -31,14 +31,6 @@
       let node = collectionTree.node(nodeIdentified);
 
       switch (node.type) {
-<<<<<<< HEAD
-        case 'request': {
-          resolvePostmanRequest(context,
-            context.openapi.paths[node.meta.path][node.meta.method],
-            node.meta.path,
-            node.meta.method
-          );
-=======
         case 'collection': {
           // dummy collection to be generated.
           collection = new sdk.Collection(generateCollectionFromOpenAPI(context, node).data);
@@ -51,7 +43,6 @@
               ref: collection
             }));
 
->>>>>>> 3d1592af
           break;
         }
 
