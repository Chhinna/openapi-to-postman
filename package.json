--- conflicted
+++ resolved
@@ -116,15 +116,10 @@
     "openapi2postmanv2": "./bin/openapi2postmanv2.js"
   },
   "dependencies": {
-<<<<<<< HEAD
     "ajv": "8.1.0",
     "ajv-draft-04": "1.0.0",
     "ajv-formats": "2.1.1",
     "async": "3.2.1",
-=======
-    "ajv": "6.12.6",
-    "async": "3.2.3",
->>>>>>> 49a1771e
     "commander": "2.20.3",
     "js-yaml": "3.14.1",
     "json-schema-merge-allof": "0.8.1",
