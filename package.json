--- conflicted
+++ resolved
@@ -116,11 +116,7 @@
     "openapi2postmanv2": "./bin/openapi2postmanv2.js"
   },
   "dependencies": {
-<<<<<<< HEAD
-    "async": "3.1.0",
-=======
     "ajv": "6.10.2",
->>>>>>> 5ee68a67
     "commander": "2.3.0",
     "js-yaml": "3.13.1",
     "lodash": "4.17.13",
