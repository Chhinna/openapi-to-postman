--- conflicted
+++ resolved
@@ -124,13 +124,8 @@
     "lodash": "4.17.21",
     "oas-resolver-browser": "2.5.1",
     "path-browserify": "1.0.1",
-<<<<<<< HEAD
-    "postman-collection": "3.6.5",
+    "postman-collection": "3.6.11",
     "yaml": "1.10.0"
-=======
-    "postman-collection": "3.6.11",
-    "yaml": "1.8.3"
->>>>>>> f479ffde
   },
   "author": "Postman Labs <help@getpostman.com>",
   "license": "Apache-2.0",
