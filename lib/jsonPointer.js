const slashes = /\//g,
  tildes = /~/g,
  escapedSlash = /~1/g,
  escapedSlashString = '~1',
  localPointer = '#',
  escapedTilde = /~0/g,
  jsonPointerLevelSeparator = '/',
  escapedTildeString = '~0',
  { getBundleRulesDataByVersion } = require('./common/versionUtils'),
  {
    resolveFirstLevelChild,
    resolveSecondLevelChild
  } = require('./bundleRules/resolvers');

/**
* Encodes a filepath name so it can be a json pointer
* replaces tildes and slashes for ~0 and ~1
* @param {string} filePathName the filePathName of the file
* @returns {string} - the encoded filepath
*/
function jsonPointerEncodeAndReplace(filePathName) {
  return encodeURIComponent(filePathName.replace(tildes, escapedTildeString).replace(slashes, escapedSlashString));
}

/**
* Decodes a json pointer
* replaces ~0 and ~1 for tildes and slashes
* @param {string} filePathName the filePathName of the file
* @returns {string} - the encoded filepath
*/
function jsonPointerDecodeAndReplace(filePathName) {
  return decodeURIComponent(filePathName.replace(escapedSlash, jsonPointerLevelSeparator).replace(escapedTilde, '~'));
}

/**
 * Get a path and return a valid key name in openapi spec
 * @param {string} filePathName - The filePath from the ref called
 * @param {string} hash - A calculated hash to join with the resultant generatedName
 * @returns {string} A valid in openapi object name
 */
function generateObjectName(filePathName, hash = '') {
  let decodedRef = jsonPointerDecodeAndReplace(filePathName),
    validName = decodedRef.replace(/\//g, '_').replace(/#/g, '-'),
    hashPart = hash ? `_${hash}` : '';
  validName = `${validName.replace(/[^a-zA-Z0-9\.\-_]/g, '')}${hashPart}`;
  return validName;
}

/**
* returns the key that the object in components will have could be nested
* @param {string} traceFromParent the node trace from root.
* @param {string} mainKey - The generated mainKey for the components
* @param {string} version - The current spec version
* @param {string} commonPathFromData - The common path in the file's paths
* @returns {Array} - the calculated keys in an array representing each nesting property name
*/
<<<<<<< HEAD
function getKeyInComponents(traceFromParent, filePathName, localPath, version, commonPathFromData) {
  const localPart = localPath ? `${localPointer}${localPath}` : '',
    {
      CONTAINERS,
      DEFINITIONS,
      COMPONENTS_KEYS,
      INLINE,
      ROOT_CONTAINERS_KEYS
    } = getBundleRulesDataByVersion(version);
=======
function getKeyInComponents(traceFromParent, mainKey, version) {
  const {
    CONTAINERS,
    DEFINITIONS,
    COMPONENTS_KEYS,
    INLINE,
    ROOT_CONTAINERS_KEYS
  } = getBundleRulesDataByVersion(version);
>>>>>>> 27ee80bb
  let result,
    newFPN = filePathName.replace(commonPathFromData, ''),
    trace = [
      ...traceFromParent,
<<<<<<< HEAD
      jsonPointerDecodeAndReplace(`${newFPN}${localPart}`)
=======
      jsonPointerDecodeAndReplace(mainKey)
>>>>>>> 27ee80bb
    ].reverse(),
    traceToKey = [],
    matchFound = false,
    isRootAndReusableItemsContainer = ROOT_CONTAINERS_KEYS.includes(traceFromParent[0]);

  if (isRootAndReusableItemsContainer) {
    return [];
  }

  for (let [index, item] of trace.entries()) {
    let itemShouldBeResolvedInline = INLINE.includes(item);

    if (itemShouldBeResolvedInline) {
      matchFound = false;
      break;
    }
    item = resolveFirstLevelChild(item, CONTAINERS);
    resolveSecondLevelChild(trace, index, DEFINITIONS);
    traceToKey.push(item);
    if (COMPONENTS_KEYS.includes(item)) {
      matchFound = true;
      break;
    }
  }
  result = matchFound ?
    traceToKey.reverse() :
    [];
  return result;
}

/**
* concats the inputs to generate the json pointer
* @constructor
* @param {string} traceFromParent the trace from parent.
* @param {string} targetInRoot - The root element where we will point
* @returns {string} - the concatenated json pointer
*/
function concatJsonPointer(traceFromParent, targetInRoot) {
  const traceFromParentAsString = traceFromParent.join('/');
  return localPointer + targetInRoot + jsonPointerLevelSeparator + traceFromParentAsString;
}

/**
* genereates the json pointer relative to the root
* @constructor
* @param {string} refValue the type of component e.g. schemas, parameters, etc.
* @param {string} traceFromKey the trace from the parent node.
* @param {string} version - The version we are working on
* @returns {string} - the concatenated json pointer
*/
function getJsonPointerRelationToRoot(refValue, traceFromKey) {
  let targetInRoot = '/components';
  if (refValue.startsWith(localPointer)) {
    return refValue;
  }
  return concatJsonPointer(traceFromKey, targetInRoot);
}

/**
   * Checks if the input value is a valid url
   * @param {string} stringToCheck - specified version of the process
   * @returns {object} - Detect root files result object
   */
function stringIsAValidUrl(stringToCheck) {
  try {
    let url = new URL(stringToCheck);
    if (url) {
      return true;
    }
    return false;
  }
  catch (err) {
    try {
      var url = require('url');
      let urlObj = url.parse(stringToCheck);
      return urlObj.hostname !== null;
    }
    catch (parseErr) {
      return false;
    }
  }
}

/**
   * Determines if a value of a given key property of an object
   * is an external reference with key $ref and value that does not start with #
   * @param {object} obj - parent object of the $ref property
   * @param {string} key - property key to check
   * @returns {boolean} - true if the property key is $ref and the value does not start with #
   * otherwise false
   */
function isExtRef(obj, key) {
  return key === '$ref' &&
    typeof obj[key] === 'string' &&
    obj[key] !== undefined &&
    !obj[key].startsWith(localPointer) &&
    !stringIsAValidUrl(obj[key]);
}

/**
   * Removes the local pointer inside a path
   * aab.yaml#component returns aab.yaml
   * @param {string} refValue - value of the $ref property
   * @returns {string} - the calculated path only
   */
function removeLocalReferenceFromPath(refValue) {
  if (refValue.$ref.includes(localPointer)) {
    return refValue.$ref.split(localPointer)[0];
  }
  return refValue.$ref;
}

/**
   * Determines if a value of a given key property of an object
   * is a local reference with key $ref and value that starts with #
   * @param {object} obj - parent object of the $ref property
   * @param {string} key - property key to check
   * @returns {boolean} - true if the property key is $ref and the value starts with #
   * otherwise false
   */
function isLocalRef(obj, key) {
  return key === '$ref' &&
    typeof obj[key] === 'string' &&
    obj[key] !== undefined &&
    obj[key].startsWith(localPointer);
}

/**
   * Determines if a value of a given key property of an object
   * is a remote reference with key $ref and value that is a valid url
   * @param {object} obj - parent object of the $ref property
   * @param {string} key - property key to check
   * @returns {boolean} - true if the property key is $ref and the value is a valid url
   * otherwise false
   */
function isRemoteRef(obj, key) {
  return key === '$ref' &&
  typeof obj[key] === 'string' &&
  obj[key] !== undefined &&
  !obj[key].startsWith(localPointer) &&
  stringIsAValidUrl(obj[key]);
}

/**
   * Extracts the entity's name from the json pointer
   * @param {string} jsonPointer - pointer to get the name from
   * @returns {boolean} - string: the name of the entity
   */
function getEntityName(jsonPointer) {
  if (!jsonPointer) {
    return '';
  }
  let segment = jsonPointer.substring(jsonPointer.lastIndexOf(jsonPointerLevelSeparator) + 1);
  return segment;
}

module.exports = {
  jsonPointerEncodeAndReplace,
  jsonPointerDecodeAndReplace,
  getJsonPointerRelationToRoot,
  concatJsonPointer,
  getKeyInComponents,
  isExtRef,
  removeLocalReferenceFromPath,
  isLocalRef,
  getEntityName,
  isRemoteRef,
  localPointer,
  jsonPointerLevelSeparator,
  generateObjectName
};<|MERGE_RESOLUTION|>--- conflicted
+++ resolved
@@ -54,18 +54,7 @@
 * @param {string} commonPathFromData - The common path in the file's paths
 * @returns {Array} - the calculated keys in an array representing each nesting property name
 */
-<<<<<<< HEAD
-function getKeyInComponents(traceFromParent, filePathName, localPath, version, commonPathFromData) {
-  const localPart = localPath ? `${localPointer}${localPath}` : '',
-    {
-      CONTAINERS,
-      DEFINITIONS,
-      COMPONENTS_KEYS,
-      INLINE,
-      ROOT_CONTAINERS_KEYS
-    } = getBundleRulesDataByVersion(version);
-=======
-function getKeyInComponents(traceFromParent, mainKey, version) {
+function getKeyInComponents(traceFromParent, mainKey, version, commonPathFromData) {
   const {
     CONTAINERS,
     DEFINITIONS,
@@ -73,16 +62,11 @@
     INLINE,
     ROOT_CONTAINERS_KEYS
   } = getBundleRulesDataByVersion(version);
->>>>>>> 27ee80bb
   let result,
-    newFPN = filePathName.replace(commonPathFromData, ''),
+    newFPN = mainKey.replace(generateObjectName(commonPathFromData), ''),
     trace = [
       ...traceFromParent,
-<<<<<<< HEAD
-      jsonPointerDecodeAndReplace(`${newFPN}${localPart}`)
-=======
-      jsonPointerDecodeAndReplace(mainKey)
->>>>>>> 27ee80bb
+      jsonPointerDecodeAndReplace(newFPN)
     ].reverse(),
     traceToKey = [],
     matchFound = false,
