const slashes = /\//g,
  tildes = /~/g,
  escapedSlash = /~1/g,
  escapedSlashString = '~1',
  localPointer = '#',
  escapedTilde = /~0/g,
  jsonPointerLevelSeparator = '/',
  escapedTildeString = '~0',
<<<<<<< HEAD
  { isSwagger, getBundleRulesDataByVersion } = require('./common/versionUtils'),
=======
  { getBundleRulesDataByVersion } = require('./common/versionUtils'),
>>>>>>> 7dcfbaad
  {
    resolveFirstLevelChild,
    resolveSecondLevelChild
  } = require('./bundleRules/resolvers');
<<<<<<< HEAD

=======
>>>>>>> 7dcfbaad

/**
* Encodes a filepath name so it can be a json pointer
* replaces tildes and slashes for ~0 and ~1
* @param {string} filePathName the filePathName of the file
* @returns {string} - the encoded filepath
*/
function jsonPointerEncodeAndReplace(filePathName) {
  return encodeURIComponent(filePathName.replace(tildes, escapedTildeString).replace(slashes, escapedSlashString));
}

/**
 * Get a path and return a valid key name in openapi spec
 * @param {string} filePathName - The filePath from the ref called
 * @returns {string} A valid in openapi object name
 */
function generateObjectName(filePathName) {
  let validName = filePathName.replace(/\//g, '_').replace(/#/g, '-');
  validName = validName.replace(/[^a-zA-Z0-9\.\-_]/g, '');
  return validName;
}

/**
* Decodes a json pointer
* replaces ~0 and ~1 for tildes and slashes
* @param {string} filePathName the filePathName of the file
* @returns {string} - the encoded filepath
*/
function jsonPointerDecodeAndReplace(filePathName) {
  return decodeURIComponent(filePathName.replace(escapedSlash, jsonPointerLevelSeparator).replace(escapedTilde, '~'));
}

/**
* returns the key that the object in components will have could be nested
* @param {string} traceFromParent the node trace from root.
* @param {string} filePathName the filePathName of the file
* @param {string} localPath the local path that the pointer will reach
* @param {string} version - The current spec version
* @returns {Array} - the calculated keys in an array representing each nesting property name
*/
function getKeyInComponents(traceFromParent, filePathName, localPath, version) {
  const localPart = localPath ? `${localPointer}${localPath}` : '',
    {
      CONTAINERS,
      DEFINITIONS,
      COMPONENTS_KEYS,
      INLINE,
      ROOT_CONTAINERS_KEYS
    } = getBundleRulesDataByVersion(version);
  let result,
    trace = [
      ...traceFromParent,
      jsonPointerDecodeAndReplace(`${filePathName}${localPart}`)
    ].reverse(),
    traceToKey = [],
    matchFound = false,
    isRootAndReusableItemsContainer = ROOT_CONTAINERS_KEYS.includes(traceFromParent[0]);

  if (isRootAndReusableItemsContainer) {
    return [];
  }

  for (let [index, item] of trace.entries()) {
    let itemShouldBeResolvedInline = INLINE.includes(item);

    if (itemShouldBeResolvedInline) {
      matchFound = false;
      break;
    }
    item = resolveFirstLevelChild(item, CONTAINERS);
    resolveSecondLevelChild(trace, index, DEFINITIONS);
    traceToKey.push(item);
    if (COMPONENTS_KEYS.includes(item)) {
      matchFound = true;
      break;
    }
  }
  result = matchFound ?
    traceToKey.reverse() :
    [];
  return result.map(generateObjectName);
}

/**
* concats the inputs to generate the json pointer
* @constructor
* @param {string} traceFromParent the trace from parent.
* @param {string} targetInRoot - The root element where we will point
* @returns {string} - the concatenated json pointer
*/
function concatJsonPointer(traceFromParent, targetInRoot) {
  const traceFromParentAsString = traceFromParent.join(jsonPointerLevelSeparator);
  return localPointer + targetInRoot + jsonPointerLevelSeparator + traceFromParentAsString;
}

/**
* genereates the json pointer relative to the root
* @constructor
* @param {string} refValue the type of component e.g. schemas, parameters, etc.
* @param {string} traceFromKey the trace from the parent node.
* @param {string} version - The version we are working on
* @returns {string} - the concatenated json pointer
*/
function getJsonPointerRelationToRoot(refValue, traceFromKey, version) {
  let targetInRoot = isSwagger(version) ? '' : '/components';
  if (refValue.startsWith(localPointer)) {
    return refValue;
  }
  return concatJsonPointer(traceFromKey, targetInRoot);
}

/**
   * Checks if the input value is a valid url
   * @param {string} stringToCheck - specified version of the process
   * @returns {object} - Detect root files result object
   */
function stringIsAValidUrl(stringToCheck) {
  try {
    let url = new URL(stringToCheck);
    if (url) {
      return true;
    }
    return false;
  }
  catch (err) {
    try {
      var url = require('url');
      let urlObj = url.parse(stringToCheck);
      return urlObj.hostname !== null;
    }
    catch (parseErr) {
      return false;
    }
  }
}

/**
   * Determines if a value of a given key property of an object
   * is an external reference with key $ref and value that does not start with #
   * @param {object} obj - parent object of the $ref property
   * @param {string} key - property key to check
   * @returns {boolean} - true if the property key is $ref and the value does not start with #
   * otherwise false
   */
function isExtRef(obj, key) {
  return key === '$ref' &&
    typeof obj[key] === 'string' &&
    obj[key] !== undefined &&
    !obj[key].startsWith(localPointer) &&
    !stringIsAValidUrl(obj[key]);
}

/**
   * Removes the local pointer inside a path
   * aab.yaml#component returns aab.yaml
   * @param {string} refValue - value of the $ref property
   * @returns {string} - the calculated path only
   */
function removeLocalReferenceFromPath(refValue) {
  if (refValue.$ref.includes(localPointer)) {
    return refValue.$ref.split(localPointer)[0];
  }
  return refValue.$ref;
}

/**
   * Determines if a value of a given key property of an object
   * is a local reference with key $ref and value that starts with #
   * @param {object} obj - parent object of the $ref property
   * @param {string} key - property key to check
   * @returns {boolean} - true if the property key is $ref and the value starts with #
   * otherwise false
   */
function isLocalRef(obj, key) {
  return key === '$ref' &&
    typeof obj[key] === 'string' &&
    obj[key] !== undefined &&
    obj[key].startsWith(localPointer);
}

/**
   * Determines if a value of a given key property of an object
   * is a remote reference with key $ref and value that is a valid url
   * @param {object} obj - parent object of the $ref property
   * @param {string} key - property key to check
   * @returns {boolean} - true if the property key is $ref and the value is a valid url
   * otherwise false
   */
function isRemoteRef(obj, key) {
  return key === '$ref' &&
  typeof obj[key] === 'string' &&
  obj[key] !== undefined &&
  !obj[key].startsWith(localPointer) &&
  stringIsAValidUrl(obj[key]);
}

/**
   * Extracts the entity's name from the json pointer
   * @param {string} jsonPointer - pointer to get the name from
   * @returns {boolean} - string: the name of the entity
   */
function getEntityName(jsonPointer) {
  if (!jsonPointer) {
    return '';
  }
  let segment = jsonPointer.substring(jsonPointer.lastIndexOf(jsonPointerLevelSeparator) + 1);
  return segment;
}

module.exports = {
  jsonPointerEncodeAndReplace,
  jsonPointerDecodeAndReplace,
  getJsonPointerRelationToRoot,
  concatJsonPointer,
  getKeyInComponents,
  isExtRef,
  removeLocalReferenceFromPath,
  isLocalRef,
  getEntityName,
  isRemoteRef,
  localPointer,
  jsonPointerLevelSeparator,
  generateObjectName
};<|MERGE_RESOLUTION|>--- conflicted
+++ resolved
@@ -6,19 +6,11 @@
   escapedTilde = /~0/g,
   jsonPointerLevelSeparator = '/',
   escapedTildeString = '~0',
-<<<<<<< HEAD
   { isSwagger, getBundleRulesDataByVersion } = require('./common/versionUtils'),
-=======
-  { getBundleRulesDataByVersion } = require('./common/versionUtils'),
->>>>>>> 7dcfbaad
   {
     resolveFirstLevelChild,
     resolveSecondLevelChild
   } = require('./bundleRules/resolvers');
-<<<<<<< HEAD
-
-=======
->>>>>>> 7dcfbaad
 
 /**
 * Encodes a filepath name so it can be a json pointer
