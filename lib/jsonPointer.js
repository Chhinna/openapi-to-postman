const slashes = /\//g,
  tildes = /~/g,
  escapedSlash = /~1/g,
  escapedSlashString = '~1',
  localPointer = '#',
  escapedTilde = /~0/g,
  jsonPointerLevelSeparator = '/',
  escapedTildeString = '~0',
  { isSwagger, getBundleRulesDataByVersion } = require('./common/versionUtils'),
  {
    resolveFirstLevelChild,
    resolveSecondLevelChild
  } = require('./bundleRules/resolvers');

/**
* Encodes a filepath name so it can be a json pointer
* replaces tildes and slashes for ~0 and ~1
* @param {string} filePathName the filePathName of the file
* @returns {string} - the encoded filepath
*/
function jsonPointerEncodeAndReplace(filePathName) {
  return encodeURIComponent(filePathName.replace(tildes, escapedTildeString).replace(slashes, escapedSlashString));
}

/**
* Decodes a json pointer
* replaces ~0 and ~1 for tildes and slashes
* @param {string} filePathName the filePathName of the file
* @returns {string} - the encoded filepath
*/
function jsonPointerDecodeAndReplace(filePathName) {
  return decodeURIComponent(filePathName.replace(escapedSlash, jsonPointerLevelSeparator).replace(escapedTilde, '~'));
}

/**
 * Get a path and return a valid key name in openapi spec
 * @param {string} filePathName - The filePath from the ref called
 * @param {string} hash - A calculated hash to join with the resultant generatedName
 * @returns {string} A valid in openapi object name
 */
function generateObjectName(filePathName, hash = '') {
  let decodedRef = jsonPointerDecodeAndReplace(filePathName),
    validName = decodedRef.replace(/\//g, '_').replace(/#/g, '-'),
    hashPart = hash ? `_${hash}` : '';
  validName = `${validName.replace(/[^a-zA-Z0-9\.\-_]/g, '')}${hashPart}`;
  return validName;
}

/**
* returns the key that the object in components will have could be nested
* @param {string} traceFromParent the node trace from root.
* @param {string} mainKey - The generated mainKey for the components
* @param {string} version - The current spec version
* @param {string} commonPathFromData - The common path in the file's paths
* @returns {Array} - the calculated keys in an array representing each nesting property name
*/
<<<<<<< HEAD
function getKeyInComponents(traceFromParent, filePathName, localPath, version, commonPathFromData) {
  const localPart = localPath ? `${localPointer}${localPath}` : '',
    {
      CONTAINERS,
      DEFINITIONS,
      COMPONENTS_KEYS,
      INLINE,
      ROOT_CONTAINERS_KEYS
    } = getBundleRulesDataByVersion(version);
=======
function getKeyInComponents(traceFromParent, mainKey, version) {
  // const localPart = localPath ? `${localPointer}${localPath}` : '',
  const {
    CONTAINERS,
    DEFINITIONS,
    COMPONENTS_KEYS,
    INLINE,
    ROOT_CONTAINERS_KEYS
  } = getBundleRulesDataByVersion(version);
>>>>>>> 29b575e6
  let result,
    newFPN = filePathName.replace(commonPathFromData, ''),
    trace = [
      ...traceFromParent,
<<<<<<< HEAD
      jsonPointerDecodeAndReplace(`${newFPN}${localPart}`)
=======
      jsonPointerDecodeAndReplace(mainKey)
>>>>>>> 29b575e6
    ].reverse(),
    traceToKey = [],
    matchFound = false,
    isRootAndReusableItemsContainer = ROOT_CONTAINERS_KEYS.includes(traceFromParent[0]);

  if (isRootAndReusableItemsContainer) {
    return [];
  }

  for (let [index, item] of trace.entries()) {
    let itemShouldBeResolvedInline = INLINE.includes(item);

    if (itemShouldBeResolvedInline) {
      matchFound = false;
      break;
    }
    item = resolveFirstLevelChild(item, CONTAINERS);
    resolveSecondLevelChild(trace, index, DEFINITIONS);
    traceToKey.push(item);
    if (COMPONENTS_KEYS.includes(item)) {
      matchFound = true;
      break;
    }
  }
  result = matchFound ?
    traceToKey.reverse() :
    [];
  return result;
}

/**
* concats the inputs to generate the json pointer
* @constructor
* @param {string} traceFromParent the trace from parent.
* @param {string} targetInRoot - The root element where we will point
* @returns {string} - the concatenated json pointer
*/
function concatJsonPointer(traceFromParent, targetInRoot) {
  const traceFromParentAsString = traceFromParent.join(jsonPointerLevelSeparator);
  return localPointer + targetInRoot + jsonPointerLevelSeparator + traceFromParentAsString;
}

/**
* genereates the json pointer relative to the root
* @constructor
* @param {string} refValue the type of component e.g. schemas, parameters, etc.
* @param {string} traceFromKey the trace from the parent node.
* @param {string} version - The version we are working on
* @returns {string} - the concatenated json pointer
*/
function getJsonPointerRelationToRoot(refValue, traceFromKey, version) {
  let targetInRoot = isSwagger(version) ? '' : '/components';
  if (refValue.startsWith(localPointer)) {
    return refValue;
  }
  return concatJsonPointer(traceFromKey, targetInRoot);
}

/**
   * Checks if the input value is a valid url
   * @param {string} stringToCheck - specified version of the process
   * @returns {object} - Detect root files result object
   */
function stringIsAValidUrl(stringToCheck) {
  try {
    let url = new URL(stringToCheck);
    if (url) {
      return true;
    }
    return false;
  }
  catch (err) {
    try {
      var url = require('url');
      let urlObj = url.parse(stringToCheck);
      return urlObj.hostname !== null;
    }
    catch (parseErr) {
      return false;
    }
  }
}

/**
   * Determines if a value of a given key property of an object
   * is an external reference with key $ref and value that does not start with #
   * @param {object} obj - parent object of the $ref property
   * @param {string} key - property key to check
   * @returns {boolean} - true if the property key is $ref and the value does not start with #
   * otherwise false
   */
function isExtRef(obj, key) {
  return key === '$ref' &&
    typeof obj[key] === 'string' &&
    obj[key] !== undefined &&
    !obj[key].startsWith(localPointer) &&
    !stringIsAValidUrl(obj[key]);
}

/**
   * Removes the local pointer inside a path
   * aab.yaml#component returns aab.yaml
   * @param {string} refValue - value of the $ref property
   * @returns {string} - the calculated path only
   */
function removeLocalReferenceFromPath(refValue) {
  if (refValue.$ref.includes(localPointer)) {
    return refValue.$ref.split(localPointer)[0];
  }
  return refValue.$ref;
}

/**
   * Determines if a value of a given key property of an object
   * is a local reference with key $ref and value that starts with #
   * @param {object} obj - parent object of the $ref property
   * @param {string} key - property key to check
   * @returns {boolean} - true if the property key is $ref and the value starts with #
   * otherwise false
   */
function isLocalRef(obj, key) {
  return key === '$ref' &&
    typeof obj[key] === 'string' &&
    obj[key] !== undefined &&
    obj[key].startsWith(localPointer);
}

/**
   * Determines if a value of a given key property of an object
   * is a remote reference with key $ref and value that is a valid url
   * @param {object} obj - parent object of the $ref property
   * @param {string} key - property key to check
   * @returns {boolean} - true if the property key is $ref and the value is a valid url
   * otherwise false
   */
function isRemoteRef(obj, key) {
  return key === '$ref' &&
  typeof obj[key] === 'string' &&
  obj[key] !== undefined &&
  !obj[key].startsWith(localPointer) &&
  stringIsAValidUrl(obj[key]);
}

/**
   * Extracts the entity's name from the json pointer
   * @param {string} jsonPointer - pointer to get the name from
   * @returns {boolean} - string: the name of the entity
   */
function getEntityName(jsonPointer) {
  if (!jsonPointer) {
    return '';
  }
  let segment = jsonPointer.substring(jsonPointer.lastIndexOf(jsonPointerLevelSeparator) + 1);
  return segment;
}

module.exports = {
  jsonPointerEncodeAndReplace,
  jsonPointerDecodeAndReplace,
  getJsonPointerRelationToRoot,
  concatJsonPointer,
  getKeyInComponents,
  isExtRef,
  removeLocalReferenceFromPath,
  isLocalRef,
  getEntityName,
  isRemoteRef,
  localPointer,
  jsonPointerLevelSeparator,
  generateObjectName
};<|MERGE_RESOLUTION|>--- conflicted
+++ resolved
@@ -54,19 +54,7 @@
 * @param {string} commonPathFromData - The common path in the file's paths
 * @returns {Array} - the calculated keys in an array representing each nesting property name
 */
-<<<<<<< HEAD
-function getKeyInComponents(traceFromParent, filePathName, localPath, version, commonPathFromData) {
-  const localPart = localPath ? `${localPointer}${localPath}` : '',
-    {
-      CONTAINERS,
-      DEFINITIONS,
-      COMPONENTS_KEYS,
-      INLINE,
-      ROOT_CONTAINERS_KEYS
-    } = getBundleRulesDataByVersion(version);
-=======
-function getKeyInComponents(traceFromParent, mainKey, version) {
-  // const localPart = localPath ? `${localPointer}${localPath}` : '',
+function getKeyInComponents(traceFromParent, mainKey, version, commonPathFromData) {
   const {
     CONTAINERS,
     DEFINITIONS,
@@ -74,16 +62,11 @@
     INLINE,
     ROOT_CONTAINERS_KEYS
   } = getBundleRulesDataByVersion(version);
->>>>>>> 29b575e6
   let result,
-    newFPN = filePathName.replace(commonPathFromData, ''),
+    newFPN = mainKey.replace(generateObjectName(commonPathFromData), ''),
     trace = [
       ...traceFromParent,
-<<<<<<< HEAD
-      jsonPointerDecodeAndReplace(`${newFPN}${localPart}`)
-=======
-      jsonPointerDecodeAndReplace(mainKey)
->>>>>>> 29b575e6
+      jsonPointerDecodeAndReplace(newFPN)
     ].reverse(),
     traceToKey = [],
     matchFound = false,
