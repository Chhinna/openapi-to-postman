--- conflicted
+++ resolved
@@ -3966,15 +3966,8 @@
         contentHeaderMismatches = [];
 
       // resolve $ref in request body if present
-<<<<<<< HEAD
-=======
-      if (_.has(reqBody, '$ref')) {
-        reqBody = this.getRefObject(reqBody.$ref, components, options);
-      }
->>>>>>> 49a1771e
-
       if (reqBody) {
-        if (reqBody.$ref) {
+        if (_.has(reqBody, '$ref')) {
           reqBody = this.getRefObject(reqBody.$ref, components, options);
         }
 
