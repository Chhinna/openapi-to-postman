/**
 * This file contains util functions that need OAS-awareness
 * utils.js contains other util functions
 */

const { ParseError } = require('./common/ParseError.js');

const { formatDataPath, checkIsCorrectType, isKnownType } = require('./common/schemaUtilsCommon.js'),
  { getConcreteSchemaUtils, isSwagger, validateSupportedVersion } = require('./common/versionUtils.js'),
  async = require('async'),
  sdk = require('postman-collection'),
  schemaFaker = require('../assets/json-schema-faker.js'),
  deref = require('./deref.js'),
  _ = require('lodash'),
  xmlFaker = require('./xmlSchemaFaker.js'),
  openApiErr = require('./error.js'),
  ajvValidationError = require('./ajValidation/ajvValidationError'),
  utils = require('./utils.js'),
  defaultOptions = require('../lib/options.js').getOptions('use'),
  { Node, Trie } = require('./trie.js'),
  { validateSchema } = require('./ajValidation/ajvValidation'),
  inputValidation = require('./30XUtils/inputValidation'),
  SCHEMA_FORMATS = {
    DEFAULT: 'default', // used for non-request-body data and json
    XML: 'xml' // used for request-body XMLs
  },
  URLENCODED = 'application/x-www-form-urlencoded',
  APP_JSON = 'application/json',
  APP_JS = 'application/javascript',
  TEXT_XML = 'text/xml',
  TEXT_PLAIN = 'text/plain',
  TEXT_HTML = 'text/html',
  FORM_DATA = 'multipart/form-data',
  REQUEST_TYPE = {
    EXAMPLE: 'EXAMPLE',
    ROOT: 'ROOT'
  },
  PARAMETER_SOURCE = {
    REQUEST: 'REQUEST',
    RESPONSE: 'RESPONSE'
  },
  HEADER_TYPE = {
    JSON: 'json',
    XML: 'xml',
    INVALID: 'invalid'
  },
  PREVIEW_LANGUAGE = {
    JSON: 'json',
    XML: 'xml',
    TEXT: 'text',
    HTML: 'html'
  },
  authMap = {
    basicAuth: 'basic',
    bearerAuth: 'bearer',
    digestAuth: 'digest',
    hawkAuth: 'hawk',
    oAuth1: 'oauth1',
    oAuth2: 'oauth2',
    ntlmAuth: 'ntlm',
    awsSigV4: 'awsv4',
    normal: null
  },
  propNames = {
    QUERYPARAM: 'query parameter',
    PATHVARIABLE: 'path variable',
    HEADER: 'header',
    BODY: 'request body',
    RESPONSE_HEADER: 'response header',
    RESPONSE_BODY: 'response body'
  },
  // Specifies types of processing Refs
  PROCESSING_TYPE = {
    VALIDATION: 'VALIDATION',
    CONVERSION: 'CONVERSION'
  },

  // These are the methods supported in the PathItem schema
  // https://github.com/OAI/OpenAPI-Specification/blob/master/versions/3.0.2.md#pathItemObject
  METHODS = ['get', 'put', 'post', 'delete', 'options', 'head', 'patch', 'trace'],

  // These headers are to be validated explicitly
  // As these are not defined under usual parameters object and need special handling
  IMPLICIT_HEADERS = [
    'content-type', // 'content-type' is defined based on content/media-type of req/res body,
    'accept',
    'authorization'
  ],

  crypto = require('crypto'),
  DEFAULT_SCHEMA_UTILS = require('./30XUtils/schemaUtils30X'),
  { getRelatedFiles } = require('./relatedFiles'),
  { compareVersion } = require('./common/versionUtils.js'),
  parse = require('./parse'),
  { getBundleContentAndComponents, parseFileOrThrow } = require('./bundle.js'),
  MULTI_FILE_API_TYPE_ALLOWED_VALUE = 'multiFile';
  /* eslint-enable */

// See https://github.com/json-schema-faker/json-schema-faker/tree/master/docs#available-options
schemaFaker.option({
  requiredOnly: false,
  optionalsProbability: 1.0, // always add optional fields
  maxLength: 256,
  minItems: 1, // for arrays
  maxItems: 20, // limit on maximum number of items faked for (type: arrray)
  useDefaultValue: true,
  ignoreMissingRefs: true,
  avoidExampleItemsLength: true // option to avoid validating type array schema example's minItems and maxItems props.
});

/**
 *
 * @param {*} input - input string that needs to be hashed
 * @returns {*} sha1 hash of the string
 */
function hash(input) {
  return crypto.createHash('sha1').update(input).digest('base64');
}

/**
* Safe wrapper for schemaFaker that resolves references and
* removes things that might make schemaFaker crash
* @param {*} oldSchema the schema to fake
* @param {string} resolveTo The desired JSON-generation mechanism (schema: prefer using the JSONschema to
   generate a fake object, example: use specified examples as-is). Default: schema
* @param {*} resolveFor - resolve refs for flow validation/conversion (value to be one of VALIDATION/CONVERSION)
* @param {string} parameterSourceOption Specifies whether the schema being faked is from a request or response.
* @param {*} components list of predefined components (with schemas)
* @param {string} schemaFormat default or xml
* @param {string} indentCharacter char for 1 unit of indentation
* @param {object} schemaCache - object storing schemaFaker and schmeResolution caches
* @param {object} stackLimit - The depth to which schema resolution will happen for nested refs
* @returns {object} fakedObject
*/
function safeSchemaFaker(oldSchema, resolveTo, resolveFor, parameterSourceOption, components,
  schemaFormat, indentCharacter, schemaCache, stackLimit) {
  var prop, key, resolvedSchema, fakedSchema,
    schemaResolutionCache = _.get(schemaCache, 'schemaResolutionCache', {}),
    schemaFakerCache = _.get(schemaCache, 'schemaFakerCache', {});
  let concreteUtils = components && components.hasOwnProperty('concreteUtils') ?
    components.concreteUtils :
    DEFAULT_SCHEMA_UTILS;

  resolvedSchema = deref.resolveRefs(oldSchema, parameterSourceOption, components, schemaResolutionCache,
    resolveFor, resolveTo, 0, {}, stackLimit);
  resolvedSchema = concreteUtils.fixExamplesByVersion(resolvedSchema);
  key = JSON.stringify(resolvedSchema);

  if (resolveTo === 'schema') {
    key = 'resolveToSchema ' + key;
    schemaFaker.option({
      useExamplesValue: false
    });
  }
  else if (resolveTo === 'example') {
    key = 'resolveToExample ' + key;
    schemaFaker.option({
      useExamplesValue: true
    });
  }

  if (resolveFor === PROCESSING_TYPE.VALIDATION) {
    schemaFaker.option({
      useDefaultValue: false,
      avoidExampleItemsLength: false
    });
  }

  key = hash(key);
  if (schemaFakerCache[key]) {
    return schemaFakerCache[key];
  }

  if (resolvedSchema.properties) {
    // If any property exists with format:binary (and type: string) schemaFaker crashes
    // we just delete based on format=binary
    for (prop in resolvedSchema.properties) {
      if (resolvedSchema.properties.hasOwnProperty(prop)) {
        if (resolvedSchema.properties[prop].format === 'binary') {
          delete resolvedSchema.properties[prop].format;
        }
      }
    }
  }

  try {
    if (schemaFormat === SCHEMA_FORMATS.XML) {
      fakedSchema = xmlFaker(null, resolvedSchema, indentCharacter);
      schemaFakerCache[key] = fakedSchema;
      return fakedSchema;
    }
    // for JSON, the indentCharacter will be applied in the JSON.stringify step later on
    fakedSchema = schemaFaker(resolvedSchema);
    schemaFakerCache[key] = fakedSchema;
    return fakedSchema;
  }
  catch (e) {
    console.warn(
      'Error faking a schema. Not faking this schema. Schema:', resolvedSchema,
      'Error', e
    );
    return null;
  }
}

module.exports = {

  safeSchemaFaker: safeSchemaFaker,

  /** Analyzes the spec to determine the size of the spec,
   * number of request that will be generated out this spec, and
   * number or references present in the spec.
   *
   * @param {Object} spec JSON
   * @return {Object} returns number of requests that will be generated,
   *  number of refs present and size of the spec.
   */
  analyzeSpec: function (spec) {
    var size,
      numberOfRefs = 0,
      specString,
      numberOfRequests = 0;

    // Stringify and add whitespaces as there would be in a normal file
    // To get accurate disk size
    specString = JSON.stringify(spec);
    // Size in MB
    size = Buffer.byteLength(specString, 'utf8') / (1024 * 1024);

    // No need to check for number of requests or refs if the size is greater than 8 MB
    // The complexity is 10.
    if (size < 8) {
      // Finds the number of requests that would be generated from this spec
      if (spec.paths) {
        Object.values(spec.paths).forEach((value) => {
          Object.keys(value).forEach((key) => {
            if (METHODS.includes(key)) {
              numberOfRequests++;
            }
          });
        });
      }

      // Number of times the term $ref is repeated in the spec.
      numberOfRefs = (specString.match(/\$ref/g) || []).length;
    }

    return {
      size,
      numberOfRefs,
      numberOfRequests
    };
  },

  /** Determines the complexity score and stackLimit
   *
   * @param {Object} analysis the object returned by analyzeSpec function
   * @param {Object} options Current options
   *
   * @returns {Object} computedOptions - contains two new options i.e. stackLimit and complexity score
   */
  determineOptions: function (analysis, options) {
    let size = analysis.size,
      numberOfRefs = analysis.numberOfRefs,
      numberOfRequests = analysis.numberOfRequests;

    var computedOptions = _.clone(options);

    computedOptions.stackLimit = 10;
    // This is the score that is given to each spec on the basis of the
    // number of references present in spec and the number of requests that will be generated.
    // This ranges from 0-10.
    computedOptions.complexityScore = 0;

    // Anything above the size of 8MB will be considered a big spec and given the
    // least stack limit and the highest complexity score.
    if (size >= 8) {
      console.warn('Complexity score = 10');
      computedOptions.stackLimit = 2;
      computedOptions.complexityScore = 10;
      return computedOptions;
    }

    else if (size >= 5 || numberOfRequests > 1500 || numberOfRefs > 1500) {
      computedOptions.stackLimit = 3;
      computedOptions.complexityScore = 9;
      return computedOptions;
    }
    else if (size >= 1 && (numberOfRequests > 1000 || numberOfRefs > 1000)) {
      computedOptions.stackLimit = 5;
      computedOptions.complexityScore = 8;
      return computedOptions;
    }
    else if (numberOfRefs > 500 || numberOfRequests > 500) {
      computedOptions.stackLimit = 6;
      computedOptions.complexityScore = 6;
      return computedOptions;
    }

    return computedOptions;

  },

  /**
  * Changes the {} around scheme and path variables to :variable
  * @param {string} url - the url string
  * @returns {string} string after replacing /{pet}/ with /:pet/
  */
  fixPathVariablesInUrl: function (url) {
    // All complicated logic removed
    // This simply replaces all instances of {text} with {{text}}
    // text cannot have any of these 3 chars: /{}
    // {{text}} will not be converted

    let replacer = function (match, p1, offset, string) {
      if (string[offset - 1] === '{' && string[offset + match.length + 1] !== '}') {
        return match;
      }
      return '{' + p1 + '}';
    };
    return url.replace(/(\{[^\/\{\}]+\})/g, replacer);
  },

  /**
   * Changes path structure that contains {var} to :var and '/' to '_'
   * This is done so generated collection variable is in correct format
   * i.e. variable '{{item/{itemId}}}' is considered separates variable in URL by collection sdk
   * @param {string} path - path defined in openapi spec
   * @returns {string} - string after replacing {itemId} with :itemId
   */
  fixPathVariableName: function (path) {
    // Replaces structure like 'item/{itemId}' into 'item-itemId-Url'
    return path.replace(/\//g, '-').replace(/[{}]/g, '') + '-Url';
  },

  /**
   * Returns a description that's usable at the collection-level
   * Adds the collection description and uses any relevant contact info
   * @param {*} openapi The JSON representation of the OAS spec
   * @returns {string} description
   */
  getCollectionDescription: function (openapi) {
    let description = _.get(openapi, 'info.description', '');
    if (_.get(openapi, 'info.contact')) {
      let contact = [];
      if (openapi.info.contact.name) {
        contact.push(' Name: ' + openapi.info.contact.name);
      }
      if (openapi.info.contact.email) {
        contact.push(' Email: ' + openapi.info.contact.email);
      }
      if (contact.length > 0) {
        // why to add unnecessary lines if there is no description
        if (description !== '') {
          description += '\n\n';
        }
        description += 'Contact Support:\n' + contact.join('\n');
      }
    }
    return description;
  },

  /**
  * Get the format of content type header
  * @param {string} cTypeHeader - the content type header string
  * @returns {string} type of content type header
  */
  getHeaderFamily: function(cTypeHeader) {
    let mediaType = this.parseMediaType(cTypeHeader);

    if (mediaType.type === 'application' &&
      (mediaType.subtype === 'json' || _.endsWith(mediaType.subtype, '+json'))) {
      return HEADER_TYPE.JSON;
    }
    if ((mediaType.type === 'application' || mediaType.type === 'text') &&
      (mediaType.subtype === 'xml' || _.endsWith(mediaType.subtype, '+xml'))) {
      return HEADER_TYPE.XML;
    }
    return HEADER_TYPE.INVALID;
  },

  /**
   * Gets the description of the parameter.
   * If the parameter is required, it prepends a `(Requried)` before the parameter description
   * If the parameter type is enum, it appends the possible enum values
   * @param {object} parameter - input param for which description needs to be returned
   * @returns {string} description of the parameters
   */
  getParameterDescription: function(parameter) {
    if (!_.isObject(parameter)) {
      return '';
    }
    return (parameter.required ? '(Required) ' : '') + (parameter.description || '') +
      (parameter.enum ? ' (This can only be one of ' + parameter.enum + ')' : '');
  },

  /**
   * Given parameter objects, it assigns example/examples of parameter object as schema example.
   *
   * @param {Object} parameter - parameter object
   * @returns {null} - null
   */
  assignParameterExamples: function (parameter) {
    let example = _.get(parameter, 'example'),
      examples = _.values(_.get(parameter, 'examples'));

    if (example !== undefined) {
      _.set(parameter, 'schema.example', example);
    }
    else if (examples) {
      let exampleToUse = _.get(examples, '[0].value');

      !_.isUndefined(exampleToUse) && (_.set(parameter, 'schema.example', exampleToUse));
    }
  },

  /**
   * Converts the neccessary server variables to the
   * something that can be added to the collection
   * TODO: Figure out better description
   * @param {object} serverVariables - Object containing the server variables at the root/path-item level
   * @param {string} keyName - an additional key to add the serverUrl to the variable list
   * @param {string} serverUrl - URL from the server object
   * @returns {object} modified collection after the addition of the server variables
   */
  convertToPmCollectionVariables: function(serverVariables, keyName, serverUrl = '') {
    var variables = [];
    if (serverVariables) {
      _.forOwn(serverVariables, (value, key) => {
        let description = this.getParameterDescription(value);
        variables.push(new sdk.Variable({
          key: key,
          value: value.default || '',
          description: description
        }));
      });
    }
    if (keyName) {
      variables.push(new sdk.Variable({
        key: keyName,
        value: serverUrl,
        type: 'string'
      }));
    }
    return variables;
  },

  /**
   * Returns params applied to specific operation with resolved references. Params from parent
   * blocks (collection/folder) are merged, so that the request has a flattened list of params needed.
   * OperationParams take precedence over pathParams
   * @param {array} operationParam operation (Postman request)-level params.
   * @param {array} pathParam are path parent-level params.
   * @param {object} components - components defined in the OAS spec. These are used to
   * resolve references while generating params.
   * @param {object} options - a standard list of options that's globally passed around. Check options.js for more.
   * @returns {*} combined requestParams from operation and path params.
   */
  getRequestParams: function(operationParam, pathParam, components, options) {
    options = _.merge({}, defaultOptions, options);
    if (!Array.isArray(operationParam)) {
      operationParam = [];
    }
    if (!Array.isArray(pathParam)) {
      pathParam = [];
    }
    pathParam.forEach((param, index, arr) => {
      if (_.has(param, '$ref')) {
        arr[index] = this.getRefObject(param.$ref, components, options);
      }
    });

    operationParam.forEach((param, index, arr) => {
      if (_.has(param, '$ref')) {
        arr[index] = this.getRefObject(param.$ref, components, options);
      }
    });

    if (_.isEmpty(pathParam)) {
      return operationParam;
    }
    else if (_.isEmpty(operationParam)) {
      return pathParam;
    }

    // If both path and operation params exist,
    // we need to de-duplicate
    // A param with the same name and 'in' value from operationParam
    // will get precedence
    var reqParam = operationParam.slice();
    pathParam.forEach((param) => {
      var dupParam = operationParam.find(function(element) {
        return element.name === param.name && element.in === param.in &&
        // the below two conditions because undefined === undefined returns true
          element.name && param.name &&
          element.in && param.in;
      });
      if (!dupParam) {
        // if there's no duplicate param in operationParam,
        // use the one from the common pathParam list
        // this ensures that operationParam is given precedence
        reqParam.push(param);
      }
    });
    return reqParam;
  },

  /**
   * Generates a Trie-like folder structure from the root path object of the OpenAPI specification.
   * @param {Object} spec - specification in json format
   * @param {object} options - a standard list of options that's globally passed around. Check options.js for more.
   * @param {boolean} fromWebhooks - true when we are creating the webhooks group trie - default: false
   * @returns {Object} - The final object consists of the tree structure
   */
  generateTrieFromPaths: function (spec, options, fromWebhooks = false) {
    options = _.merge({}, defaultOptions, options);
    let concreteUtils = getConcreteSchemaUtils({ type: 'json', data: spec }),
      specComponentsAndUtils = {
        concreteUtils
      };
    var paths = fromWebhooks ? spec.webhooks : spec.paths, // the first level of paths
      currentPath = '',
      currentPathObject = '',
      commonParams = '',
      collectionVariables = {},
      operationItem,
      pathLevelServers = '',
      pathLength,
      currentPathRequestCount,
      currentNode,
      i,
      summary,
      path,
      pathMethods = [],
      // creating a root node for the trie (serves as the root dir)
      trie = new Trie(new Node({
        name: '/'
      })),

      // returns a list of methods supported at each pathItem
      // some pathItem props are not methods
      // https://github.com/OAI/OpenAPI-Specification/blob/master/versions/3.0.2.md#pathItemObject
      getPathMethods = function(pathKeys) {
        var methods = [];
        // TODO: Show warning for incorrect schema if !pathKeys
        pathKeys && pathKeys.forEach(function(element) {
          if (METHODS.includes(element)) {
            methods.push(element);
          }
        });
        return methods;
      };
    Object.assign(specComponentsAndUtils, concreteUtils.getRequiredData(spec));

    for (path in paths) {
      if (paths.hasOwnProperty(path)) {
        currentPathObject = paths[path];

        // discard the leading slash, if it exists
        if (path[0] === '/') {
          path = path.substring(1);
        }

        if (fromWebhooks) {
          // When we work with webhooks the path value corresponds to the webhook's name
          // and it won't be treated as path
          currentPath = path === '' ? ['(root)'] : [path];
        }
        else {
          // split the path into indiv. segments for trie generation
          // unless path it the root endpoint
          currentPath = path === '' ? ['(root)'] : path.split('/').filter((pathItem) => {
            // remove any empty pathItems that might have cropped in
            // due to trailing or double '/' characters
            return pathItem !== '';
          });
        }

        pathLength = currentPath.length;

        // get method names available for this path
        pathMethods = getPathMethods(Object.keys(currentPathObject));

        // the number of requests under this node
        currentPathRequestCount = pathMethods.length;
        currentNode = trie.root;

        // adding children for the nodes in the trie
        // start at the top-level and do a DFS
        for (i = 0; i < pathLength; i++) {
          if (!currentNode.children[currentPath[i]]) {
            // if the currentPath doesn't already exist at this node,
            // add it as a folder
            currentNode.addChildren(currentPath[i], new Node({
              name: currentPath[i],
              requestCount: 0,
              requests: [],
              children: {},
              type: 'item-group',
              childCount: 0
            }));

            // We are keeping the count children in a folder which can be a request or folder
            // For ex- In case of /pets/a/b, pets has 1 childCount (i.e a)
            currentNode.childCount += 1;
          }
          // requestCount increment for the node we just added
          currentNode.children[currentPath[i]].requestCount += currentPathRequestCount;
          currentNode = currentNode.children[currentPath[i]];
        }

        // extracting common parameters for all the methods in the current path item
        if (currentPathObject.hasOwnProperty('parameters')) {
          commonParams = currentPathObject.parameters;
        }

        // storing common path/collection vars from the server object at the path item level
        if (currentPathObject.hasOwnProperty('servers')) {
          pathLevelServers = currentPathObject.servers;
          collectionVariables[this.fixPathVariableName(path)] = pathLevelServers[0];
          delete currentPathObject.servers;
        }

        // add methods to node
        // eslint-disable-next-line no-loop-func
        _.each(pathMethods, (method) => {
          // base operationItem
          operationItem = currentPathObject[method] || {};
          // params - these contain path/header/body params
          operationItem.parameters = this.getRequestParams(operationItem.parameters, commonParams,
            specComponentsAndUtils, options);
          summary = operationItem.summary || operationItem.description;
          currentNode.addMethod({
            name: summary,
            method: method,
            path: path,
            properties: operationItem,
            type: 'item',
            servers: pathLevelServers || undefined
          });
          currentNode.childCount += 1;
        });
        pathLevelServers = undefined;
        commonParams = [];
      }
    }

    return {
      tree: trie,
      variables: collectionVariables // server variables that are to be converted into collection variables.
    };
  },

  addCollectionItemsFromWebhooks: function(spec, generatedStore, components, options, schemaCache) {
    let webhooksObj = this.generateTrieFromPaths(spec, options, true),
      webhooksTree = webhooksObj.tree,
      webhooksFolder = new sdk.ItemGroup({ name: 'Webhooks' }),
      variableStore = {},
      webhooksVariables = [];

    if (Object.keys(webhooksTree.root.children).length === 0) {
      return;
    }

    for (let child in webhooksTree.root.children) {
      if (
        webhooksTree.root.children.hasOwnProperty(child) &&
        webhooksTree.root.children[child].requestCount > 0
      ) {
        webhooksVariables.push(new sdk.Variable({
          key: this.cleanWebhookName(child),
          value: '/',
          type: 'string'
        }));
        webhooksFolder.items.add(
          this.convertChildToItemGroup(
            spec,
            webhooksTree.root.children[child],
            components,
            options,
            schemaCache,
            variableStore,
            true
          ),
        );
      }
    }
    generatedStore.collection.items.add(webhooksFolder);
    webhooksVariables.forEach((variable) => {
      generatedStore.collection.variables.add(variable);
    });
  },

  /**
   * Adds Postman Collection Items using paths.
   * Folders are grouped based on trie that's generated using all paths.
   *
   * @param {object} spec - openAPI spec object
   * @param {object} generatedStore - the store that holds the generated collection. Modified in-place
   * @param {object} components - components defined in the OAS spec. These are used to
   *  resolve references while generating params.
   * @param {object} options - a standard list of options that's globally passed around. Check options.js for more.
   * @param {object} schemaCache - object storing schemaFaker and schmeResolution caches
   * @returns {void} - generatedStore is modified in-place
   */
  addCollectionItemsUsingPaths: function (spec, generatedStore, components, options, schemaCache) {
    var folderTree,
      folderObj,
      child,
      key,
      variableStore = {};

    /**
      We need a trie because the decision of whether or not a node
      is a folder or request can only be made once the whole trie is generated
      This has a .trie and a .variables prop
    */
    folderObj = this.generateTrieFromPaths(spec, options);
    folderTree = folderObj.tree;

    /*
      * these are variables identified at the collection level
      * they need to be added explicitly to collection variables
      * deeper down in the trie, variables will be added directly to folders
      * If the folderObj.variables have their own variables, we add
      * them to the collectionVars
    */
    if (folderObj.variables) {
      _.forOwn(folderObj.variables, (server, key) => {
        // TODO: Figure out what this does
        this.convertToPmCollectionVariables(
          server.variables, // these are path variables in the server block
          key, // the name of the variable
          this.fixPathVariablesInUrl(server.url)
        ).forEach((element) => {
          generatedStore.collection.variables.add(element);
        });
      });
    }

    // Adds items from the trie into the collection that's in the store
    for (child in folderTree.root.children) {
      // A Postman request or folder is added if atleast one request is present in that sub-child's tree
      // requestCount is a property added to each node (folder/request) while constructing the trie
      if (folderTree.root.children.hasOwnProperty(child) && folderTree.root.children[child].requestCount > 0) {
        generatedStore.collection.items.add(
          this.convertChildToItemGroup(spec, folderTree.root.children[child],
            components, options, schemaCache, variableStore)
        );
      }
    }
    for (key in variableStore) {
      // variableStore contains all the kinds of variable created.
      // Add only the variables with type 'collection' to generatedStore.collection.variables
      if (variableStore[key].type === 'collection') {
        const collectionVar = new sdk.Variable(variableStore[key]);
        generatedStore.collection.variables.add(collectionVar);
      }
    }
  },

  /**
   * Adds Postman Collection Items using tags.
   * Each tag from OpenAPI tags object is mapped to a collection item-group (Folder), and all operation that has
   * corresponding tag in operation object's tags array is included in mapped item-group.
   *
   * @param {object} spec - openAPI spec object
   * @param {object} generatedStore - the store that holds the generated collection. Modified in-place
   * @param {object} components - components defined in the OAS spec. These are used to
   *  resolve references while generating params.
   * @param {object} options - a standard list of options that's globally passed around. Check options.js for more.
   * @param {object} schemaCache - object storing schemaFaker and schmeResolution caches
   * @returns {object} returns an object containing objects of tags and their requests
   */
  addCollectionItemsUsingTags: function(spec, generatedStore, components, options, schemaCache) {
    var globalTags = spec.tags || [],
      paths = spec.paths || {},
      pathMethods,
      variableStore = {},
      tagFolders = {};

    // adding globalTags in the tagFolder object that are defined at the root level
    _.forEach(globalTags, (globalTag) => {
      tagFolders[globalTag.name] = {
        description: _.get(globalTag, 'description', ''),
        requests: []
      };
    });

    _.forEach(paths, (currentPathObject, path) => {
      var commonParams = [],
        collectionVariables,
        pathLevelServers = '';

      // discard the leading slash, if it exists
      if (path[0] === '/') {
        path = path.substring(1);
      }

      // extracting common parameters for all the methods in the current path item
      if (currentPathObject.hasOwnProperty('parameters')) {
        commonParams = currentPathObject.parameters;
      }

      // storing common path/collection vars from the server object at the path item level
      if (currentPathObject.hasOwnProperty('servers')) {
        pathLevelServers = currentPathObject.servers;

        // add path level server object's URL as collection variable
        collectionVariables = this.convertToPmCollectionVariables(
          pathLevelServers[0].variables, // these are path variables in the server block
          this.fixPathVariableName(path), // the name of the variable
          this.fixPathVariablesInUrl(pathLevelServers[0].url)
        );

        _.forEach(collectionVariables, (collectionVariable) => {
          generatedStore.collection.variables.add(collectionVariable);
        });
        delete currentPathObject.servers;
      }

      // get available method names for this path (path item object can have keys apart from operations)
      pathMethods = _.filter(_.keys(currentPathObject), (key) => {
        return _.includes(METHODS, key);
      });

      _.forEach(pathMethods, (pathMethod) => {
        var summary,
          operationItem = currentPathObject[pathMethod] || {},
          localTags = operationItem.tags;

        // params - these contain path/header/body params
        operationItem.parameters = this.getRequestParams(operationItem.parameters, commonParams,
          components, options);

        summary = operationItem.summary || operationItem.description;

        // add the request which has not any tags
        if (_.isEmpty(localTags)) {
          let tempRequest = {
            name: summary,
            method: pathMethod,
            path: path,
            properties: operationItem,
            type: 'item',
            servers: pathLevelServers || undefined
          };

          generatedStore.collection.items.add(this.convertRequestToItem(
            spec, tempRequest, components, options, schemaCache, variableStore));
        }
        else {
          _.forEach(localTags, (localTag) => {
            // add undefined tag object with empty description
            if (!_.has(tagFolders, localTag)) {
              tagFolders[localTag] = {
                description: '',
                requests: []
              };
            }

            tagFolders[localTag].requests.push({
              name: summary,
              method: pathMethod,
              path: path,
              properties: operationItem,
              type: 'item',
              servers: pathLevelServers || undefined
            });
          });
        }
      });
    });

    // Add all folders created from tags and corresponding operations
    // Iterate from bottom to top order to maintain tag order in spec
    _.forEachRight(tagFolders, (tagFolder, tagName) => {
      var itemGroup = new sdk.ItemGroup({
        name: tagName,
        description: tagFolder.description
      });

      _.forEach(tagFolder.requests, (request) => {
        itemGroup.items.add(this.convertRequestToItem(spec, request, components, options, schemaCache, variableStore));
      });

      // Add folders first (before requests) in generated collection
      generatedStore.collection.items.prepend(itemGroup);
    });

    // variableStore contains all the kinds of variable created.
    // Add only the variables with type 'collection' to generatedStore.collection.variables
    _.forEach(variableStore, (variable) => {
      if (variable.type === 'collection') {
        const collectionVar = new sdk.Variable(variable);
        generatedStore.collection.variables.add(collectionVar);
      }
    });
  },

  /**
   * Generates an array of SDK Variables from the common and provided path vars
   * @param {string} type - Level at the tree root/path level. Can be method/root/param.
   * method: request(operation)-level, root: spec-level,  param: url-level
   * @param {Array<object>} providedPathVars - Array of path variables
   * @param {object|array} commonPathVars - Object of path variables taken from the specification
   * @param {object} components - components defined in the OAS spec. These are used to
   * resolve references while generating params.
   * @param {object} options - a standard list of options that's globally passed around. Check options.js for more.
   * @param {object} schemaCache - object storing schemaFaker and schmeResolution caches
   * @returns {Array<object>} returns an array of sdk.Variable
   */
  convertPathVariables: function(type, providedPathVars, commonPathVars, components, options, schemaCache) {
    options = _.merge({}, defaultOptions, options);

    var variables = [];
    // converting the base uri path variables, if any
    // commonPathVars is an object for type = root/method
    // array otherwise
    if (type === 'root' || type === 'method') {
      _.forOwn(commonPathVars, (value, key) => {
        let description = this.getParameterDescription(value);
        variables.push({
          key: key,
          value: type === 'root' ? '{{' + key + '}}' : value.default,
          description: description
        });
      });
    }
    else {
      _.forEach(commonPathVars, (variable) => {
        let fakedData,
          convertedPathVar;

        this.assignParameterExamples(variable);

        fakedData = options.schemaFaker ?
          safeSchemaFaker(variable.schema || {}, options.requestParametersResolution, PROCESSING_TYPE.CONVERSION,
            PARAMETER_SOURCE.REQUEST, components, SCHEMA_FORMATS.DEFAULT, options.indentCharacter, schemaCache,
            options.stackLimit) : '';

        convertedPathVar = this.convertParamsWithStyle(variable, fakedData, PARAMETER_SOURCE.REQUEST,
          components, schemaCache, options);

        variables = _.concat(variables, convertedPathVar);
      });
    }

    // keep already provided varables (server variables) at last
    return _.concat(variables, providedPathVars);
  },

  /**
   * convert childItem from OpenAPI to Postman itemGroup if requestCount(no of requests inside childitem)>1
   * otherwise return postman request
   * @param {*} openapi object with root-level data like pathVariables baseurl
   * @param {*} child object is of type itemGroup or request
   * resolve references while generating params.
   * @param {object} components - components defined in the OAS spec. These are used to
   * resolve references while generating params.
   * @param {object} options - a standard list of options that's globally passed around. Check options.js for more.
   * @param {object} schemaCache - object storing schemaFaker and schmeResolution caches
   * @param {object} variableStore - array for storing collection variables
   * @param {boolean} fromWebhooks - true if we are processing the webhooks group, false by default
   * @returns {*} Postman itemGroup or request
   * @no-unit-test
   */
  convertChildToItemGroup: function (openapi, child, components, options,
    schemaCache, variableStore, fromWebhooks = false) {
    options = _.merge({}, defaultOptions, options);

    var resource = child,
      itemGroup,
      subChild,
      i,
      requestCount;

    // 3 options:

    // 1. folder with more than one request in its subtree
    // (immediate children or otherwise)
    if (resource.requestCount > 1) {
      // only return a Postman folder if this folder has>1 children in its subtree
      // otherwise we can end up with 10 levels of folders with 1 request in the end
      itemGroup = new sdk.ItemGroup({
        name: utils.insertSpacesInName(resource.name)
        // TODO: have to add auth here (but first, auth to be put into the openapi tree)
      });
      // If a folder has only one child which is a folder then we collapsed the child folder
      // with parent folder.
      /* eslint-disable max-depth */
      if (resource.childCount === 1 && options.collapseFolders) {
        let subChild = Object.keys(resource.children)[0],
          resourceSubChild = resource.children[subChild];

        resourceSubChild.name = resource.name + '/' + resourceSubChild.name;
        return this.convertChildToItemGroup(openapi, resourceSubChild, components, options,
          schemaCache, variableStore, fromWebhooks);
      }
      /* eslint-enable */
      // recurse over child leaf nodes
      // and add as children to this folder
      for (i = 0, requestCount = resource.requests.length; i < requestCount; i++) {
        itemGroup.items.add(
          this.convertRequestToItem(openapi, resource.requests[i], components, options,
            schemaCache, variableStore, fromWebhooks)
        );
      }

      // recurse over child folders
      // and add as child folders to this folder
      /* eslint-disable max-depth*/
      for (subChild in resource.children) {
        if (resource.children.hasOwnProperty(subChild) && resource.children[subChild].requestCount > 0) {
          itemGroup.items.add(
            this.convertChildToItemGroup(openapi, resource.children[subChild], components, options, schemaCache,
              variableStore, fromWebhooks)
          );
        }
      }
      /* eslint-enable */

      return itemGroup;
    }

    // 2. it has only 1 direct request of its own
    if (resource.requests.length === 1) {
      return this.convertRequestToItem(openapi, resource.requests[0], components, options,
        schemaCache, variableStore, fromWebhooks);
    }

    // 3. it's a folder that has no child request
    // but one request somewhere in its child folders
    for (subChild in resource.children) {
      if (resource.children.hasOwnProperty(subChild) && resource.children[subChild].requestCount === 1) {
        return this.convertChildToItemGroup(openapi, resource.children[subChild], components, options, schemaCache,
          variableStore, fromWebhooks);
      }
    }
  },

  /**
   * Gets helper object based on the root spec and the operation.security object
   * @param {*} openapi - the json object representing the OAS spec
   * @param {Array<object>} securitySet - the security object at an operation level
   * @returns {object} The authHelper to use while constructing the Postman Request. This is
   * not directly supported in the SDK - the caller needs to determine the header/body based on the return
   * value
   * @no-unit-test
   */
  getAuthHelper: function(openapi, securitySet) {
    var securityDef,
      helper;

    // return false if security set is not defined
    // or is an empty array
    // this will set the request's auth to null - which is 'inherit from parent'
    if (!securitySet || (Array.isArray(securitySet) && securitySet.length === 0)) {
      return null;
    }

    _.forEach(securitySet, (security) => {
      if (_.isObject(security) && _.isEmpty(security)) {
        helper = {
          type: 'noauth'
        };
        return false;
      }
      securityDef = _.get(openapi, ['securityDefs', Object.keys(security)[0]]);
      if (!_.isObject(securityDef)) {
        return;
      }
      else if (securityDef.type === 'http') {
        if (_.toLower(securityDef.scheme) === 'basic') {
          helper = {
            type: 'basic',
            basic: [
              { key: 'username', value: '<Basic Auth Username>' },
              { key: 'password', value: '<Basic Auth Password>' }
            ]
          };
        }
        else if (_.toLower(securityDef.scheme) === 'bearer') {
          helper = {
            type: 'bearer',
            bearer: [{ key: 'token', value: '<Bearer Token>' }]
          };
        }
        else if (_.toLower(securityDef.scheme) === 'digest') {
          helper = {
            type: 'digest',
            digest: [
              { key: 'username', value: '<Digest Auth Username>' },
              { key: 'password', value: '<Digest Auth Password>' },
              { key: 'realm', value: '<realm>' }
            ]
          };
        }
        else if (_.toLower(securityDef.scheme) === 'oauth' || _.toLower(securityDef.scheme) === 'oauth1') {
          helper = {
            type: 'oauth1',
            oauth1: [
              { key: 'consumerSecret', value: '<OAuth 1.0 Consumer Key>' },
              { key: 'consumerKey', value: '<OAuth 1.0 Consumer Secret>' },
              { key: 'addParamsToHeader', value: true }
            ]
          };
        }
      }
      else if (securityDef.type === 'oauth2') {
        helper = {
          type: 'oauth2'
        };
      }
      else if (securityDef.type === 'apiKey') {
        helper = {
          type: 'apikey',
          apikey: [
            {
              key: 'key',
              value: _.isString(securityDef.name) ? securityDef.name : '<API Key Name>'
            },
            { key: 'value', value: '<API Key>' },
            {
              key: 'in',
              value: _.includes(['query', 'header'], securityDef.in) ? securityDef.in : 'header'
            }
          ]
        };
      }

      // stop searching for helper if valid auth scheme is found
      if (!_.isEmpty(helper)) {
        return false;
      }
    });
    return helper;
  },

  /**
   * Generates appropriate collection element based on parameter location
   *
   * @param {Object} param - Parameter object habing key, value and description (optional)
   * @param {String} location - Parameter location ("in" property of OAS defined parameter object)
   * @returns {Object} - SDK element
   */
  generateSdkParam: function (param, location) {
    const sdkElementMap = {
      'query': sdk.QueryParam,
      'header': sdk.Header,
      'path': sdk.Variable
    };

    let generatedParam = {
      key: param.key,
      value: param.value
    };

    _.has(param, 'disabled') && (generatedParam.disabled = param.disabled);

    // use appropriate sdk element based on location parmaeter is in for param generation
    if (sdkElementMap[location]) {
      generatedParam = new sdkElementMap[location](generatedParam);
    }
    param.description && (generatedParam.description = param.description);
    return generatedParam;
  },

  /**
   * Generates Auth helper for response, params (query, headers) in helper object is added in
   * request (originalRequest) part of example.
   *
   * @param {*} requestAuthHelper - Auth helper object of corresponding request
   * @returns {Object} - Response Auth helper object containing params to be added
   */
  getResponseAuthHelper: function (requestAuthHelper) {
    var responseAuthHelper = {
        query: [],
        header: []
      },
      getValueFromHelper = function (authParams, keyName) {
        return _.find(authParams, { key: keyName }).value;
      },
      paramLocation,
      description;

    if (!_.isObject(requestAuthHelper)) {
      return responseAuthHelper;
    }
    description = 'Added as a part of security scheme: ' + requestAuthHelper.type;

    switch (requestAuthHelper.type) {
      case 'apikey':
        // find location of parameter from auth helper
        paramLocation = getValueFromHelper(requestAuthHelper.apikey, 'in');
        responseAuthHelper[paramLocation].push({
          key: getValueFromHelper(requestAuthHelper.apikey, 'key'),
          value: '<API Key>',
          description
        });
        break;
      case 'basic':
        responseAuthHelper.header.push({
          key: 'Authorization',
          value: 'Basic <credentials>',
          description
        });
        break;
      case 'bearer':
        responseAuthHelper.header.push({
          key: 'Authorization',
          value: 'Bearer <token>',
          description
        });
        break;
      case 'digest':
        responseAuthHelper.header.push({
          key: 'Authorization',
          value: 'Digest <credentials>',
          description
        });
        break;
      case 'oauth1':
        responseAuthHelper.header.push({
          key: 'Authorization',
          value: 'OAuth <credentials>',
          description
        });
        break;
      case 'oauth2':
        responseAuthHelper.header.push({
          key: 'Authorization',
          value: '<token>',
          description
        });
        break;
      default:
        break;
    }
    return responseAuthHelper;
  },

  /**
   * Converts a 'content' object into Postman response body. Any content-type header determined
   * from the body is returned as well
   * @param {*} contentObj response content - this is the content property of the response body
   * https://github.com/OAI/OpenAPI-Specification/blob/master/versions/3.0.2.md#responseObject
   * @param {object} components - components defined in the OAS spec. These are used to
   * resolve references while generating params.
  * @param {object} options - a standard list of options that's globally passed around. Check options.js for more.
  * @param {object} schemaCache - object storing schemaFaker and schmeResolution caches
   * @return {object} responseBody, contentType header needed
   */
  convertToPmResponseBody: function(contentObj, components, options, schemaCache) {
    options = _.merge({}, defaultOptions, options);

    var responseBody, cTypeHeader, hasComputedType, cTypes;
    if (!contentObj) {
      return {
        contentTypeHeader: null,
        responseBody: ''
      };
    }
    let headers = Object.keys(contentObj);

    for (let i = 0; i < headers.length; i++) {
      let headerFamily = this.getHeaderFamily(headers[i]);
      if (headerFamily !== HEADER_TYPE.INVALID) {
        cTypeHeader = headers[i];
        hasComputedType = true;
        if (headerFamily === HEADER_TYPE.JSON) {
          break;
        }
      }
    }

    // if no JSON or XML, take whatever we have
    if (!hasComputedType) {
      cTypes = Object.keys(contentObj);
      if (cTypes.length > 0) {
        cTypeHeader = cTypes[0];
        hasComputedType = true;
      }
      else {
        // just an empty object - can't convert anything
        return {
          contentTypeHeader: null,
          responseBody: ''
        };
      }
    }
    responseBody = this.convertToPmBodyData(contentObj[cTypeHeader], REQUEST_TYPE.EXAMPLE, cTypeHeader,
      PARAMETER_SOURCE.RESPONSE, options.indentCharacter, components, options, schemaCache);
    if (this.getHeaderFamily(cTypeHeader) === HEADER_TYPE.JSON) {
      responseBody = JSON.stringify(responseBody, null, options.indentCharacter);
    }
    else if (typeof responseBody !== 'string') {
      // since the collection v2 schema only supports body being a string
      responseBody = '';
    }
    return {
      contentTypeHeader: cTypeHeader,
      responseBody: responseBody
    };
  },

  /**
   * Create parameters specific for a request
   * @param {*} localParams parameters array
   * @returns {Object} with three arrays of query, header and path as keys.
   * @no-unit-test
   */
  getParametersForPathItem: function(localParams) {
    var tempParam,
      params = {
        query: [],
        header: [],
        path: []
      };

    _.forEach(localParams, (param) => {
      tempParam = param;
      if (tempParam.in === 'query') {
        params.query.push(tempParam);
      }
      else if (tempParam.in === 'header') {
        params.header.push(tempParam);
      }
      else if (tempParam.in === 'path') {
        params.path.push(tempParam);
      }
    });

    return params;
  },

  /**
   * returns first example in the input map
   * @param {*} exampleObj map[string, exampleObject]
   * @param {object} components - components defined in the OAS spec. These are used to
   * resolve references while generating params.
   * @param {object} options - a standard list of options that's globally passed around. Check options.js for more.
   * @returns {*} first example in the input map type
   */
  getExampleData: function(exampleObj, components, options) {
    options = _.merge({}, defaultOptions, options);

    var example,
      exampleKey;

    if (typeof exampleObj !== 'object') {
      return '';
    }

    exampleKey = Object.keys(exampleObj)[0];
    example = exampleObj[exampleKey];
    // return example value if present else example is returned

    if (_.has(example, '$ref')) {
      example = this.getRefObject(example.$ref, components, options);
    }

    if (_.has(example, 'value')) {
      example = example.value;
    }

    return example;
  },

  /**
   * converts one of the eamples or schema in Media Type object to postman data
   * @param {*} bodyObj is MediaTypeObject
   * @param {*} requestType - Specifies whether the request body is of example request or root request
   * @param {*} contentType - content type header
   * @param {string} parameterSourceOption tells that the schema object is of request or response
   * @param {string} indentCharacter is needed for XML/JSON bodies only
   * @param {object} components - components defined in the OAS spec. These are used to
   * resolve references while generating params.
  * @param {object} options - a standard list of options that's globally passed around. Check options.js for more.
  * @param {object} schemaCache - object storing schemaFaker and schmeResolution caches
   * @returns {*} postman body data
   */
  // TODO: We also need to accept the content type
  // and generate the body accordingly
  // right now, even if the content-type was XML, we'll generate
  // a JSON example/schema
  convertToPmBodyData: function(bodyObj, requestType, contentType, parameterSourceOption,
    indentCharacter, components, options, schemaCache) {

    options = _.merge({}, defaultOptions, options);
    var bodyData = '',
      schemaFormat = SCHEMA_FORMATS.DEFAULT,
      schemaType,
      resolveTo = this.resolveToExampleOrSchema(requestType, options.requestParametersResolution,
        options.exampleParametersResolution);
    let concreteUtils = components && components.hasOwnProperty('concreteUtils') ?
      components.concreteUtils :
      DEFAULT_SCHEMA_UTILS;

    if (_.isEmpty(bodyObj)) {
      return bodyData;
    }

    if (bodyObj.example && (resolveTo === 'example' || !bodyObj.schema)) {
      if (bodyObj.example.hasOwnProperty('$ref')) {
        bodyObj.example = this.getRefObject(bodyObj.example.$ref, components, options);
        if (this.getHeaderFamily(contentType) === HEADER_TYPE.JSON) {
          // try to parse the example as JSON. OK if this fails

          // eslint-disable-next-line max-depth
          try {
            bodyObj.example = JSON.parse(bodyObj.example);
          }
          // eslint-disable-next-line no-empty
          catch (e) {}
        }
      }
      bodyData = bodyObj.example;
      // return example value if present else example is returned
      if (bodyData.hasOwnProperty('value')) {
        bodyData = bodyData.value;
      }
    }
    else if (!_.isEmpty(bodyObj.examples) && (resolveTo === 'example' || !bodyObj.schema)) {
      // take one of the examples as the body and not all
      bodyData = this.getExampleData(bodyObj.examples, components, options);
    }
    else if (bodyObj.schema) {
      if (bodyObj.schema.hasOwnProperty('$ref')) {
        let outerProps = concreteUtils.getOuterPropsIfIsSupported(bodyObj.schema),
          resolvedSchema;

        // skip beforehand resolution for OAS 3.0
        if (outerProps) {
          resolvedSchema = this.getRefObject(bodyObj.schema.$ref, components, options);
          bodyObj.schema = concreteUtils.addOuterPropsToRefSchemaIfIsSupported(resolvedSchema, outerProps);
        }
      }
      if (options.schemaFaker) {
        if (this.getHeaderFamily(contentType) === HEADER_TYPE.XML) {
          schemaFormat = SCHEMA_FORMATS.XML;
        }
        // Do not fake schemas if the complexity score is 10
        if (options.complexityScore === 10) {
          schemaType = _.get(this.getRefObject(bodyObj.schema.$ref, components, options), 'type');
          if (schemaType === 'object') {
            return {
              value: '<Error: Spec size too large, skipping faking of schemas>'
            };
          }
          if (schemaType === 'array') {
            return [
              '<Error: Spec size too large, skipping faking of schemas>'
            ];
          }
          return '<Error: Spec size too large, skipping faking of schemas>';
        }
        // Do not fake the bodyData if the complexity is 10.
        bodyData = safeSchemaFaker(bodyObj.schema || {}, resolveTo, PROCESSING_TYPE.CONVERSION, parameterSourceOption,
          components, schemaFormat, indentCharacter, schemaCache, options.stackLimit);
      }
      else {
        // do not fake if the option is false
        bodyData = '';
      }
    }
    return bodyData;
  },

  /**
   * returns whether to resolve to example or schema
   * @param {string} requestType - Specifies whether the request body is of example request or root request
   * @param {string} requestParametersResolution - the option value of requestParametersResolution
   * @param {string} exampleParametersResolution - the option value of exampleParametersResolution
   * @returns {string} Whether to resolve to example or schema
   */
  resolveToExampleOrSchema(requestType, requestParametersResolution, exampleParametersResolution) {
    if (requestType === REQUEST_TYPE.ROOT) {
      if (requestParametersResolution === 'example') {
        return 'example';
      }
      else if (requestParametersResolution === 'schema') {
        return 'schema';
      }
    }

    if (requestType === REQUEST_TYPE.EXAMPLE) {
      if (exampleParametersResolution === 'example') {
        return 'example';
      }
      else if (exampleParametersResolution === 'schema') {
        return 'schema';
      }
    }

    return 'schema';
  },

  /**
   * convert param with in='query' to string considering style and type
   * @param {*} param with in='query'
   * @param {*} requestType Specifies whether the request body is of example request or root request
   * @param {object} components - components defined in the OAS spec. These are used to
   * resolve references while generating params.
  * @param {object} options - a standard list of options that's globally passed around. Check options.js for more.
  * @param {object} schemaCache - object storing schemaFaker and schmeResolution caches
   * @returns {array} converted queryparam
   */
  convertToPmQueryParameters: function(param, requestType, components, options, schemaCache) {
    options = _.merge({}, defaultOptions, options);
    var pmParams = [],
      paramValue,
      resolveTo = this.resolveToExampleOrSchema(requestType, options.requestParametersResolution,
        options.exampleParametersResolution);

    if (!param) {
      return [];
    }
    // check for existence of schema
    if (param.hasOwnProperty('schema')) {
      this.assignParameterExamples(param);

      // fake data generated
      paramValue = options.schemaFaker ?
        safeSchemaFaker(param.schema, resolveTo, PROCESSING_TYPE.CONVERSION, PARAMETER_SOURCE.REQUEST,
          components, SCHEMA_FORMATS.DEFAULT, options.indentCharacter, schemaCache, options.stackLimit) : '';
      // paramType = param.schema.type;

      if (typeof paramValue === 'number' || typeof paramValue === 'boolean') {
        // the SDK will keep the number-ness,
        // which will be rejected by the collection v2 schema
        // converting to string to prevent issues like
        // https://github.com/postmanlabs/postman-app-support/issues/6500
        paramValue = paramValue.toString();
      }
      return this.convertParamsWithStyle(param, paramValue, PARAMETER_SOURCE.REQUEST, components, schemaCache, options);
    }

    let description = this.getParameterDescription(param);
    // since no schema present add the parameter with no value
    pmParams.push({
      key: param.name,
      value: '',
      description: description
    });


    return pmParams;
  },

  /**
   * Recursicely extracts key-value pair from deep objects.
   *
   * @param {*} deepObject - Deep object
   * @param {*} objectKey - key associated with deep object
   * @returns {Array} array of param key-value pairs
   */
  extractDeepObjectParams: function (deepObject, objectKey) {
    let extractedParams = [];

    Object.keys(deepObject).forEach((key) => {
      let value = deepObject[key];
      if (typeof value === 'object') {
        extractedParams = _.concat(extractedParams, this.extractDeepObjectParams(value, objectKey + '[' + key + ']'));
      }
      else {
        extractedParams.push({ key: objectKey + '[' + key + ']', value });
      }
    });
    return extractedParams;
  },

  /**
   * Returns an array of parameters
   * Handles array/object/string param types
   * @param {*} param - the param object, as defined in
   * https://github.com/OAI/OpenAPI-Specification/blob/master/versions/3.0.2.md#parameterObject
   * @param {any} paramValue - the value to use (from schema or example) for the given param.
   * This will be exploded/parsed according to the param type
   * @param  {*} parameterSource — Specifies whether the schema being faked is from a request or response.
   * @param {object} components - components defined in the OAS spec. These are used to
   * resolve references while generating params.
   * @param {object} schemaCache - object storing schemaFaker and schmeResolution caches
   * @param {object} options - a standard list of options that's globally passed around. Check options.js for more.
   * @returns {array} parameters. One param with type=array might lead to multiple params
   * in the return value
   * The styles are documented at
   * https://github.com/OAI/OpenAPI-Specification/blob/master/versions/3.0.2.md#style-values
   */
  convertParamsWithStyle: function(param, paramValue, parameterSource, components, schemaCache, options) {
    var paramName = _.get(param, 'name'),
      pmParams = [],
      serialisedValue = '',
      description = this.getParameterDescription(param),
      disabled = false;

    // for invalid param object return null
    if (!_.isObject(param)) {
      return null;
    }

    let { style, explode, startValue, propSeparator, keyValueSeparator, isExplodable } =
      this.getParamSerialisationInfo(param, parameterSource, components, schemaCache);

    if (options && options.disableOptionalParameters) {
      disabled = !param.required;
    }

    // decide explodable params, starting value and separators between key-value and properties for serialisation
    switch (style) {
      case 'form':
        if (explode && _.isObject(paramValue)) {
          _.forEach(paramValue, (value, key) => {
            pmParams.push(this.generateSdkParam({
              key: _.isArray(paramValue) ? paramName : key,
              value: (value === undefined ? '' : value),
              description,
              disabled
            }, _.get(param, 'in')));
          });
          return pmParams;
        }

        // handle free-form parameter correctly
        if (explode && (_.get(param, 'schema.type') === 'object') && _.isEmpty(_.get(param, 'schema.properties'))) {
          return pmParams;
        }
        break;
      case 'deepObject':
        if (_.isObject(paramValue)) {
          let extractedParams = this.extractDeepObjectParams(paramValue, paramName);

          _.forEach(extractedParams, (extractedParam) => {
            pmParams.push(this.generateSdkParam({
              key: extractedParam.key,
              value: extractedParam.value || '',
              description,
              disabled
            }, _.get(param, 'in')));
          });
        }
        return pmParams;
      default:
        break;
    }

    // for array and object, serialize value
    if (_.isObject(paramValue)) {
      _.forEach(paramValue, (value, key) => {
        // add property separator for all index/keys except first
        !_.isEmpty(serialisedValue) && (serialisedValue += propSeparator);

        // append key for param that can be exploded
        isExplodable && (serialisedValue += (key + keyValueSeparator));
        serialisedValue += (value === undefined ? '' : value);
      });
    }
    // for non-object and non-empty value append value as is to string
    else if (!_.isNil(paramValue)) {
      serialisedValue += paramValue;
    }

    // prepend starting value to serialised value (valid for empty value also)
    serialisedValue = startValue + serialisedValue;
    pmParams.push(this.generateSdkParam({
      key: paramName,
      value: serialisedValue,
      description,
      disabled
    }, _.get(param, 'in')));

    return pmParams;
  },

  /**
   * converts params with in='header' to a Postman header object
   * @param {*} header param with in='header'
   * @param {*} requestType Specifies whether the request body is of example request or root request
   * @param  {*} parameterSource — Specifies whether the schema being faked is from a request or response.
   * @param {object} components - components defined in the OAS spec. These are used to
   * resolve references while generating params.
  * @param {object} options - a standard list of options that's globally passed around. Check options.js for more.
  * @param {object} schemaCache - object storing schemaFaker and schmeResolution caches
   * @returns {Object} instance of a Postman SDK Header
   */
  convertToPmHeader: function(header, requestType, parameterSource, components, options, schemaCache) {
    options = _.merge({}, defaultOptions, options);

    var fakeData,
      convertedHeader,
      reqHeader,
      resolveTo = this.resolveToExampleOrSchema(requestType, options.requestParametersResolution,
        options.exampleParametersResolution);

    if (header.hasOwnProperty('schema')) {
      if (!options.schemaFaker) {
        fakeData = '';
      }
      else {
        this.assignParameterExamples(header);

        fakeData = safeSchemaFaker(header.schema || {}, resolveTo, PROCESSING_TYPE.CONVERSION, parameterSource,
          components, SCHEMA_FORMATS.DEFAULT, options.indentCharacter, schemaCache, options.stackLimit);
      }
    }
    else {
      fakeData = '';
    }

    convertedHeader = _.get(this.convertParamsWithStyle(header, fakeData, parameterSource,
      components, schemaCache, options), '[0]');

    reqHeader = new sdk.Header(convertedHeader);
    reqHeader.description = this.getParameterDescription(header);

    return reqHeader;
  },

  /**
   * converts operation item requestBody to a Postman request body
   * @param {*} requestBody in operationItem
   * @param {*} requestType - Specifies whether the request body is of example request or root request
   * @param {object} components - components defined in the OAS spec. These are used to
   * resolve references while generating params.
  * @param {object} options - a standard list of options that's globally passed around. Check options.js for more.
  * @param {object} schemaCache - object storing schemaFaker and schmeResolution caches
   * @returns {Object} - Postman requestBody and Content-Type Header
   */
  convertToPmBody: function(requestBody, requestType, components, options, schemaCache) {
    options = _.merge({}, defaultOptions, options);
    var contentObj, // content is required
      bodyData,
      param,
      originalParam,
      paramArray = [],
      updateOptions = {},
      reqBody = new sdk.RequestBody(),
      contentHeader,
      rDataMode,
      params,
      encoding,
      cType,
      description,
      required,
      enumValue,
      formHeaders = [];

    let concreteUtils = components && components.hasOwnProperty('concreteUtils') ?
      components.concreteUtils :
      DEFAULT_SCHEMA_UTILS;

    // @TODO: how do we support multiple content types
    contentObj = requestBody.content;

    // to handle cases of malformed request body, where contentObj is null
    if (!contentObj) {
      return {
        body: reqBody,
        contentHeader: null,
        formHeaders: null
      };
    }

    // handling for the urlencoded media type
    if (contentObj.hasOwnProperty(URLENCODED)) {
      rDataMode = 'urlencoded';
      bodyData = this.convertToPmBodyData(contentObj[URLENCODED], requestType, URLENCODED,
        PARAMETER_SOURCE.REQUEST, options.indentCharacter, components, options, schemaCache);
      encoding = contentObj[URLENCODED].encoding ? contentObj[URLENCODED].encoding : {};

      if (contentObj[URLENCODED].hasOwnProperty('schema') && contentObj[URLENCODED].schema.hasOwnProperty('$ref')) {
        contentObj[URLENCODED].schema = this.getRefObject(contentObj[URLENCODED].schema.$ref, components, options);
      }

      // create query parameters and add it to the request body object
      _.forOwn(bodyData, (value, key) => {

        if (_.get(contentObj[URLENCODED], 'schema.type') === 'object') {
          description = _.get(contentObj[URLENCODED], ['schema', 'properties', key, 'description'], '');
          required = _.includes(_.get(contentObj[URLENCODED], ['schema', 'required']), key);
          enumValue = _.get(contentObj[URLENCODED], ['schema', 'properties', key, 'enum']);
        }

        !encoding[key] && (encoding[key] = {});
        encoding[key].name = key;
        encoding[key].schema = {
          type: typeof value
        };
        // for urlencoded body serialisation is treated similar to query param
        // reference https://github.com/OAI/OpenAPI-Specification/blob/master/versions/3.0.3.md#fixed-fields-13
        encoding[key].in = 'query';
        _.isBoolean(required) && (encoding[key].required = required);
        encoding[key].description = description;

        params = this.convertParamsWithStyle(encoding[key], value, PARAMETER_SOURCE.REQUEST, components,
          schemaCache, options);
        // TODO: Show warning for incorrect schema if !params
        params && params.forEach((element) => {
          // Collection v2.1 schema allows urlencoded param value to be only string
          if (typeof element.value !== 'string') {
            try {
              // convert other datatype to string (i.e. number, boolean etc)
              element.value = JSON.stringify(element.value);
            }
            catch (e) {
              // JSON.stringify can fail in few cases, suggest invalid type for such case
              // eslint-disable-next-line max-len
              // https://developer.mozilla.org/en-US/docs/Web/JavaScript/Reference/Global_Objects/JSON/stringify#Exceptions
              element.value = 'INVALID_URLENCODED_PARAM_TYPE';
            }
          }
        });
        paramArray.push(...params);
      });
      updateOptions = {
        mode: rDataMode,
        urlencoded: paramArray
      };

      // add a content type header for each media type for the request body
      contentHeader = new sdk.Header({
        key: 'Content-Type',
        value: URLENCODED
      });

      // update the request body with the options
      reqBody.update(updateOptions);
    }
    else if (contentObj.hasOwnProperty(FORM_DATA)) {
      rDataMode = 'formdata';
      bodyData = this.convertToPmBodyData(contentObj[FORM_DATA], requestType, FORM_DATA,
        PARAMETER_SOURCE.REQUEST, options.indentCharacter, components, options, schemaCache);
      encoding = contentObj[FORM_DATA].encoding ? contentObj[FORM_DATA].encoding : {};
      // create the form parameters and add it to the request body object
      _.forOwn(bodyData, (value, key) => {

        if (_.get(contentObj[FORM_DATA], 'schema.type') === 'object') {
          description = _.get(contentObj[FORM_DATA], ['schema', 'properties', key, 'description'], '');
          required = _.includes(_.get(contentObj[FORM_DATA], ['schema', 'required']), key);
          enumValue = _.get(contentObj[FORM_DATA], ['schema', 'properties', key, 'enum']);
        }
        description = (required ? '(Required) ' : '') + description +
          (enumValue ? ' (This can only be one of ' + enumValue + ')' : '');

        if (encoding.hasOwnProperty(key)) {
          _.forOwn(encoding[key].headers, (value, key) => {
            if (key !== 'Content-Type') {
              if (encoding[key].headers[key].hasOwnProperty('$ref')) {
                encoding[key].headers[key] = getRefObject(encoding[key].headers[key].$ref, components, options);
              }
              encoding[key].headers[key].name = key;
              // this is only for ROOT request because we are adding the headers for example request later
              formHeaders.push(this.convertToPmHeader(encoding[key].headers[key],
                REQUEST_TYPE.ROOT, PARAMETER_SOURCE.REQUEST, components, options, schemaCache));
            }
          });
        }
        // Collection v2.1 schema allows form param value to be only string
        if (typeof value !== 'string') {
          try {
            // convert other datatype to string (i.e. number, boolean etc)
            value = JSON.stringify(value);
          }
          catch (e) {
            // JSON.stringify can fail in few cases, suggest invalid type for such case
            // eslint-disable-next-line max-len
            // https://developer.mozilla.org/en-US/docs/Web/JavaScript/Reference/Global_Objects/JSON/stringify#Exceptions
            value = 'INVALID_FORM_PARAM_TYPE';
          }
        }

        // Fetch the original param and if it is of type 'string' and format 'binary'
        // then set the type of FormParam to 'file'
        originalParam = _.get(contentObj[FORM_DATA], ['schema', 'properties', key]);

        if (originalParam &&
          originalParam.type === 'string' &&
          originalParam.format === 'binary'
        ) {
          param = new sdk.FormParam({
            key: key,
            value: '',
            type: 'file'
          });
        }
        else {
          param = new sdk.FormParam({
            key: key,
            value: value,
            type: 'text'
          });
        }
        param.description = description;
        paramArray.push(param);
      });
      updateOptions = {
        mode: rDataMode,
        formdata: paramArray
      };
      // add a content type header for the pertaining media type
      contentHeader = new sdk.Header({
        key: 'Content-Type',
        value: FORM_DATA
      });
      // update the request body
      reqBody.update(updateOptions);
    }
    else {
      rDataMode = 'raw';
      let bodyType, language;

      // checking for all possible raw types
      if (contentObj.hasOwnProperty(APP_JS)) { bodyType = APP_JS; }
      else if (contentObj.hasOwnProperty(APP_JSON)) { bodyType = APP_JSON; }
      else if (contentObj.hasOwnProperty(TEXT_HTML)) { bodyType = TEXT_HTML; }
      else if (contentObj.hasOwnProperty(TEXT_PLAIN)) { bodyType = TEXT_PLAIN; }
      else if (contentObj.hasOwnProperty(TEXT_XML)) { bodyType = TEXT_XML; }
      else {
        // take the first property it has
        // types like image/png etc
        for (cType in contentObj) {
          if (contentObj.hasOwnProperty(cType)) {
            bodyType = cType;
            break;
          }
        }
      }

      if (
        concreteUtils.isBinaryContentType(bodyType, contentObj)
      ) {
        updateOptions = {
          mode: 'file'
        };
      }
      else {
        bodyData = this.convertToPmBodyData(contentObj[bodyType], requestType, bodyType,
          PARAMETER_SOURCE.REQUEST, options.indentCharacter, components, options, schemaCache);

        updateOptions = {
          mode: rDataMode,
          raw: JSON.stringify(bodyData, null, options.indentCharacter)
        };
      }

      language = this.getHeaderFamily(bodyType);

      if (language !== HEADER_TYPE.INVALID) {
        updateOptions.options = {
          raw: {
            language
          }
        };
      }

      contentHeader = new sdk.Header({
        key: 'Content-Type',
        value: bodyType
      });

      reqBody.update(updateOptions);
    }

    return {
      body: reqBody,
      contentHeader: contentHeader,
      formHeaders: formHeaders
    };
  },

  /**
   * @param {*} response in operationItem responses
   * @param {*} code - response Code
   * @param {*} originalRequest - the request for the example
   * @param {object} components - components defined in the OAS spec. These are used to
   * resolve references while generating params.
  * @param {object} options - a standard list of options that's globally passed around. Check options.js for more.
  * @param {object} schemaCache - object storing schemaFaker and schmeResolution caches
   * @returns {Object} postman response
   */
  convertToPmResponse: function(response, code, originalRequest, components, options, schemaCache) {
    options = _.merge({}, defaultOptions, options);
    var responseHeaders = [],
      previewLanguage = 'text',
      responseBodyWrapper,
      header,
      sdkResponse;

    if (!response) {
      return null;
    }
    _.forOwn(response.headers, (value, key) => {
      if (_.toLower(key) !== 'content-type') {
        if (_.get(value, '$ref')) {
          // the convert to PmHeader function handles the
          // schema-faking
          header = this.getRefObject(value.$ref, components, options);
        }
        else {
          header = value;
        }
        header.name = key;

        if (!_.includes(IMPLICIT_HEADERS, _.toLower(key))) {
          responseHeaders.push(this.convertToPmHeader(header, REQUEST_TYPE.EXAMPLE,
            PARAMETER_SOURCE.RESPONSE, components, options, schemaCache));
        }
      }
    });

    responseBodyWrapper = this.convertToPmResponseBody(response.content, components, options, schemaCache);

    if (responseBodyWrapper.contentTypeHeader) {
      // we could infer the content-type header from the body
      responseHeaders.push({ key: 'Content-Type', value: responseBodyWrapper.contentTypeHeader });
      if (this.getHeaderFamily(responseBodyWrapper.contentTypeHeader) === HEADER_TYPE.JSON) {
        previewLanguage = PREVIEW_LANGUAGE.JSON;
      }
      else if (this.getHeaderFamily(responseBodyWrapper.contentTypeHeader) === HEADER_TYPE.XML) {
        previewLanguage = PREVIEW_LANGUAGE.XML;
      }
    }
    else if (response.content && Object.keys(response.content).length > 0) {
      responseHeaders.push({ key: 'Content-Type', value: Object.keys(response.content)[0] });
      if (this.getHeaderFamily(Object.keys(response.content)[0]) === HEADER_TYPE.JSON) {
        previewLanguage = PREVIEW_LANGUAGE.JSON;
      }
      else if (this.getHeaderFamily(Object.keys(response.content)[0]) === HEADER_TYPE.XML) {
        previewLanguage = PREVIEW_LANGUAGE.XML;
      }
    }
    else {
      responseHeaders.push({ key: 'Content-Type', value: TEXT_PLAIN });
    }
    // replace 'X' char with '0'
    code = code.replace(/X/g, '0');
    code = code === 'default' ? 500 : _.toSafeInteger(code);

    sdkResponse = new sdk.Response({
      name: response.description,
      code: code || 500,
      header: responseHeaders,
      body: responseBodyWrapper.responseBody,
      originalRequest: originalRequest
    });
    sdkResponse._postman_previewlanguage = previewLanguage;

    return sdkResponse;
  },

  /**
   * @param {*} $ref reference object
   * @param {object} components - components defined in the OAS spec. These are used to
   * resolve references while generating params.
   * @param {object} options - a standard list of options that's globally passed around. Check options.js for more.
   * @returns {Object} reference object from the saved components
   * @no-unit-tests
   */
  getRefObject: function($ref, components, options) {
    options = _.merge({}, defaultOptions, options);
    var refObj, savedSchema;

    if (typeof $ref !== 'string') {
      return { value: `Invalid $ref: ${$ref} was found` };
    }

    savedSchema = $ref.split('/').slice(1).map((elem) => {
      // https://swagger.io/docs/specification/using-ref#escape
      // since / is the default delimiter, slashes are escaped with ~1
      return decodeURIComponent(
        elem
          .replace(/~1/g, '/')
          .replace(/~0/g, '~')
      );
    });
    // at this stage, savedSchema is [components, part1, parts]
    // must have min. 2 segments after "#/components"
    if (savedSchema.length < 3) {
      console.warn(`ref ${$ref} not found.`);
      return { value: `reference ${$ref} not found in the given specification` };
    }

    if (savedSchema[0] !== 'components' && savedSchema[0] !== 'paths') {
      console.warn(`Error reading ${$ref}. Can only use references from components and paths`);
      return { value: `Error reading ${$ref}. Can only use references from components and paths` };
    }

    // at this point, savedSchema is similar to ['components', 'schemas','Address']
    // components is actually components and paths (an object with components + paths as 1st-level-props)
    refObj = _.get(components, savedSchema);

    if (!refObj) {
      console.warn(`ref ${$ref} not found.`);
      return { value: `reference ${$ref} not found in the given specification` };
    }

    if (refObj.$ref) {
      return this.getRefObject(refObj.$ref, components, options);
    }

    return refObj;
  },

  /** Finds all the possible path variables in a given path string
   * @param {string} path Path string : /pets/{petId}
   * @returns {array} Array of path variables.
   */
  findPathVariablesFromPath: function (path) {

    // /{{path}}/{{file}}.{{format}}/{{hello}} return [ '{{path}}', '{{hello}}' ]
    // https://regex101.com/r/XGL4Gh/1
    return path.match(/(\/\{\{[^\/\{\}]+\}\})(?=\/|$)/g);
  },

  /** Finds all the possible collection variables in a given path string
   * @param {string} path Path string : /pets/{petId}
   * @returns {array} Array of collection variables.
   */
  findCollectionVariablesFromPath: function (path) {

    // /:path/{{file}}.{{format}}/:hello => only {{file}} and {{format}} will match
    // https://regex101.com/r/XGL4Gh/2
    return path.match(/(\{\{[^\/\{\}]+\}\})/g);
  },

  /**
   * Finds all the possible path variables conversion from schema path,
   * and excludes path variable that are converted to collection variable
   * @param {string} path Path string
   * @returns {array} Array of path variables.
   */
  findPathVariablesFromSchemaPath: function (path) {
    // /{path}/{file}.{format}/{hello} return [ '/{path}', '/{hello}' ]
    // https://regex101.com/r/aFRWQD/4
    let matches = path.match(/(\/\{[^\/\{\}]+\}(?=[\/\0]|$))/g);

    // remove leading '/' and starting and ending curly braces
    return _.map(matches, (match) => { return match.slice(2, -1); });
  },

  /**
   * Finds fixed parts present in path segment of collection or schema.
   *
   * @param {String} segment - Path segment
   * @param {String} pathType - Path type (one of 'collection' / 'schema')
   * @returns {Array} - Array of strings where each element is fixed part in order of their occurence
   */
  getFixedPartsFromPathSegment: function (segment, pathType = 'collection') {
    var tempSegment = segment,
      // collection is default
      varMatches = segment.match(pathType === 'schema' ? /(\{[^\/\{\}]+\})/g : /(\{\{[^\/\{\}]+\}\})/g),
      fixedParts = [];

    _.forEach(varMatches, (match) => {
      let matchedIndex = tempSegment.indexOf(match);

      // push fixed part before collection variable if present
      (matchedIndex !== 0) && (fixedParts.push(tempSegment.slice(0, matchedIndex)));

      // substract starting fixed and variable part from tempSegment
      tempSegment = tempSegment.substr(matchedIndex + match.length);
    });

    // add last fixed part if present
    (tempSegment.length > 0) && (fixedParts.push(tempSegment));

    return fixedParts;
  },

  /** Separates out collection and path variables from the reqUrl
   *
   * @param {string} reqUrl Request Url
   * @param {Array} pathVars Path variables
   *
   * @returns {Object} reqUrl, updated path Variables array and collection Variables.
   */
  sanitizeUrlPathParams: function (reqUrl, pathVars) {
    var matches,
      collectionVars = [];

    // converts all the of the following:
    // /{{path}}/{{file}}.{{format}}/{{hello}} => /:path/{{file}}.{{format}}/:hello
    matches = this.findPathVariablesFromPath(reqUrl);
    if (matches) {
      matches.forEach((match) => {
        const replaceWith = match.replace(/{{/g, ':').replace(/}}/g, '');
        reqUrl = reqUrl.replace(match, replaceWith);
      });
    }

    // Separates pathVars array and collectionVars.
    matches = this.findCollectionVariablesFromPath(reqUrl);
    if (matches) {
      matches.forEach((match) => {
        const collVar = match.replace(/{{/g, '').replace(/}}/g, '');

        pathVars = pathVars.filter((item) => {
          if (item.name === collVar) {
            collectionVars.push(item);
          }
          return !(item.name === collVar);
        });
      });
    }

    return { url: reqUrl, pathVars, collectionVars };
  },

  cleanWebhookName: function(webhookName) {
    return webhookName
      .replace(/[:/]/g, '_')
      .replace(/[{}]/g, '');
  },

  /**
   * function to convert an openapi path item to postman item
  * @param {*} openapi openapi object with root properties
  * @param {*} operationItem path operationItem from tree structure
  * @param {object} components - components defined in the OAS spec. These are used to
   * resolve references while generating params.
   * @param {object} options - a standard list of options that's globally passed around. Check options.js for more.
  * @param {object} schemaCache - object storing schemaFaker and schmeResolution caches
  * @param {array} variableStore - array
  * @param {boolean} fromWebhooks - true if we are procesing the webhooks group, false by default
  * @returns {Object} postman request Item
  * @no-unit-test
  */
  convertRequestToItem: function(openapi, operationItem, components,
    options, schemaCache, variableStore, fromWebhooks = false) {
    options = _.merge({}, defaultOptions, options);
    var reqName,
      pathVariables = openapi.baseUrlVariables,
      operation = operationItem.properties,
      reqBody = operationItem.properties.requestBody,
      itemParams = operationItem.properties.parameters,
      reqParams = this.getParametersForPathItem(itemParams),
      baseUrl = fromWebhooks ?
        `{{${this.cleanWebhookName(operationItem.path)}}}` :
        '{{baseUrl}}',
      pathVarArray = [],
      authHelper,
      item,
      serverObj,
      displayUrl,
      reqUrl = fromWebhooks ? '' : '/' + operationItem.path,
      pmBody,
      authMeta,
      swagResponse,
      localServers = fromWebhooks ? '' : _.get(operationItem, 'properties.servers'),
      exampleRequestBody,
      sanitizeResult,
      globalServers = fromWebhooks ? '' : _.get(operationItem, 'servers'),
      responseMediaTypes,
      acceptHeader;

    // handling path templating in request url if any
    // convert all {anything} to {{anything}}
    reqUrl = this.fixPathVariablesInUrl(reqUrl);

    // convert all /{{one}}/{{two}} to /:one/:two
    // Doesn't touch /{{file}}.{{format}}
    sanitizeResult = this.sanitizeUrlPathParams(reqUrl, reqParams.path);

    // Updated reqUrl
    reqUrl = sanitizeResult.url;

    // Updated reqParams.path
    reqParams.path = sanitizeResult.pathVars;

    // Add collection variables to the variableStore.
    sanitizeResult.collectionVars.forEach((element) => {
      if (!variableStore[element.name]) {
        let fakedData = options.schemaFaker ?
            safeSchemaFaker(element.schema || {}, options.requestParametersResolution, PROCESSING_TYPE.CONVERSION,
              PARAMETER_SOURCE.REQUEST, components, SCHEMA_FORMATS.DEFAULT, options.indentCharacter, schemaCache,
              options.stackLimit) : '',
          convertedPathVar = _.get(this.convertParamsWithStyle(element, fakedData, PARAMETER_SOURCE.REQUEST,
            components, schemaCache, options), '[0]', {});

        variableStore[element.name] = _.assign(convertedPathVar, { key: element.name, type: 'collection' });
      }
    });
    // accounting for the overriding of the root level and path level servers object if present at the operation level

    if (Array.isArray(localServers) && localServers.length) {
      serverObj = operationItem.properties.servers[0];

      // convert all {anything} to {{anything}}
      baseUrl = this.fixPathVariablesInUrl(serverObj.url);

      // add serverObj variables to pathVarArray
      if (serverObj.variables) {
        _.forOwn(serverObj.variables, (value, key) => {
          pathVarArray.push({
            name: key,
            value: value.default || '',
            description: this.getParameterDescription(value)
          });
        });

        // use pathVarAray to sanitize url for path params and collection variables.
        sanitizeResult = this.sanitizeUrlPathParams(baseUrl, pathVarArray);

        // update the base url with update url
        baseUrl = sanitizeResult.url;

        // Add new collection variables to the variableStore
        sanitizeResult.collectionVars.forEach((element) => {
          if (!variableStore[element.name]) {
            variableStore[element.name] = {
              key: element.name,
              value: element.value || '',
              description: element.description,
              type: 'collection'
            };
          }
        });

        // remove all the collection variables from serverObj.variables
        serverObj.pathVariables = {};
        sanitizeResult.pathVars.forEach((element) => {
          serverObj.pathVariables[element.name] = serverObj.variables[element.name];
        });

        // use this new filterd serverObj.pathVariables
        // to generate pm path variables.
        pathVarArray = this.convertPathVariables('method', [],
          serverObj.pathVariables, components, options, schemaCache);
      }
      baseUrl += reqUrl;
    }
    else {
      // accounting for the overriding of the root level servers object if present at the path level
      if (Array.isArray(globalServers) && globalServers.length) {
        // All the global servers present at the path level are taken care of in generateTrieFromPaths
        // Just adding the same structure of the url as the display URL.
        displayUrl = '{{' + this.fixPathVariableName(operationItem.path) + '}}' + reqUrl;
      }
      // In case there are no server available use the baseUrl
      else {
        baseUrl += reqUrl;
        if (pathVariables || fromWebhooks) {
          displayUrl = baseUrl;
        }
        else {
          displayUrl = '{{baseUrl}}' + reqUrl;
        }
      }
      pathVarArray = this.convertPathVariables('root', [], pathVariables, components, options, schemaCache);
    }

    switch (options.requestNameSource) {
      case 'fallback' : {
        // operationId is usually camelcase or snake case
        if (fromWebhooks) {
          reqName = utils.insertSpacesInName(operation.operationId) ||
            operation.summary ||
            operation.description ||
            `${this.cleanWebhookName(operationItem.path)} - ${operationItem.method}`;
        }
        else {
          reqName = operation.summary || utils.insertSpacesInName(operation.operationId) || reqUrl;
        }
        break;
      }
      case 'url' : {
        reqName = displayUrl || baseUrl;
        break;
      }
      default : {
        reqName = operation[options.requestNameSource];
        break;
      }
    }
    if (!reqName) {
      throw new openApiErr(`requestNameSource (${options.requestNameSource})` +
        ` in options is invalid or property does not exist in ${operationItem.path}`);
    }

    // handling authentication here (for http type only)
    authHelper = this.getAuthHelper(openapi, operation.security);

    // creating the request object
    item = new sdk.Item({
      name: reqName,
      request: {
        description: operation.description,
        url: displayUrl || baseUrl,
        name: reqName,
        method: operationItem.method.toUpperCase()
      }
    });

    // using the auth helper
    authMeta = operation['x-postman-meta'];
    if (authMeta && authMeta.currentHelper && authMap[authMeta.currentHelper]) {
      let thisAuthObject = {
        type: authMap[authMeta.currentHelper]
      };

      thisAuthObject[authMap[authMeta.currentHelper]] = authMeta.helperAttributes;
      item.request.auth = new sdk.RequestAuth(thisAuthObject);
    }
    else {
      item.request.auth = authHelper;
    }

    // adding query params to postman request url.
    _.forEach(reqParams.query, (queryParam) => {
      this.convertToPmQueryParameters(queryParam, REQUEST_TYPE.ROOT, components, options, schemaCache)
        .forEach((pmParam) => {
          item.request.url.addQueryParams(pmParam);
        });
    });
    item.request.url.query.members.forEach((query) => {
      // Collection v2.1 schema allows query param value to be string/null
      if (typeof query.value !== 'string') {
        try {
          // convert other datatype to string (i.e. number, boolean etc)
          query.value = JSON.stringify(query.value);
        }
        catch (e) {
          // JSON.stringify can fail in few cases, suggest invalid type for such case
          // eslint-disable-next-line max-len
          // https://developer.mozilla.org/en-US/docs/Web/JavaScript/Reference/Global_Objects/JSON/stringify#Exceptions
          query.value = 'INVALID_QUERY_PARAM_TYPE';
        }
      }
    });
    item.request.url.variables.clear();
    item.request.url.variables.assimilate(this.convertPathVariables('param', pathVarArray, reqParams.path,
      components, options, schemaCache));

    // Making sure description never goes out as an object
    // App / Collection transformer fail with the object syntax
    if (item.request.url.variables.members && item.request.url.variables.members.length > 0) {
      item.request.url.variables.members = _.map(item.request.url.variables.members, (m) => {
        if (typeof m.description === 'object' && m.description.content) {
          m.description = m.description.content;
        }
        return m;
      });
    }

    // adding headers to request from reqParam
    _.forEach(reqParams.header, (header) => {
      if (options.keepImplicitHeaders || !_.includes(IMPLICIT_HEADERS, _.toLower(_.get(header, 'name')))) {
        item.request.addHeader(this.convertToPmHeader(header, REQUEST_TYPE.ROOT, PARAMETER_SOURCE.REQUEST,
          components, options, schemaCache));
      }
    });

    // adding Request Body and Content-Type header
    if (reqBody) {
      if (reqBody.$ref) {
        reqBody = this.getRefObject(reqBody.$ref, components, options);
      }
      pmBody = this.convertToPmBody(reqBody, REQUEST_TYPE.ROOT, components, options, schemaCache);
      item.request.body = pmBody.body;

      // Following is added to make sure body pruning for request methods like GET, HEAD etc is disabled'.
      item.protocolProfileBehavior = { disableBodyPruning: true };

      if (!options.keepImplicitHeaders || (!_.find(reqParams.header, (h) => {
        return _.toLower(_.get(h, 'name')) === 'content-type';
      }))) {
        // Add detected content-type header
        item.request.addHeader(pmBody.contentHeader);
      }
      // extra form headers if encoding is present in request Body.
      // TODO: Show warning for incorrect schema if !pmBody.formHeaders
      pmBody.formHeaders && pmBody.formHeaders.forEach((element) => {
        item.request.addHeader(element);
      });
    }

    // adding responses to request item
    if (operation.responses) {
      let thisOriginalRequest = {},
        responseAuthHelper,
        authQueryParams,
        convertedResponse;

      if (options.includeAuthInfoInExample) {
        responseAuthHelper = this.getResponseAuthHelper(authHelper);

        // override auth helper with global security definition if no operation security definition found
        if (_.isEmpty(authHelper)) {
          responseAuthHelper = this.getResponseAuthHelper(this.getAuthHelper(openapi, openapi.security));
        }

        authQueryParams = _.map(responseAuthHelper.query, (queryParam) => {
          // key-value pair will be added as transformed query string
          return queryParam.key + '=' + queryParam.value;
        });
      }

      _.forOwn(operation.responses, (response, code) => {
        let originalRequestHeaders = [],
          originalRequestQueryParams = this.convertToPmQueryArray(reqParams, REQUEST_TYPE.EXAMPLE,
            components, options, schemaCache);

        swagResponse = response;
        if (_.get(response, '$ref')) {
          swagResponse = this.getRefObject(response.$ref, components, options);
        }

        if (options.includeAuthInfoInExample) {
          // add Authorization params if present
          originalRequestQueryParams = _.concat(originalRequestQueryParams, authQueryParams);
          originalRequestHeaders = _.concat(originalRequestHeaders, responseAuthHelper.header);
        }

        // Try and set fields for originalRequest (example.request)
        thisOriginalRequest.method = item.request.method;
        // setting URL
        const clonedItemURL = _.cloneDeep(item.request.url);

        thisOriginalRequest.url = clonedItemURL;

        /**
         * Setting variable
         * overriding `thisOriginalRequest.url.variable` as the url defination expects
         * 1. Field variable and not variables
         * 2. Field variable to be array of objects which maps to `clonedItemURL.variables.members`
         */
        thisOriginalRequest.url.variable = clonedItemURL.variables.members;
        thisOriginalRequest.url.query = [];

        // setting query params
        if (originalRequestQueryParams.length) {
          thisOriginalRequest.url.query = originalRequestQueryParams.join('&');
        }

        // setting headers
        _.forEach(reqParams.header, (header) => {
          originalRequestHeaders.push(this.convertToPmHeader(header, REQUEST_TYPE.EXAMPLE,
            PARAMETER_SOURCE.REQUEST, components, options, schemaCache));
        });

        thisOriginalRequest.header = originalRequestHeaders;
        // setting request body
        try {
          exampleRequestBody = this.convertToPmBody(operationItem.properties.requestBody,
            REQUEST_TYPE.EXAMPLE, components, options, schemaCache);
          thisOriginalRequest.body = exampleRequestBody.body ? exampleRequestBody.body.toJSON() : {};
        }
        catch (e) {
          // console.warn('Exception thrown while trying to json-ify body for item.request.body:', item.request.body,
          // 'Exception:', e);
          thisOriginalRequest.body = {};
        }

        // set accept header value as first found response content's media type
        if (_.isEmpty(acceptHeader)) {
          responseMediaTypes = _.keys(_.get(swagResponse, 'content'));
          if (responseMediaTypes.length > 0) {
            acceptHeader = {
              key: 'Accept',
              value: responseMediaTypes[0]
            };
          }
        }

        convertedResponse = this.convertToPmResponse(swagResponse, code, thisOriginalRequest,
          components, options, schemaCache);
        convertedResponse && item.responses.add(convertedResponse);
      });
    }

    // add accept header if found and not present already
    if (!_.isEmpty(acceptHeader) && !item.request.headers.has('accept')) {
      item.request.addHeader(acceptHeader);
    }
    return item;
  },

  /**
   * function to convert an openapi query params object to array of query params
  * @param {*} reqParams openapi query params object
  * @param {*} requestType Specifies whether the request body is of example request or root request
  * @param {object} components - components defined in the OAS spec. These are used to
   * resolve references while generating params.
  * @param {object} options - a standard list of options that's globally passed around. Check options.js for more.
  * @param {object} schemaCache - object storing schemaFaker and schmeResolution caches
  * @returns {*} array of all query params
  */
  convertToPmQueryArray: function(reqParams, requestType, components, options, schemaCache) {
    options = _.merge({}, defaultOptions, options);
    let requestQueryParams = [];
    _.forEach(reqParams.query, (queryParam) => {
      this.convertToPmQueryParameters(queryParam, requestType, components, options, schemaCache).forEach((pmParam) => {
        requestQueryParams.push(pmParam.key + '=' + pmParam.value);
      });
    });
    return requestQueryParams;
  },

  // along with the path object, this also returns the values of the
  // path variable's values
  // also, any endpoint-level params are merged into the returned pathItemObject
  findMatchingRequestFromSchema: function (method, url, schema, options) {
    // first step - get array of requests from schema
    let parsedUrl = require('url').parse(url),
      retVal = [],
      pathToMatch,
      matchedPath,
      matchedPathJsonPath,
      schemaPathItems = schema.paths,
      filteredPathItemsArray = [];

    // Return no matches for invalid url (if unable to decode parsed url)
    try {
      pathToMatch = decodeURI(parsedUrl.pathname);
    }
    catch (e) {
      console.warn(
        'Error decoding request URI endpoint. URI: ', url,
        'Error', e
      );
      return retVal;
    }

    // if pathToMatch starts with '/', we assume it's the correct path
    // if not, we assume the segment till the first '/' is the host
    // this is because a Postman URL like "{{url}}/a/b" will
    // likely have {{url}} as the host segment
    if (!pathToMatch.startsWith('/')) {
      pathToMatch = pathToMatch.substring(pathToMatch.indexOf('/'));
    }

    // Here, only take pathItemObjects that have the right method
    // of those that do, determine a score
    // then just pick that key-value pair from schemaPathItems
    _.forOwn(schemaPathItems, (pathItemObject, path) => {
      if (!pathItemObject) {
        // invalid schema. schema.paths had an invalid entry
        return true;
      }

      if (!pathItemObject.hasOwnProperty(method.toLowerCase())) {
        // the required method was not found at this path
        return true;
      }

      // filter empty parameters
      pathItemObject.parameters = _.reduce(pathItemObject.parameters, (accumulator, param) => {
        if (!_.isEmpty(param)) {
          accumulator.push(param);
        }
        return accumulator;
      }, []);

      // check if path and pathToMatch match (non-null)
      let schemaMatchResult = this.getPostmanUrlSchemaMatchScore(pathToMatch, path, options);
      if (!schemaMatchResult.match) {
        // there was no reasonable match b/w the postman path and this schema path
        return true;
      }

      filteredPathItemsArray.push({
        path,
        pathItem: pathItemObject,
        matchScore: schemaMatchResult.score,
        pathVars: schemaMatchResult.pathVars,
        // No. of fixed segment matches between schema and postman url path
        // i.e. schema path /user/{userId} and request path /user/{{userId}} has 1 fixed segment match ('user')
        fixedMatchedSegments: schemaMatchResult.fixedMatchedSegments,
        // No. of variable segment matches between schema and postman url path
        // i.e. schema path /user/{userId} and request path /user/{{userId}} has 1 variable segment match ('{userId}')
        variableMatchedSegments: schemaMatchResult.variableMatchedSegments
      });
    });

    // order endpoints with more fix matched segments and variable matched segments (for tie in former) first in result
    filteredPathItemsArray = _.orderBy(filteredPathItemsArray, ['fixedMatchedSegments', 'variableMatchedSegments'],
      ['desc', 'desc']);

    _.each(filteredPathItemsArray, (fp) => {
      let path = fp.path,
        pathItemObject = fp.pathItem,
        score = fp.matchScore,
        pathVars = fp.pathVars;

      matchedPath = pathItemObject[method.toLowerCase()];
      if (!matchedPath) {
        // method existed at the path, but was a falsy value
        return true;
      }

      matchedPathJsonPath = `$.paths[${path}]`;

      // filter empty parameters
      matchedPath.parameters = _.reduce(matchedPath.parameters, (accumulator, param) => {
        if (!_.isEmpty(param)) {
          accumulator.push(param);
        }
        return accumulator;
      }, []);

      // aggregate local + global parameters for this path
      matchedPath.parameters = _.map(matchedPath.parameters, (commonParam) => {
        // for path-specifix params that are added to the path, have a way to identify them
        // when the schemaPath is required
        // method is lowercased because OAS methods are always lowercase
        commonParam.pathPrefix = `${matchedPathJsonPath}.${method.toLowerCase()}.parameters`;

        return commonParam;
      }).concat(
        _.map(pathItemObject.parameters || [], (commonParam) => {
          // for common params that are added to the path, have a way to identify them
          // when the schemaPath is required
          commonParam.pathPrefix = matchedPathJsonPath + '.parameters';
          return commonParam;
        })
      );

      retVal.push({
        // using path instead of operationId / sumamry since it's widely understood
        name: method + ' ' + path,
        // assign path as schemaPathName property to use path in path object
        path: _.assign(matchedPath, { schemaPathName: path }),
        jsonPath: matchedPathJsonPath + '.' + method.toLowerCase(),
        pathVariables: pathVars,
        score: score
      });

      // code reaching here indicates the given method was not found
      return true;
    });

    return retVal;
  },

  /**
   * Checks if value is postman variable or not
   *
   * @param {*} value - Value to check for
   * @returns {Boolean} postman variable or not
   */
  isPmVariable: function (value) {
    // collection/environment variables are in format - {{var}}
    return _.isString(value) && _.startsWith(value, '{{') && _.endsWith(value, '}}');
  },

  /**
   * This function is little modified version of lodash _.get()
   * where if path is empty it will return source object instead undefined/fallback value
   *
   * @param {Object} sourceValue - source from where value is to be extracted
   * @param {String} dataPath - json path to value that is to be extracted
   * @param {*} fallback - fallback value if sourceValue doesn't contain value at dataPath
   * @returns {*} extracted value
   */
  getPathValue: function (sourceValue, dataPath, fallback) {
    return (dataPath === '' ? sourceValue : _.get(sourceValue, dataPath, fallback));
  },

  /**
   * Returns all security params that can be applied during converion.
   *
   * @param {Object} components - OpenAPI components
   * @param {String} location - location for which we want to get security params (i.e. 'header' | 'query')
   * @returns {Array} applicable security params
   */
  getSecurityParams: function (components, location) {
    let securityDefs = _.get(components, 'securitySchemes', {}),
      securityParams = [];

    _.forEach(securityDefs, (securityDef) => {
      // Currently we only apply header and query for apiKey type of security param during conversion
      if (_.get(securityDef, 'type') === 'apiKey' && _.get(securityDef, 'in') === location) {
        securityParams.push(securityDef);
      }
    });
    return securityParams;
  },

  /**
   * Provides information regarding serialisation of param
   *
   * @param {*} param - OpenAPI Parameter object
   * @param {String} parameterSource - Specifies whether the schema being faked is from a request or response.
   * @param {Object} components - OpenAPI components defined in the OAS spec. These are used to
   *  resolve references while generating params.
   * @param {Object} schemaCache - object storing schemaFaker and schmeResolution caches
   * @returns {Object} - Information regarding parameter serialisation. Contains following properties.
   * {
   *  style - style property defined/inferred from schema
   *  explode - explode property defined/inferred from schema
   *  startValue - starting value that is prepended to serialised value
   *  propSeparator - Character that separates two properties or values in serialised string of respective param
   *  keyValueSeparator - Character that separates key from values in serialised string of respective param
   *  isExplodable - whether params can be exploded (serialised value can contain key and value)
   * }
   */
  getParamSerialisationInfo: function (param, parameterSource, components, schemaCache) {
    var paramName = _.get(param, 'name'),
      paramSchema = deref.resolveRefs(_.cloneDeep(param.schema), parameterSource, components,
        _.get(schemaCache, 'schemaResolutionCache')),
      style, // style property defined/inferred from schema
      explode, // explode property defined/inferred from schema
      propSeparator, // separates two properties or values
      keyValueSeparator, // separats key from value
      startValue = '', // starting value that is unique to each style
      // following prop represents whether param can be truly exploded, as for some style even when explode is true,
      // serialisation doesn't separate key-value
      isExplodable = paramSchema.type === 'object';

    // for invalid param object return null
    if (!_.isObject(param)) {
      return null;
    }

    // decide allowed / default style for respective param location
    switch (param.in) {
      case 'path':
        style = _.includes(['matrix', 'label', 'simple'], param.style) ? param.style : 'simple';
        break;
      case 'query':
        style = _.includes(['form', 'spaceDelimited', 'pipeDelimited', 'deepObject'], param.style) ?
          param.style : 'form';
        break;
      case 'header':
        style = 'simple';
        break;
      default:
        style = 'simple';
        break;
    }

    // decide allowed / default explode property for respective param location
    explode = (_.isBoolean(param.explode) ? param.explode : (_.includes(['form', 'deepObject'], style)));

    // decide explodable params, starting value and separators between key-value and properties for serialisation
    switch (style) {
      case 'matrix':
        isExplodable = paramSchema.type === 'object' || explode;
        startValue = ';' + ((paramSchema.type === 'object' && explode) ? '' : (paramName + '='));
        propSeparator = explode ? ';' : ',';
        keyValueSeparator = explode ? '=' : ',';
        break;
      case 'label':
        startValue = '.';
        propSeparator = '.';
        keyValueSeparator = explode ? '=' : '.';
        break;
      case 'form':
        // for 'form' when explode is true, query is devided into different key-value pairs
        propSeparator = keyValueSeparator = ',';
        break;
      case 'simple':
        propSeparator = ',';
        keyValueSeparator = explode ? '=' : ',';
        break;
      case 'spaceDelimited':
        explode = false;
        propSeparator = keyValueSeparator = '%20';
        break;
      case 'pipeDelimited':
        explode = false;
        propSeparator = keyValueSeparator = '|';
        break;
      case 'deepObject':
        // for 'deepObject' query is devided into different key-value pairs
        explode = true;
        break;
      default:
        break;
    }

    return { style, explode, startValue, propSeparator, keyValueSeparator, isExplodable };
  },

  /**
   * This functiom deserialises parameter value based on param schema
   *
   * @param {*} param - OpenAPI Parameter object
   * @param {String} paramValue - Parameter value to be deserialised
   * @param {String} parameterSource - Specifies whether the schema being faked is from a request or response.
   * @param {Object} components - OpenAPI components defined in the OAS spec. These are used to
   *  resolve references while generating params.
   * @param {Object} schemaCache - object storing schemaFaker and schmeResolution caches
   * @returns {*} - deserialises parameter value
   */
  deserialiseParamValue: function (param, paramValue, parameterSource, components, schemaCache) {
    var constructedValue,
      paramSchema = deref.resolveRefs(_.cloneDeep(param.schema), parameterSource, components,
        _.get(schemaCache, 'schemaResolutionCache')),
      isEvenNumber = (num) => {
        return (num % 2 === 0);
      },
      convertToDataType = (value) => {
        try {
          return JSON.parse(value);
        }
        catch (e) {
          return value;
        }
      };

    // for invalid param object return null
    if (!_.isObject(param) || !_.isString(paramValue)) {
      return null;
    }

    let { startValue, propSeparator, keyValueSeparator, isExplodable } =
      this.getParamSerialisationInfo(param, parameterSource, components, schemaCache);

    // as query params are constructed from url, during conversion we use decodeURI which converts ('%20' into ' ')
    (keyValueSeparator === '%20') && (keyValueSeparator = ' ');
    (propSeparator === '%20') && (propSeparator = ' ');

    // remove start value from serialised value
    paramValue = paramValue.slice(paramValue.indexOf(startValue) === 0 ? startValue.length : 0);

    // define value to constructed according to type
    paramSchema.type === 'object' && (constructedValue = {});
    paramSchema.type === 'array' && (constructedValue = []);

    if (constructedValue) {
      let allProps = paramValue.split(propSeparator);
      _.forEach(allProps, (element, index) => {
        let keyValArray;

        if (propSeparator === keyValueSeparator && isExplodable) {
          if (isEvenNumber(index)) {
            keyValArray = _.slice(allProps, index, index + 2);
          }
          else {
            return;
          }
        }
        else if (isExplodable) {
          keyValArray = element.split(keyValueSeparator);
        }

        if (paramSchema.type === 'object') {
          _.set(constructedValue, keyValArray[0], convertToDataType(keyValArray[1]));
        }
        else if (paramSchema.type === 'array') {
          constructedValue.push(convertToDataType(_.get(keyValArray, '[1]', element)));
        }
      });
    }
    else {
      constructedValue = paramValue;
    }
    return constructedValue;
  },

  /**
   * Parses media type from given content-type header or media type
   * from content object into type and subtype
   *
   * @param {String} str - string to be parsed
   * @returns {Object} - Parsed media type into type and subtype
   */
  parseMediaType: function (str) {
    let simpleMediaTypeRegExp = /^\s*([^\s\/;]+)\/([^;\s]+)\s*(?:;(.*))?$/,
      match = simpleMediaTypeRegExp.exec(str),
      type = '',
      subtype = '';

    if (match) {
      // as mediatype name are case-insensitive keep it in lower case for uniformity
      type = _.toLower(match[1]);
      subtype = _.toLower(match[2]);
    }

    return { type, subtype };
  },

  /**
   * Extracts all child parameters from explodable param
   *
   * @param {*} schema - Corresponding schema object of parent parameter to be devided into child params
   * @param {*} paramKey - Parameter name of parent param object
   * @param {*} metaInfo - meta information of param (i.e. required)
   * @returns {Array} - Extracted child parameters
   */
  extractChildParamSchema: function (schema, paramKey, metaInfo) {
    let childParamSchemas = [];

    _.forEach(_.get(schema, 'properties', {}), (value, key) => {
      if (_.get(value, 'type') === 'object') {
        childParamSchemas = _.concat(childParamSchemas, this.extractChildParamSchema(value,
          `${paramKey}[${key}]`, metaInfo));
      }
      else {
        let required = _.get(metaInfo, 'required') || false,
          description = _.get(metaInfo, 'description') || '',
          pathPrefix = _.get(metaInfo, 'pathPrefix');

        childParamSchemas.push({
          name: `${paramKey}[${key}]`,
          schema: value,
          description,
          required,
          isResolvedParam: true,
          pathPrefix
        });
      }
    });
    return childParamSchemas;
  },

  /**
   * Tests whether given parameter is of complex array type from param key
   *
   * @param {*} paramKey - Parmaeter key that is to be tested
   * @returns {Boolean} - result
   */
  isParamComplexArray: function (paramKey) {
    // this checks if parameter key numbered element (i.e. itemArray[1] is complex array param)
    let regex = /\[[\d]+\]/gm;
    return regex.test(paramKey);
  },

  /**
   * Finds valid JSON media type object from content object
   *
   * @param {*} contentObj - Content Object from schema
   * @returns {*} - valid JSON media type if exists
   */
  getJsonContentType: function (contentObj) {
    let jsonContentType = _.find(_.keys(contentObj), (contentType) => {
      let mediaType = this.parseMediaType(contentType);

      return mediaType.type === 'application' && (
        mediaType.subtype === 'json' || _.endsWith(mediaType.subtype, '+json')
      );
    });

    return jsonContentType;
  },

  /**
   *
   * @param {String} property - one of QUERYPARAM, PATHVARIABLE, HEADER, BODY, RESPONSE_HEADER, RESPONSE_BODY
   * @param {String} jsonPathPrefix - this will be prepended to all JSON schema paths on the request
   * @param {String} txnParamName - Optional - The name of the param being validated (useful for query params,
   *  req headers, res headers)
   * @param {*} value - the value of the property in the request
   * @param {String} schemaPathPrefix - this will be prepended to all JSON schema paths on the schema
   * @param {Object} openApiSchemaObj - The OpenAPI schema object against which to validate
   * @param {String} parameterSourceOption tells that the schema object is of request or response
   * @param {Object} components - Components in the spec that the schema might refer to
   * @param {Object} options - Global options
   * @param {Object} schemaCache object storing schemaFaker and schmeResolution caches
   * @param {string} jsonSchemaDialect The schema dialect defined in the OAS object
   * @param {Function} callback - For return
   * @returns {Array} array of mismatches
   */
  checkValueAgainstSchema: function (property, jsonPathPrefix, txnParamName, value, schemaPathPrefix, openApiSchemaObj,
    parameterSourceOption, components, options, schemaCache, jsonSchemaDialect, callback) {

    let mismatches = [],
      jsonValue,
      humanPropName = propNames[property],
      needJsonMatching = (property === 'BODY' || property === 'RESPONSE_BODY'),
      invalidJson = false,
      valueToUse = value,

      // This is dereferenced schema (converted to JSON schema for validation)
      schema = deref.resolveRefs(openApiSchemaObj, parameterSourceOption, components,
        schemaCache.schemaResolutionCache, PROCESSING_TYPE.VALIDATION, 'example', 0, {}, options.stackLimit),
      compositeSchema = schema.oneOf || schema.anyOf;

    if (needJsonMatching) {
      try {
        jsonValue = JSON.parse(value);
        // If valid JSON is detected, the parsed value should be used
        // to determine mismatches
        valueToUse = jsonValue;
      }
      catch (e) {
        jsonValue = '';
        invalidJson = true;
      }
    }

    // For anyOf and oneOf schemas, validate value against each schema and report result with least mismatches
    if (compositeSchema) {
      // get mismatches of value against each schema
      async.map(compositeSchema, (elementSchema, cb) => {
        setTimeout(() => {
          this.checkValueAgainstSchema(property, jsonPathPrefix, txnParamName, value,
            `${schemaPathPrefix}.${schema.oneOf ? 'oneOf' : 'anyOf'}[${_.findIndex(compositeSchema, elementSchema)}]`,
            elementSchema, parameterSourceOption, components, options, schemaCache, jsonSchemaDialect, cb);
        }, 0);
      }, (err, results) => {
        let sortedResults;

        if (err) {
          return callback(err, []);
        }

        // return mismatches of schema against which least validation mismatches were found
        sortedResults = _.sortBy(results, (res) => { return res.length; });
        return callback(null, sortedResults[0]);
      });
    }
    // When processing a reference, schema.type could also be undefined
    else if (schema && schema.type) {
      if (isKnownType(schema)) {
        let isCorrectType;

        // Treat unresolved postman collection/environment variable as correct type
        if (options.ignoreUnresolvedVariables && this.isPmVariable(valueToUse)) {
          isCorrectType = true;
        }
        else {
          isCorrectType = checkIsCorrectType(valueToUse, schema);
        }

        if (!isCorrectType) {
          // if type didn't match, no point checking for AJV
          let reason = '',
            mismatchObj;

          // exclude mismatch errors for nested objects in parameters (at this point simple objects and array should
          // be already converted to primitive schema and only nested objects remains as type object/array)
          if (_.includes(['QUERYPARAM', 'PATHVARIABLE', 'HEADER'], property) &&
            (schema.type === 'object' || schema.type === 'array')) {
            return callback(null, []);
          }

          if (property === 'RESPONSE_BODY' || property === 'BODY') {
            // we don't have names for the body, but there's only one
            reason = 'The ' + humanPropName;
          }
          else if (txnParamName) {
            // for query params, req/res headers, path vars, we have a name. Praise the lord.
            reason = `The ${humanPropName} "${txnParamName}"`;
          }
          else {
            // for query params, req/res headers, path vars, we might not ALWAYS have a name.
            reason = `A ${humanPropName}`;
          }
          reason += ` needs to be of type ${schema.type}, but we found `;
          if (!options.shortValidationErrors) {
            reason += `"${valueToUse}"`;
          }
          else if (invalidJson) {
            reason += 'invalid JSON';
          }
          else if (Array.isArray(valueToUse)) {
            reason += 'an array instead';
          }
          else if (typeof valueToUse === 'object') {
            reason += 'an object instead';
          }
          else {
            reason += `a ${typeof valueToUse} instead`;
          }

          mismatchObj = {
            property,
            transactionJsonPath: jsonPathPrefix,
            schemaJsonPath: schemaPathPrefix,
            reasonCode: 'INVALID_TYPE',
            reason
          };

          if (options.suggestAvailableFixes) {
            mismatchObj.suggestedFix = {
              key: txnParamName,
              actualValue: valueToUse,
              suggestedValue: safeSchemaFaker(openApiSchemaObj || {}, 'example', PROCESSING_TYPE.VALIDATION,
                parameterSourceOption, components, SCHEMA_FORMATS.DEFAULT, options.indentCharacter, schemaCache,
                options.stackLimit)
            };
          }

          return callback(null, [mismatchObj]);
        }

        // only do AJV if type is array or object
        // simpler cases are handled by a type check
        if (isCorrectType && needJsonMatching) {
          let filteredValidationError = validateSchema(schema, valueToUse, options, jsonSchemaDialect);

          if (!_.isEmpty(filteredValidationError)) {
            let mismatchObj,
              suggestedValue,
              fakedValue = safeSchemaFaker(openApiSchemaObj || {}, 'example', PROCESSING_TYPE.VALIDATION,
                parameterSourceOption, components, SCHEMA_FORMATS.DEFAULT, options.indentCharacter, schemaCache,
                options.stackLimit);

            // Show detailed validation mismatches for only request/response body
            if (options.detailedBlobValidation && needJsonMatching) {
              _.forEach(filteredValidationError, (ajvError) => {
                let localSchemaPath = ajvError.schemaPath.replace(/\//g, '.').slice(2),
                  dataPath = formatDataPath(ajvError.instancePath || '');

                // discard the leading '.' if it exists
                if (dataPath[0] === '.') {
                  dataPath = dataPath.slice(1);
                }

                mismatchObj = _.assign({
                  property: property,
                  transactionJsonPath: jsonPathPrefix + formatDataPath(ajvError.instancePath),
                  schemaJsonPath: schemaPathPrefix + '.' + localSchemaPath
                }, ajvValidationError(ajvError, { property, humanPropName }));

                if (options.suggestAvailableFixes) {
                  mismatchObj.suggestedFix = {
                    key: _.split(dataPath, '.').pop(),
                    actualValue: this.getPathValue(valueToUse, dataPath, null),
                    suggestedValue: this.getSuggestedValue(fakedValue, valueToUse, ajvError)
                  };
                }
                mismatches.push(mismatchObj);
              });
            }
            else {
              mismatchObj = {
                reason: `The ${humanPropName} didn\'t match the specified schema`,
                reasonCode: 'INVALID_TYPE'
              };

              // assign proper reason codes for invalid body
              if (property === 'BODY') {
                mismatchObj.reasonCode = 'INVALID_BODY';
              }
              else if (property === 'RESPONSE_BODY') {
                mismatchObj.reasonCode = 'INVALID_RESPONSE_BODY';
              }

              if (options.suggestAvailableFixes) {
                suggestedValue = _.cloneDeep(valueToUse);

                // Apply each fix individually to respect existing values in request
                _.forEach(filteredValidationError, (ajvError) => {
                  let dataPath = formatDataPath(ajvError.instancePath || '');

                  // discard the leading '.' if it exists
                  if (dataPath[0] === '.') {
                    dataPath = dataPath.slice(1);
                  }

                  // for empty string _.set creates new key with empty string '', so separate handling
                  if (dataPath === '') {
                    suggestedValue = this.getSuggestedValue(fakedValue, suggestedValue, ajvError);
                  }
                  else {
                    _.set(suggestedValue, dataPath, this.getSuggestedValue(fakedValue, suggestedValue, ajvError));
                  }
                });

                mismatchObj.suggestedFix = {
                  key: property.toLowerCase(),
                  actualValue: valueToUse,
                  suggestedValue
                };
              }

              mismatches.push(_.assign({
                property: property,
                transactionJsonPath: jsonPathPrefix,
                schemaJsonPath: schemaPathPrefix
              }, mismatchObj));
            }

            // only return AJV mismatches
            return callback(null, mismatches);
          }
          // result passed. No AJV mismatch
          return callback(null, []);
        }

        // Schema was not AJV or object
        // Req/Res Body was non-object but content type is application/json
        else if (needJsonMatching) {
          return callback(null, [{
            property,
            transactionJsonPath: jsonPathPrefix,
            schemaJsonPath: schemaPathPrefix,
            reasonCode: 'INVALID_TYPE',
            reason: `The ${humanPropName} needs to be of type object/array, but we found "${valueToUse}"`,
            suggestedFix: {
              key: null,
              actualValue: valueToUse,
              suggestedValue: {} // suggest value to be object
            }
          }]);
        }
        else {
          return callback(null, []);
        }
      }
      else {
        // unknown schema.type found
        // TODO: Decide how to handle. Log?
        return callback(null, []);
      }
    }
    // Schema not defined
    else {
      return callback(null, []);
    }
    // if (!schemaTypeToJsValidator[schema.type](value)) {
    //   callback(null, [{
    //     property,
    //     transactionJsonPath: jsonPathPrefix,
    //     schemaJsonPath: schemaPathPrefix,
    //     reasonCode: 'INVALID_TYPE',
    //     reason: `Value must be a token of type ${schema.type}, found ${value}`
    //   }]);
    // }
    // TODO: Further checks for object type
    // else {
    //   callback(null, []);
    // }
  },

  /**
   *
   * @param {*} determinedPathVariables the key/determined-value pairs of the path variables (from Postman)
   * @param {*} transactionPathPrefix the jsonpath for this validation (will be prepended to all identified mismatches)
   * @param {*} schemaPath the applicable pathItem defined at the schema level
   * @param {*} components the components + paths from the OAS spec that need to be used to resolve $refs
   * @param {*} options OAS options
   * @param {*} schemaCache object storing schemaFaker and schmeResolution caches
   * @param {string} jsonSchemaDialect Defined schema dialect at the OAS object
   * @param {*} callback Callback
   * @returns {array} mismatches (in the callback)
   */
  checkPathVariables: function (
    determinedPathVariables,
    transactionPathPrefix,
    schemaPath,
    components,
    options,
    schemaCache,
    jsonSchemaDialect,
    callback) {

    // schema path should have all parameters needed
    // components need to be stored globally
    var mismatchProperty = 'PATHVARIABLE',
      // all path variables defined in this path. acc. to the spec, all path params are required
      schemaPathVariables,
      pmPathVariables;

    if (options.validationPropertiesToIgnore.includes(mismatchProperty)) {
      return callback(null, []);
    }

    // find all schema path variables that can be present as collection path variables
    pmPathVariables = this.findPathVariablesFromSchemaPath(schemaPath.schemaPathName);
    schemaPathVariables = _.filter(schemaPath.parameters, (param) => {
      // exclude path variables stored as collection variable from being validated further
      return (param.in === 'path' && _.includes(pmPathVariables, param.name));
    });

    async.map(determinedPathVariables, (pathVar, cb) => {
      let mismatches = [],
        resolvedParamValue,
        index = _.findIndex(determinedPathVariables, pathVar);

      const schemaPathVar = _.find(schemaPathVariables, (param) => {
        return param.name === pathVar.key;
      });

      if (!schemaPathVar) {
        // extra pathVar present in given request.
        if (options.showMissingInSchemaErrors) {
          mismatches.push({
            property: mismatchProperty,
            // not adding the pathVar name to the jsonPath because URL is just a string
            transactionJsonPath: transactionPathPrefix + `[${index}]`,
            schemaJsonPath: null,
            reasonCode: 'MISSING_IN_SCHEMA',
            reason: `The path variable "${pathVar.key}" was not found in the schema`
          });
        }
        return cb(null, mismatches);
      }

      // don't validate variable if not present in transaction and URL path vars are not allowed
      if (!pathVar._varMatched && !options.allowUrlPathVarMatching) {
        return cb(null, mismatches);
      }

      // assign parameter example(s) as schema examples
      this.assignParameterExamples(schemaPathVar);

      resolvedParamValue = this.deserialiseParamValue(schemaPathVar, pathVar.value, PARAMETER_SOURCE.REQUEST,
        components, schemaCache);

      setTimeout(() => {
        if (!(schemaPathVar && schemaPathVar.schema)) {
          // no errors to show if there's no schema present in the spec
          return cb(null, []);
        }

        this.checkValueAgainstSchema(mismatchProperty,
          transactionPathPrefix + `[${index}].value`,
          pathVar.key,
          resolvedParamValue,
          schemaPathVar.pathPrefix + '[?(@.name==\'' + schemaPathVar.name + '\')]',
          schemaPathVar.schema,
          PARAMETER_SOURCE.REQUEST,
          components, options, schemaCache, jsonSchemaDialect, cb);
      }, 0);
    }, (err, res) => {
      let mismatches = [],
        mismatchObj;

      if (err) {
        return callback(err);
      }

      // go through required schemaPathVariables, and params that aren't found in the given transaction are errors
      _.each(schemaPathVariables, (pathVar) => {
        if (!_.find(determinedPathVariables, (param) => {
          // only consider variable matching if url path variables is not allowed
          return param.key === pathVar.name && (options.allowUrlPathVarMatching || param._varMatched);
        })) {

          // assign parameter example(s) as schema examples;
          this.assignParameterExamples(pathVar);

          mismatchObj = {
            property: mismatchProperty,
            transactionJsonPath: transactionPathPrefix,
            schemaJsonPath: pathVar.pathPrefix,
            reasonCode: 'MISSING_IN_REQUEST',
            reason: `The required path variable "${pathVar.name}" was not found in the transaction`
          };

          if (options.suggestAvailableFixes) {
            mismatchObj.suggestedFix = {
              key: pathVar.name,
              actualValue: null,
              suggestedValue: {
                key: pathVar.name,
                value: safeSchemaFaker(pathVar.schema || {}, 'example', PROCESSING_TYPE.VALIDATION,
                  PARAMETER_SOURCE.REQUEST, components, SCHEMA_FORMATS.DEFAULT, options.indentCharacter, schemaCache,
                  options.stackLimit),
                description: this.getParameterDescription(pathVar)
              }
            };
          }
          mismatches.push(mismatchObj);
        }
      });

      // res is an array of mismatches (also an array) from all checkValueAgainstSchema calls
      return callback(null, _.concat(_.flatten(res), mismatches));
    });
  },

  /**
   *
   * @param {*} transaction Transaction with which to compare
   * @param {*} transactionPathPrefix the jsonpath for this validation (will be prepended to all identified mismatches)
   * @param {*} schemaPath the applicable pathItem defined at the schema level
   * @param {*} pathRoute Route to applicable pathItem (i.e. 'GET /users/{userID}')
   * @param {*} options OAS options
   * @param {*} callback Callback
   * @returns {array} mismatches (in the callback)
   */
  checkMetadata(transaction, transactionPathPrefix, schemaPath, pathRoute, options, callback) {
    let expectedReqName,
      expectedReqDesc,
      reqNameMismatch,
      actualReqName = _.get(transaction, 'name'),
      trimmedReqName,
      actualReqDesc,
      mismatches = [],
      mismatchObj,
      reqUrl;

    if (!options.validateMetadata) {
      return callback(null, []);
    }

    // only validate string upto 255 character as longer name results in issues while updation
    trimmedReqName = utils.trimRequestName(actualReqName);

    // handling path templating in request url if any
    // convert all {anything} to {{anything}}
    reqUrl = this.fixPathVariablesInUrl(pathRoute.slice(pathRoute.indexOf('/')));

    // convert all /{{one}}/{{two}} to /:one/:two
    // Doesn't touch /{{file}}.{{format}}
    reqUrl = this.sanitizeUrlPathParams(reqUrl, []).url;

    // description can be one of following two
    actualReqDesc = _.isObject(_.get(transaction, 'request.description')) ?
      _.get(transaction, 'request.description.content') : _.get(transaction, 'request.description');
    expectedReqDesc = schemaPath.description;

    switch (options.requestNameSource) {
      case 'fallback' : {
        // operationId is usually camelcase or snake case
        expectedReqName = schemaPath.summary || utils.insertSpacesInName(schemaPath.operationId) || reqUrl;
        expectedReqName = utils.trimRequestName(expectedReqName);
        reqNameMismatch = (trimmedReqName !== expectedReqName);
        break;
      }
      case 'url' : {
        // actual value may differ in conversion as it uses local/global servers info to generate it
        // for now suggest actual path as request name
        expectedReqName = reqUrl;
        reqNameMismatch = !_.endsWith(actualReqName, reqUrl);
        break;
      }
      default : {
        expectedReqName = schemaPath[options.requestNameSource];
        expectedReqName = utils.trimRequestName(expectedReqName);
        reqNameMismatch = (trimmedReqName !== expectedReqName);
        break;
      }
    }

    if (reqNameMismatch) {
      mismatchObj = {
        property: 'REQUEST_NAME',
        transactionJsonPath: transactionPathPrefix + '.name',
        schemaJsonPath: null,
        reasonCode: 'INVALID_VALUE',
        reason: 'The request name didn\'t match with specified schema'
      };

      options.suggestAvailableFixes && (mismatchObj.suggestedFix = {
        key: 'name',
        actualValue: actualReqName || null,
        suggestedValue: expectedReqName
      });
      mismatches.push(mismatchObj);
    }

    /**
     * Collection stores empty description as null, while OpenAPI spec can have empty string as description.
     * Hence We need to treat null and empty string as match. So check first if both schema and collection description
     * are not empty. _.isEmpty() returns true for null/undefined/''(empty string)
     * i.e. collection desc = null and schema desc = '', for this case no mismatch will occurr
     */
    if ((!_.isEmpty(actualReqDesc) || !_.isEmpty(expectedReqDesc)) && (actualReqDesc !== expectedReqDesc)) {
      mismatchObj = {
        property: 'REQUEST_DESCRIPTION',
        transactionJsonPath: transactionPathPrefix + '.request.description',
        schemaJsonPath: null,
        reasonCode: 'INVALID_VALUE',
        reason: 'The request description didn\'t match with specified schema'
      };

      options.suggestAvailableFixes && (mismatchObj.suggestedFix = {
        key: 'description',
        actualValue: actualReqDesc || null,
        suggestedValue: expectedReqDesc
      });
      mismatches.push(mismatchObj);
    }
    return callback(null, mismatches);
  },

  checkQueryParams(requestUrl, transactionPathPrefix, schemaPath, components, options,
    schemaCache, jsonSchemaDialect, callback) {
    let parsedUrl = require('url').parse(requestUrl),
      schemaParams = _.filter(schemaPath.parameters, (param) => { return param.in === 'query'; }),
      requestQueryArray = [],
      requestQueryParams = [],
      resolvedSchemaParams = [],
      mismatchProperty = 'QUERYPARAM',
      securityParams,
      urlMalformedError;

    if (options.validationPropertiesToIgnore.includes(mismatchProperty)) {
      return callback(null, []);
    }

    if (!parsedUrl.query) {
      // null query params should be treated as lack of any params
      parsedUrl.query = '';
    }
    requestQueryArray = parsedUrl.query.split('&');

    _.each(requestQueryArray, (rqp) => {
      let parts = rqp.split('='),
        qKey, qVal;

      try {
        qKey = decodeURIComponent(parts[0]);
        qVal = decodeURIComponent(parts.slice(1).join('='));
      }
      catch (err) {
        return (urlMalformedError = err);
      }


      if (qKey.length > 0) {
        requestQueryParams.push({
          key: qKey,
          value: qVal
        });
      }
    });

    if (urlMalformedError) {
      return callback(urlMalformedError);
    }

    // filter out query params added by security schemes
    securityParams = _.map(this.getSecurityParams(_.get(components, 'components'), 'query'), 'name');
    requestQueryParams = _.filter(requestQueryParams, (pQuery) => {
      return !_.includes(securityParams, pQuery.key);
    });

    // resolve schema params
    // below will make sure for exploded params actual schema of property present in collection is present
    _.forEach(schemaParams, (param) => {
      let pathPrefix = param.pathPrefix,
        paramSchema = deref.resolveRefs(_.cloneDeep(param.schema), PARAMETER_SOURCE.REQUEST, components, schemaCache),
        { style, explode } = this.getParamSerialisationInfo(param, PARAMETER_SOURCE.REQUEST, components, schemaCache),
        isPropSeparable = _.includes(['form', 'deepObject'], style);

      if (isPropSeparable && paramSchema.type === 'array' && explode) {
        /**
         * avoid validation of complex array type param as OAS doesn't define serialisation
         * of Array with deepObject style
         */
        if (!_.includes(['array', 'object'], _.get(paramSchema, 'items.type'))) {
          // add schema of corresponding items instead array
          resolvedSchemaParams.push(_.assign({}, param, {
            schema: _.get(paramSchema, 'items'),
            isResolvedParam: true
          }));
        }
      }
      else if (isPropSeparable && paramSchema.type === 'object' && explode) {
        // resolve all child params of parent param with deepObject style
        if (style === 'deepObject') {
          resolvedSchemaParams = _.concat(resolvedSchemaParams, this.extractChildParamSchema(paramSchema,
            param.name, { required: _.get(param, 'required'), pathPrefix, description: _.get(param, 'description') }));
        }
        else {
          // add schema of all properties instead entire object
          _.forEach(_.get(paramSchema, 'properties', {}), (propSchema, propName) => {
            resolvedSchemaParams.push({
              name: propName,
              schema: propSchema,
              required: _.get(param, 'required') || false,
              description: _.get(param, 'description'),
              isResolvedParam: true,
              pathPrefix
            });
          });
        }
      }
      else {
        resolvedSchemaParams.push(param);
      }
    });

    return async.map(requestQueryParams, (pQuery, cb) => {
      let mismatches = [],
        index = _.findIndex(requestQueryParams, pQuery),
        resolvedParamValue = pQuery.value;

      const schemaParam = _.find(resolvedSchemaParams, (param) => { return param.name === pQuery.key; });

      if (!schemaParam) {
        // skip validation of complex array params
        if (this.isParamComplexArray(pQuery.key)) {
          return cb(null, mismatches);
        }
        if (options.showMissingInSchemaErrors) {
          mismatches.push({
            property: mismatchProperty,
            transactionJsonPath: transactionPathPrefix + `[${index}]`,
            schemaJsonPath: null,
            reasonCode: 'MISSING_IN_SCHEMA',
            reason: `The query parameter ${pQuery.key} was not found in the schema`
          });
        }
        return cb(null, mismatches);
      }

      // assign parameter example(s) as schema examples;
      this.assignParameterExamples(schemaParam);

      if (!schemaParam.isResolvedParam) {
        resolvedParamValue = this.deserialiseParamValue(schemaParam, pQuery.value, PARAMETER_SOURCE.REQUEST,
          components, schemaCache);
      }

      // query found in spec. check query's schema
      setTimeout(() => {
        if (!schemaParam.schema) {
          // no errors to show if there's no schema present in the spec
          return cb(null, []);
        }
        this.checkValueAgainstSchema(mismatchProperty,
          transactionPathPrefix + `[${index}].value`,
          pQuery.key,
          resolvedParamValue,
          schemaParam.pathPrefix + '[?(@.name==\'' + schemaParam.name + '\')]',
          schemaParam.schema,
          PARAMETER_SOURCE.REQUEST,
          components, options, schemaCache, jsonSchemaDialect, cb
        );
      }, 0);
    }, (err, res) => {
      let mismatches = [],
        mismatchObj;

      _.each(_.filter(resolvedSchemaParams, (q) => { return q.required; }), (qp) => {
        if (!_.find(requestQueryParams, (param) => { return param.key === qp.name; })) {

          // assign parameter example(s) as schema examples;
          this.assignParameterExamples(qp);

          mismatchObj = {
            property: mismatchProperty,
            transactionJsonPath: transactionPathPrefix,
            schemaJsonPath: qp.pathPrefix + '[?(@.name==\'' + qp.name + '\')]',
            reasonCode: 'MISSING_IN_REQUEST',
            reason: `The required query parameter "${qp.name}" was not found in the transaction`
          };

          if (options.suggestAvailableFixes) {
            mismatchObj.suggestedFix = {
              key: qp.name,
              actualValue: null,
              suggestedValue: {
                key: qp.name,
                value: safeSchemaFaker(qp.schema || {}, 'example', PROCESSING_TYPE.VALIDATION,
                  PARAMETER_SOURCE.REQUEST, components, SCHEMA_FORMATS.DEFAULT, options.indentCharacter, schemaCache,
                  options.stackLimit),
                description: this.getParameterDescription(qp)
              }
            };
          }
          mismatches.push(mismatchObj);
        }
      });
      return callback(null, _.concat(_.flatten(res), mismatches));
    });
  },

  /**
   * Gives mismtach for content type header for request/response
   *
   * @param {Array} headers - Transaction Headers
   * @param {String} transactionPathPrefix - Transaction Path to headers
   * @param {String} schemaPathPrefix - Schema path to content object
   * @param {Object} contentObj - Corresponding Schema content object
   * @param {String} mismatchProperty - Mismatch property (HEADER / RESPONSE_HEADER)
   * @param {*} options - OAS options, check lib/options.js for more
   * @returns {Array} found mismatch objects
   */
  checkContentTypeHeader: function (headers, transactionPathPrefix, schemaPathPrefix, contentObj,
    mismatchProperty, options) {
    let mediaTypes = [],
      contentHeader,
      contentHeaderIndex,
      contentHeaderMediaType,
      suggestedContentHeader,
      hasComputedType,
      humanPropName = mismatchProperty === 'HEADER' ? 'header' : 'response header',
      mismatches = [];

    // get all media types present in content object
    _.forEach(_.keys(contentObj), (contentType) => {
      let contentMediaType = this.parseMediaType(contentType);

      mediaTypes.push({
        type: contentMediaType.type,
        subtype: contentMediaType.subtype,
        contentType: contentMediaType.type + '/' + contentMediaType.subtype
      });
    });

    // prefer JSON > XML > Other media types for suggested header.
    _.forEach(mediaTypes, (mediaType) => {
      let headerFamily = this.getHeaderFamily(mediaType.contentType);

      if (headerFamily !== HEADER_TYPE.INVALID) {
        suggestedContentHeader = mediaType.contentType;
        hasComputedType = true;
        if (headerFamily === HEADER_TYPE.JSON) {
          return false;
        }
      }
    });

    // if no JSON or XML, take whatever we have
    if (!hasComputedType && mediaTypes.length > 0) {
      suggestedContentHeader = mediaTypes[0].contentType;
      hasComputedType = true;
    }

    // get content-type header and info
    _.forEach(headers, (header, index) => {
      if (_.toLower(header.key) === 'content-type') {
        let mediaType = this.parseMediaType(header.value);

        contentHeader = header;
        contentHeaderIndex = index;
        contentHeaderMediaType = mediaType.type + '/' + mediaType.subtype;
        return false;
      }
    });

    // Schema body content has no media type objects
    if (!_.isEmpty(contentHeader) && _.isEmpty(mediaTypes)) {
      // ignore mismatch for default header (text/plain) added by conversion
      if (options.showMissingInSchemaErrors && _.toLower(contentHeaderMediaType) !== TEXT_PLAIN) {
        mismatches.push({
          property: mismatchProperty,
          transactionJsonPath: transactionPathPrefix + `[${contentHeaderIndex}]`,
          schemaJsonPath: null,
          reasonCode: 'MISSING_IN_SCHEMA',
          // Reason for missing in schema suggests that certain media type in req/res body is not present
          reason: `The ${mismatchProperty === 'HEADER' ? 'request' : 'response'} body should have media type` +
            ` "${contentHeaderMediaType}"`
        });
      }
    }

    // No request/response content-type header
    else if (_.isEmpty(contentHeader) && !_.isEmpty(mediaTypes)) {
      let mismatchObj = {
        property: mismatchProperty,
        transactionJsonPath: transactionPathPrefix,
        schemaJsonPath: schemaPathPrefix,
        reasonCode: 'MISSING_IN_REQUEST',
        reason: `The ${humanPropName} "Content-Type" was not found in the transaction`
      };

      if (options.suggestAvailableFixes) {
        mismatchObj.suggestedFix = {
          key: 'Content-Type',
          actualValue: null,
          suggestedValue: {
            key: 'Content-Type',
            value: suggestedContentHeader
          }
        };
      }
      mismatches.push(mismatchObj);
    }

    // Invalid type of header found
    else if (!_.isEmpty(contentHeader)) {
      let mismatchObj,
        matched = false;

      // wildcard header matching
      _.forEach(mediaTypes, (mediaType) => {
        let transactionHeader = _.split(contentHeaderMediaType, '/'),
          headerTypeMatched = (mediaType.type === '*' || mediaType.type === transactionHeader[0]),
          headerSubtypeMatched = (mediaType.subtype === '*' || mediaType.subtype === transactionHeader[1]);

        if (headerTypeMatched && headerSubtypeMatched) {
          matched = true;
        }
      });

      if (!matched) {
        mismatchObj = {
          property: mismatchProperty,
          transactionJsonPath: transactionPathPrefix + `[${contentHeaderIndex}].value`,
          schemaJsonPath: schemaPathPrefix,
          reasonCode: 'INVALID_TYPE',
          reason: `The ${humanPropName} "Content-Type" needs to be "${suggestedContentHeader}",` +
            ` but we found "${contentHeaderMediaType}" instead`
        };

        if (options.suggestAvailableFixes) {
          mismatchObj.suggestedFix = {
            key: 'Content-Type',
            actualValue: contentHeader.value,
            suggestedValue: suggestedContentHeader
          };
        }
        mismatches.push(mismatchObj);
      }
    }
    return mismatches;
  },

  checkRequestHeaders: function (headers, transactionPathPrefix, schemaPathPrefix, schemaPath,
    components, options, schemaCache, jsonSchemaDialect, callback) {
    let schemaHeaders = _.filter(schemaPath.parameters, (param) => { return param.in === 'header'; }),
      // key name of headers which are added by security schemes
      securityHeaders = _.map(this.getSecurityParams(_.get(components, 'components'), 'header'), 'name'),
      // filter out headers for following cases
      reqHeaders = _.filter(headers, (header) => {
        // 1. which need explicit handling according to schema (other than parameters object)
        // 2. which are added by security schemes
        return !_.includes(IMPLICIT_HEADERS, _.toLower(_.get(header, 'key'))) &&
          !_.includes(securityHeaders, header.key);
      }),
      mismatchProperty = 'HEADER';

    if (options.validationPropertiesToIgnore.includes(mismatchProperty)) {
      return callback(null, []);
    }
    // 1. for each header, find relevant schemaPath property

    return async.map(reqHeaders, (pHeader, cb) => {
      let mismatches = [],
        resolvedParamValue,
        index = _.findIndex(headers, pHeader); // find actual index from collection request headers

      const schemaHeader = _.find(schemaHeaders, (header) => { return header.name === pHeader.key; });

      if (!schemaHeader) {
        // no schema header found
        if (options.showMissingInSchemaErrors) {
          mismatches.push({
            property: mismatchProperty,
            transactionJsonPath: transactionPathPrefix + `[${index}]`,
            schemaJsonPath: null,
            reasonCode: 'MISSING_IN_SCHEMA',
            reason: `The header ${pHeader.key} was not found in the schema`
          });
        }
        return cb(null, mismatches);
      }

      // assign parameter example(s) as schema examples;
      this.assignParameterExamples(schemaHeader);

      resolvedParamValue = this.deserialiseParamValue(schemaHeader, pHeader.value, PARAMETER_SOURCE.REQUEST,
        components, schemaCache);

      // header found in spec. check header's schema
      setTimeout(() => {
        if (!schemaHeader.schema) {
          // no errors to show if there's no schema present in the spec
          return cb(null, []);
        }
        this.checkValueAgainstSchema(mismatchProperty,
          transactionPathPrefix + `[${index}].value`,
          pHeader.key,
          resolvedParamValue,
          schemaHeader.pathPrefix + '[?(@.name==\'' + schemaHeader.name + '\')]',
          schemaHeader.schema,
          PARAMETER_SOURCE.REQUEST,
          components, options, schemaCache, jsonSchemaDialect, cb
        );
      }, 0);
    }, (err, res) => {
      let mismatches = [],
        mismatchObj,
        reqBody = _.get(schemaPath, 'requestBody'),
        contentHeaderMismatches = [];

      // resolve $ref in request body if present
      if (reqBody) {
        if (_.has(reqBody, '$ref')) {
          reqBody = this.getRefObject(reqBody.$ref, components, options);
        }

        contentHeaderMismatches = this.checkContentTypeHeader(headers, transactionPathPrefix,
          schemaPathPrefix + '.requestBody.content', _.get(reqBody, 'content'),
          mismatchProperty, options);
      }
      _.each(_.filter(schemaHeaders, (h) => {
        // exclude non-required and implicit header from further validation
        return h.required && !_.includes(IMPLICIT_HEADERS, _.toLower(h.name));
      }), (header) => {
        if (!_.find(reqHeaders, (param) => { return param.key === header.name; })) {

          // assign parameter example(s) as schema examples;
          this.assignParameterExamples(header);

          mismatchObj = {
            property: mismatchProperty,
            transactionJsonPath: transactionPathPrefix,
            schemaJsonPath: header.pathPrefix + '[?(@.name==\'' + header.name + '\')]',
            reasonCode: 'MISSING_IN_REQUEST',
            reason: `The required header "${header.name}" was not found in the transaction`
          };

          if (options.suggestAvailableFixes) {
            mismatchObj.suggestedFix = {
              key: header.name,
              actualValue: null,
              suggestedValue: {
                key: header.name,
                value: safeSchemaFaker(header.schema || {}, 'example', PROCESSING_TYPE.VALIDATION,
                  PARAMETER_SOURCE.REQUEST, components, SCHEMA_FORMATS.DEFAULT, options.indentCharacter, schemaCache,
                  options.stackLimit),
                description: this.getParameterDescription(header)
              }
            };
          }
          mismatches.push(mismatchObj);
        }
      });
      return callback(null, _.concat(contentHeaderMismatches, _.flatten(res), mismatches));
    });
  },

  checkResponseHeaders: function (schemaResponse, headers, transactionPathPrefix, schemaPathPrefix,
    components, options, schemaCache, jsonSchemaDialect, callback) {
    // 0. Need to find relevant response from schemaPath.responses
    let schemaHeaders,
      // filter out headers which need explicit handling according to schema (other than parameters object)
      resHeaders = _.filter(headers, (header) => {
        return !_.includes(IMPLICIT_HEADERS, _.toLower(_.get(header, 'key')));
      }),
      mismatchProperty = 'RESPONSE_HEADER';

    if (options.validationPropertiesToIgnore.includes(mismatchProperty)) {
      return callback(null, []);
    }

    if (!schemaResponse) {
      // no default response found, we can't call it a mismatch
      return callback(null, []);
    }

    schemaHeaders = schemaResponse.headers;

    return async.map(resHeaders, (pHeader, cb) => {
      let mismatches = [],
        index = _.findIndex(headers, pHeader); // find actual index from collection response headers

      const schemaHeader = _.get(schemaHeaders, pHeader.key);

      if (!schemaHeader) {
        // no schema header found
        if (options.showMissingInSchemaErrors) {
          mismatches.push({
            property: mismatchProperty,
            transactionJsonPath: transactionPathPrefix + `[${index}]`,
            schemaJsonPath: schemaPathPrefix + '.headers',
            reasonCode: 'MISSING_IN_SCHEMA',
            reason: `The header ${pHeader.key} was not found in the schema`
          });
        }
        return cb(null, mismatches);
      }

      // assign parameter example(s) as schema examples;
      this.assignParameterExamples(schemaHeader);

      // header found in spec. check header's schema
      setTimeout(() => {
        if (!schemaHeader.schema) {
          // no errors to show if there's no schema present in the spec
          return cb(null, []);
        }
        return this.checkValueAgainstSchema(mismatchProperty,
          transactionPathPrefix + `[${index}].value`,
          pHeader.key,
          pHeader.value,
          schemaPathPrefix + '.headers[' + pHeader.key + ']',
          schemaHeader.schema,
          PARAMETER_SOURCE.RESPONSE,
          components, options, schemaCache, jsonSchemaDialect, cb
        );
      }, 0);
    }, (err, res) => {
      let mismatches = [],
        mismatchObj,
        contentHeaderMismatches = this.checkContentTypeHeader(headers, transactionPathPrefix,
          schemaPathPrefix + '.content', _.get(schemaResponse, 'content'), mismatchProperty, options);

      _.each(_.filter(schemaHeaders, (h, hName) => {
        // exclude empty headers fron validation
        if (_.isEmpty(h)) {
          return false;
        }
        h.name = hName;
        // exclude non-required and implicit header from further validation
        return h.required && !_.includes(IMPLICIT_HEADERS, _.toLower(hName));
      }), (header) => {
        if (!_.find(resHeaders, (param) => { return param.key === header.name; })) {

          // assign parameter example(s) as schema examples;
          this.assignParameterExamples(header);

          mismatchObj = {
            property: mismatchProperty,
            transactionJsonPath: transactionPathPrefix,
            schemaJsonPath: schemaPathPrefix + '.headers[\'' + header.name + '\']',
            reasonCode: 'MISSING_IN_REQUEST',
            reason: `The required response header "${header.name}" was not found in the transaction`
          };

          if (options.suggestAvailableFixes) {
            mismatchObj.suggestedFix = {
              key: header.name,
              actualValue: null,
              suggestedValue: {
                key: header.name,
                value: safeSchemaFaker(header.schema || {}, 'example', PROCESSING_TYPE.VALIDATION,
                  PARAMETER_SOURCE.REQUEST, components, SCHEMA_FORMATS.DEFAULT, options.indentCharacter, schemaCache,
                  options.stackLimit),
                description: this.getParameterDescription(header)
              }
            };
          }
          mismatches.push(mismatchObj);
        }
      });
      callback(null, _.concat(contentHeaderMismatches, _.flatten(res), mismatches));
    });
  },

  // Only application/json and application/x-www-form-urlencoded is validated for now
  checkRequestBody: function (requestBody, transactionPathPrefix, schemaPathPrefix, schemaPath,
    components, options, schemaCache, jsonSchemaDialect, callback) {
    // check for body modes
    let jsonSchemaBody,
      jsonContentType,
      mismatchProperty = 'BODY';

    if (options.validationPropertiesToIgnore.includes(mismatchProperty)) {
      return callback(null, []);
    }

    // resolve $ref in requestBody object if present
    if (!_.isEmpty(_.get(schemaPath, 'requestBody.$ref'))) {
      schemaPath.requestBody = this.getRefObject(schemaPath.requestBody.$ref, components, options);
    }

    // get valid json content type
    jsonContentType = this.getJsonContentType(_.get(schemaPath, 'requestBody.content', {}));
    jsonSchemaBody = _.get(schemaPath, ['requestBody', 'content', jsonContentType, 'schema']);

    if (requestBody && requestBody.mode === 'raw' && jsonSchemaBody) {
      setTimeout(() => {
        return this.checkValueAgainstSchema(mismatchProperty,
          transactionPathPrefix,
          null, // no param name for the request body
          requestBody.raw,
          schemaPathPrefix + '.requestBody.content[' + jsonContentType + '].schema',
          jsonSchemaBody,
          PARAMETER_SOURCE.REQUEST,
          components,
          _.extend({}, options, { shortValidationErrors: true }),
          schemaCache,
          jsonSchemaDialect,
          callback
        );
      }, 0);
    }
    else if (requestBody && requestBody.mode === 'urlencoded') {
      let urlencodedBodySchema = _.get(schemaPath, ['requestBody', 'content', URLENCODED, 'schema']),
        resolvedSchemaParams = [],
        pathPrefix = `${schemaPathPrefix}.requestBody.content[${URLENCODED}].schema`;

      urlencodedBodySchema = deref.resolveRefs(urlencodedBodySchema, PARAMETER_SOURCE.REQUEST, components,
        schemaCache.schemaResolutionCache, PROCESSING_TYPE.VALIDATION, 'example', 0, {}, options.stackLimit);

      // resolve each property as separate param similar to query parmas
      _.forEach(_.get(urlencodedBodySchema, 'properties'), (propSchema, propName) => {
        let resolvedProp = {
            name: propName,
            schema: propSchema,
            in: 'query', // serialization follows same behaviour as query params
            description: _.get(propSchema, 'description') || ''
          },
          encodingValue = _.get(schemaPath, ['requestBody', 'content', URLENCODED, 'encoding', propName]),
          pSerialisationInfo,
          isPropSeparable;

        if (_.isObject(encodingValue)) {
          _.has(encodingValue, 'style') && (resolvedProp.style = encodingValue.style);
          _.has(encodingValue, 'explode') && (resolvedProp.explode = encodingValue.explode);
        }

        if (_.includes(_.get(urlencodedBodySchema, 'required'), propName)) {
          resolvedProp.required = true;
        }

        pSerialisationInfo = this.getParamSerialisationInfo(resolvedProp, PARAMETER_SOURCE.REQUEST,
          components, schemaCache);
        isPropSeparable = _.includes(['form', 'deepObject'], pSerialisationInfo.style);

        if (isPropSeparable && propSchema.type === 'array' && pSerialisationInfo.explode) {
          /**
           * avoid validation of complex array type param as OAS doesn't define serialisation
           * of Array with deepObject style
           */
          if (!_.includes(['array', 'object'], _.get(propSchema, 'items.type'))) {
            // add schema of corresponding items instead array
            resolvedSchemaParams.push(_.assign({}, resolvedProp, {
              schema: _.get(propSchema, 'items'),
              isResolvedParam: true
            }));
          }
        }
        else if (isPropSeparable && propSchema.type === 'object' && pSerialisationInfo.explode) {
          // resolve all child params of parent param with deepObject style
          if (pSerialisationInfo.style === 'deepObject') {
            resolvedSchemaParams = _.concat(resolvedSchemaParams, this.extractChildParamSchema(propSchema,
              propName, { required: resolvedProp.required || false, description: resolvedProp.description }));
          }
          else {
            // add schema of all properties instead entire object
            _.forEach(_.get(propSchema, 'properties', {}), (value, key) => {
              resolvedSchemaParams.push({
                name: key,
                schema: value,
                isResolvedParam: true,
                required: resolvedProp.required || false,
                description: resolvedProp.description
              });
            });
          }
        }
        else {
          resolvedSchemaParams.push(resolvedProp);
        }
      });

      return async.map(requestBody.urlencoded, (uParam, cb) => {
        let mismatches = [],
          index = _.findIndex(requestBody.urlencoded, uParam),
          resolvedParamValue = uParam.value;

        const schemaParam = _.find(resolvedSchemaParams, (param) => { return param.name === uParam.key; });

        if (!schemaParam) {
          // skip validation of complex array params
          if (this.isParamComplexArray(uParam.key)) {
            return cb(null, mismatches);
          }
          if (options.showMissingInSchemaErrors) {
            mismatches.push({
              property: mismatchProperty,
              transactionJsonPath: transactionPathPrefix + `.urlencoded[${index}]`,
              schemaJsonPath: null,
              reasonCode: 'MISSING_IN_SCHEMA',
              reason: `The Url Encoded body param "${uParam.key}" was not found in the schema`
            });
          }
          return cb(null, mismatches);
        }

        if (!schemaParam.isResolvedParam) {
          resolvedParamValue = this.deserialiseParamValue(schemaParam, uParam.value, PARAMETER_SOURCE.REQUEST,
            components, schemaCache);
        }
        // store value of transaction to use in mismatch object
        schemaParam.actualValue = uParam.value;

        // param found in spec. check param's schema
        setTimeout(() => {
          if (!schemaParam.schema) {
            // no errors to show if there's no schema present in the spec
            return cb(null, []);
          }
          this.checkValueAgainstSchema(mismatchProperty,
            transactionPathPrefix + `.urlencoded[${index}].value`,
            uParam.key,
            resolvedParamValue,
            pathPrefix + '.properties[' + schemaParam.name + ']',
            schemaParam.schema,
            PARAMETER_SOURCE.REQUEST,
            components, options, schemaCache, jsonSchemaDialect, cb
          );
        }, 0);
      }, (err, res) => {
        let mismatches = [],
          mismatchObj,
          // fetches property name from schem path
          getPropNameFromSchemPath = (schemaPath) => {
            let regex = /\.properties\[(.+)\]/gm;
            return _.last(regex.exec(schemaPath));
          };

        // update actual value and suggested value from JSON to serialized strings
        _.forEach(_.flatten(res), (mismatchObj) => {
          if (!_.isEmpty(mismatchObj)) {
            let propertyName = getPropNameFromSchemPath(mismatchObj.schemaJsonPath),
              schemaParam = _.find(resolvedSchemaParams, (param) => { return param.name === propertyName; }),
              serializedParamValue;

            if (schemaParam) {
              // serialize param value (to be used in suggested value)
              serializedParamValue = _.get(this.convertParamsWithStyle(schemaParam, _.get(mismatchObj,
                'suggestedFix.suggestedValue'), PARAMETER_SOURCE.REQUEST, components, schemaCache, options),
              '[0].value');
              _.set(mismatchObj, 'suggestedFix.actualValue', schemaParam.actualValue);
              _.set(mismatchObj, 'suggestedFix.suggestedValue', serializedParamValue);
            }
          }
        });

        _.each(resolvedSchemaParams, (uParam) => {
          // report mismatches only for required properties
          if (!_.find(requestBody.urlencoded, (param) => { return param.key === uParam.name; }) && uParam.required) {
            mismatchObj = {
              property: mismatchProperty,
              transactionJsonPath: transactionPathPrefix + '.urlencoded',
              schemaJsonPath: pathPrefix + '.properties[' + uParam.name + ']',
              reasonCode: 'MISSING_IN_REQUEST',
              reason: `The Url Encoded body param "${uParam.name}" was not found in the transaction`
            };

            if (options.suggestAvailableFixes) {
              mismatchObj.suggestedFix = {
                key: uParam.name,
                actualValue: null,
                suggestedValue: {
                  key: uParam.name,
                  value: safeSchemaFaker(uParam.schema || {}, 'example', PROCESSING_TYPE.VALIDATION,
                    PARAMETER_SOURCE.REQUEST, components, SCHEMA_FORMATS.DEFAULT, options.indentCharacter, schemaCache,
                    options.stackLimit),
                  description: this.getParameterDescription(uParam)
                }
              };
            }
            mismatches.push(mismatchObj);
          }
        });
        return callback(null, _.concat(_.flatten(res), mismatches));
      });
    }
    else {
      return callback(null, []);
    }
  },

  checkResponseBody: function (schemaResponse, body, transactionPathPrefix, schemaPathPrefix,
    components, options, schemaCache, jsonSchemaDialect, callback) {
    let schemaContent,
      jsonContentType,
      mismatchProperty = 'RESPONSE_BODY';

    if (options.validationPropertiesToIgnore.includes(mismatchProperty)) {
      return callback(null, []);
    }

    // get valid json content type
    jsonContentType = this.getJsonContentType(_.get(schemaResponse, 'content', {}));
    schemaContent = _.get(schemaResponse, ['content', jsonContentType, 'schema']);

    if (!schemaContent) {
      // no specific or default response with application/json
      // return callback(null, [{
      //   property: mismatchProperty,
      //   transactionJsonPath: transactionPathPrefix,
      //   schemaJsonPath: null,
      //   reasonCode: 'BODY_SCHEMA_NOT_FOUND',
      //   reason: 'No JSON schema found for this response'
      // }]);

      // cannot show mismatches if the schema didn't have any application/JSON response
      return callback(null, []);
    }

    setTimeout(() => {
      return this.checkValueAgainstSchema(mismatchProperty,
        transactionPathPrefix,
        null, // no param name for the response body
        body,
        schemaPathPrefix + '.content[' + jsonContentType + '].schema',
        schemaContent,
        PARAMETER_SOURCE.RESPONSE,
        components,
        _.extend({}, options, { shortValidationErrors: true }),
        schemaCache,
        jsonSchemaDialect,
        callback
      );
    }, 0);
  },

  checkResponses: function (responses, transactionPathPrefix, schemaPathPrefix, schemaPath,
    components, options, schemaCache, jsonSchemaDialect, cb) {
    // responses is an array of repsonses recd. for one Postman request
    // we've already determined the schemaPath against which all responses need to be validated
    // loop through all responses
    // for each response, find the appropriate response from schemaPath, and then validate response body and headers
    async.map(responses, (response, responseCallback) => {
      let thisResponseCode = response.code,
        thisSchemaResponse = _.get(schemaPath, ['responses', thisResponseCode]),
        responsePathPrefix = thisResponseCode;
      // find this code from the schemaPath
      if (!thisSchemaResponse) {
        // could not find an appropriate response for this code. check default?
        thisSchemaResponse = _.get(schemaPath, ['responses', 'default']);
        responsePathPrefix = 'default';
      }

      // resolve $ref in response object if present
      if (!_.isEmpty(_.get(thisSchemaResponse, '$ref'))) {
        thisSchemaResponse = this.getRefObject(thisSchemaResponse.$ref, components, options);
      }

      // resolve $ref in all header objects if present
      _.forEach(_.get(thisSchemaResponse, 'headers'), (header) => {
        if (_.has(header, '$ref')) {
          _.assign(header, this.getRefObject(header.$ref, components, options));
          _.unset(header, '$ref');
        }
      });

      if (!thisSchemaResponse) {
        // still didn't find a response
        responseCallback(null);
      }
      else {
        // check headers and body
        async.parallel({
          headers: (cb) => {
            this.checkResponseHeaders(thisSchemaResponse, response.header,
              transactionPathPrefix + '[' + response.id + '].header',
              schemaPathPrefix + '.responses.' + responsePathPrefix,
              components, options, schemaCache, jsonSchemaDialect, cb);
          },
          body: (cb) => {
            // assume it's JSON at this point
            this.checkResponseBody(thisSchemaResponse, response.body,
              transactionPathPrefix + '[' + response.id + '].body',
              schemaPathPrefix + '.responses.' + responsePathPrefix,
              components, options, schemaCache, jsonSchemaDialect, cb);
          }
        }, (err, result) => {
          return responseCallback(null, {
            id: response.id,
            matched: (result.body.length === 0 && result.headers.length === 0),
            mismatches: result.body.concat(result.headers)
          });
        });
      }
    }, (err, result) => {
      var retVal = _.keyBy(_.reject(result, (ai) => { return !ai; }), 'id');
      return cb(null, retVal);
    });
  },

  /**
   * @param {string} postmanPath - parsed path (exclude host and params) from the Postman request
   * @param {string} schemaPath - schema path from the OAS spec (exclude servers object)
   * @param {object} options - a standard list of options that's globally passed around. Check options.js for more.
   * @returns {*} score + match + pathVars - higher score - better match. null - no match
   */
  getPostmanUrlSchemaMatchScore: function (postmanPath, schemaPath, options) {
    var postmanPathArr = _.reject(postmanPath.split('/'), (segment) => {
        return segment === '';
      }),
      schemaPathArr = _.reject(schemaPath.split('/'), (segment) => {
        return segment === '';
      }),
      matchedPathVars = null,
      maxScoreFound = -Infinity,
      anyMatchFound = false,
      fixedMatchedSegments,
      variableMatchedSegments,
      postmanPathSuffixes = [];

    // get array with all suffixes of postmanPath
    // if postmanPath = {{url}}/a/b, the suffix array is [ [{{url}}, a, b] , [a, b] , [b]]
    for (let i = postmanPathArr.length; i > 0; i--) {
      // i will be 3, 2, 1
      postmanPathSuffixes.push(postmanPathArr.slice(-i));

      break; // we only want one item in the suffixes array for now
    }

    // for each suffx, calculate score against the schemaPath
    // the schema<>postman score is the sum
    _.each(postmanPathSuffixes, (pps) => {
      let suffixMatchResult = this.getPostmanUrlSuffixSchemaScore(pps, schemaPathArr, options);
      if (suffixMatchResult.match && suffixMatchResult.score > maxScoreFound) {
        maxScoreFound = suffixMatchResult.score;
        matchedPathVars = suffixMatchResult.pathVars;
        // No. of fixed segment matches between schema and postman url path
        fixedMatchedSegments = suffixMatchResult.fixedMatchedSegments;
        // No. of variable segment matches between schema and postman url path
        variableMatchedSegments = suffixMatchResult.variableMatchedSegments;
        anyMatchFound = true;
      }
    });

    // handle root path '/'
    if (postmanPath === '/' && schemaPath === '/') {
      anyMatchFound = true;
      maxScoreFound = 1; // assign max possible score
      matchedPathVars = []; // no path variables present
      fixedMatchedSegments = 0;
      variableMatchedSegments = 0;
    }

    if (anyMatchFound) {
      return {
        match: true,
        score: maxScoreFound,
        pathVars: matchedPathVars,
        fixedMatchedSegments,
        variableMatchedSegments
      };
    }
    return {
      match: false
    };
  },

  /**
   * @param {*} pmSuffix - Collection request's path suffix array
   * @param {*} schemaPath - schema operation's path suffix array
   * @param {object} options - a standard list of options that's globally passed around. Check options.js for more.
   * @returns {*} score - null of no match, int for match. higher value indicates better match
   * You get points for the number of URL segments that match
   * You are penalized for the number of schemaPath segments that you skipped
   */
  getPostmanUrlSuffixSchemaScore: function (pmSuffix, schemaPath, options) {
    let mismatchFound = false,
      variables = [],
      minLength = Math.min(pmSuffix.length, schemaPath.length),
      sMax = schemaPath.length - 1,
      pMax = pmSuffix.length - 1,
      matchedSegments = 0,
      // No. of fixed segment matches between schema and postman url path
      fixedMatchedSegments = 0,
      // No. of variable segment matches between schema and postman url path
      variableMatchedSegments = 0,
      // checks if schema segment provided is path variable
      isSchemaSegmentPathVar = (segment) => {
        return segment.startsWith('{') &&
        segment.endsWith('}') &&
        // check that only one path variable is present as collection path variable can contain only one var
        segment.indexOf('}') === segment.lastIndexOf('}');
      };

    if (options.strictRequestMatching && pmSuffix.length !== schemaPath.length) {
      return {
        match: false,
        score: null,
        pathVars: []
      };
    }

    // start from the last segment of both
    // segments match if the schemaPath segment is {..} or the postmanPathStr is :<anything> or {{anything}}
    // for (let i = pmSuffix.length - 1; i >= 0; i--) {
    for (let i = 0; i < minLength; i++) {
      let schemaFixedParts = this.getFixedPartsFromPathSegment(schemaPath[sMax - i], 'schema'),
        collectionFixedParts = this.getFixedPartsFromPathSegment(pmSuffix[pMax - i], 'collection');

      if (
        (_.isEqual(schemaFixedParts, collectionFixedParts)) || // exact fixed parts match
        (isSchemaSegmentPathVar(schemaPath[sMax - i])) || // schema segment is a pathVar
        (pmSuffix[pMax - i].startsWith(':')) || // postman segment is a pathVar
        (this.isPmVariable(pmSuffix[pMax - i])) // postman segment is an env/collection var
      ) {

        // for variable match increase variable matched segments count (used for determining order for multiple matches)
        if (
          (isSchemaSegmentPathVar(schemaPath[sMax - i])) && // schema segment is a pathVar
          ((pmSuffix[pMax - i].startsWith(':')) || // postman segment is a pathVar
            (this.isPmVariable(pmSuffix[pMax - i]))) // postman segment is an env/collection var
        ) {
          variableMatchedSegments++;
        }
        // for exact match increase fix matched segments count (used for determining order for multiple matches)
        else if (_.isEqual(schemaFixedParts, collectionFixedParts)) {
          fixedMatchedSegments++;
        }

        // add a matched path variable only if the schema one was a pathVar and only one path variable is in segment
        if (isSchemaSegmentPathVar(schemaPath[sMax - i])) {
          variables.push({
            key: schemaPath[sMax - i].substring(1, schemaPath[sMax - i].length - 1),
            value: pmSuffix[pMax - i]
          });
        }
        matchedSegments++;
      }
      else {
        // there was one segment for which there was no mismatch
        mismatchFound = true;
        break;
      }
    }

    if (!mismatchFound) {
      return {
        match: true,
        // schemaPath endsWith postman path suffix
        // score is length of the postman path array + schema array - length difference
        // the assumption is that a longer path matching a longer path is a higher score, with
        // penalty for any length difference
        // schemaPath will always be > postmanPathSuffix because SchemaPath ands with pps
        score: ((2 * matchedSegments) / (schemaPath.length + pmSuffix.length)),
        fixedMatchedSegments,
        variableMatchedSegments,
        pathVars: _.reverse(variables) // keep index in order of left to right
      };
    }
    return {
      match: false,
      score: null,
      pathVars: []
    };
  },

  /**
   * This function extracts suggested value from faked value at Ajv mismatch path (dataPath)
   *
   * @param {*} fakedValue Faked value by jsf
   * @param {*} actualValue Actual value in transaction
   * @param {*} ajvValidationErrorObj Ajv error for which fix is suggested
   * @returns {*} Suggested Value
   */
  getSuggestedValue: function (fakedValue, actualValue, ajvValidationErrorObj) {
    var suggestedValue,
      tempSuggestedValue,
      dataPath = formatDataPath(ajvValidationErrorObj.instancePath || ''),
      targetActualValue,
      targetFakedValue;

    // discard the leading '.' if it exists
    if (dataPath[0] === '.') {
      dataPath = dataPath.slice(1);
    }

    targetActualValue = this.getPathValue(actualValue, dataPath, {});
    targetFakedValue = this.getPathValue(fakedValue, dataPath, {});

    switch (ajvValidationErrorObj.keyword) {

      // to do: check for minItems, maxItems

      case 'minProperties':
        suggestedValue = _.assign({}, targetActualValue,
          _.pick(targetFakedValue, _.difference(_.keys(targetFakedValue), _.keys(targetActualValue))));
        break;

      case 'maxProperties':
        suggestedValue = _.pick(targetActualValue, _.intersection(_.keys(targetActualValue), _.keys(targetFakedValue)));
        break;

      case 'required':
        suggestedValue = _.assign({}, targetActualValue,
          _.pick(targetFakedValue, ajvValidationErrorObj.params.missingProperty));
        break;

      case 'minItems':
        suggestedValue = _.concat(targetActualValue, _.slice(targetFakedValue, targetActualValue.length));
        break;

      case 'maxItems':
        suggestedValue = _.slice(targetActualValue, 0, ajvValidationErrorObj.params.limit);
        break;

      case 'uniqueItems':
        tempSuggestedValue = _.cloneDeep(targetActualValue);
        tempSuggestedValue[ajvValidationErrorObj.params.j] = _.last(targetFakedValue);
        suggestedValue = tempSuggestedValue;
        break;

      // Keywords: minLength, maxLength, format, minimum, maximum, type, multipleOf, pattern
      default:
        suggestedValue = this.getPathValue(fakedValue, dataPath, null);
        break;
    }

    return suggestedValue;
  },

  /**
   * @param {*} schema OpenAPI spec
   * @param {Array} matchedEndpoints - All matched endpoints
   * @param {object} components - components defined in the OAS spec. These are used to
   * resolve references while generating params.
   * @param {object} options - a standard list of options that's globally passed around. Check options.js for more.
   * @param {object} schemaCache - object storing schemaFaker and schmeResolution caches
   * @returns {Array} - Array of all MISSING_ENDPOINT objects
   */
  getMissingSchemaEndpoints: function (schema, matchedEndpoints, components, options, schemaCache) {
    let endpoints = [],
      schemaPaths = schema.paths,
      rootCollectionVariables,
      schemaJsonPath;

    // collection variables generated for resolving for baseUrl and variables
    rootCollectionVariables = this.convertToPmCollectionVariables(
      schema.baseUrlVariables,
      'baseUrl',
      schema.baseUrl
    );

    _.forEach(schemaPaths, (schemaPathObj, schemaPath) => {
      _.forEach(_.keys(schemaPathObj), (pathKey) => {
        schemaJsonPath = `$.paths[${schemaPath}].${_.toLower(pathKey)}`;
        if (METHODS.includes(pathKey) && !matchedEndpoints.includes(schemaJsonPath)) {
          let mismatchObj = {
            property: 'ENDPOINT',
            transactionJsonPath: null,
            schemaJsonPath,
            reasonCode: 'MISSING_ENDPOINT',
            reason: `The endpoint "${_.toUpper(pathKey)} ${schemaPath}" is missing in collection`,
            endpoint: _.toUpper(pathKey) + ' ' + schemaPath
          };

          if (options.suggestAvailableFixes) {
            let operationItem = _.get(schemaPathObj, pathKey) || {},
              convertedRequest,
              variables = rootCollectionVariables,
              path = schemaPath,
              request;

            // add common parameters of path level
            operationItem.parameters = this.getRequestParams(operationItem.parameters,
              _.get(schemaPathObj, 'parameters'), components, options);

            // discard the leading slash, if it exists
            if (path[0] === '/') {
              path = path.substring(1);
            }

            // override root level collection variables (baseUrl and vars) with path level server url and vars if exists
            // storing common path/collection vars from the server object at the path item level
            if (!_.isEmpty(_.get(schemaPathObj, 'servers'))) {
              let pathLevelServers = schemaPathObj.servers;

              // add path level server object's URL as collection variable
              variables = this.convertToPmCollectionVariables(
                pathLevelServers[0].variables, // these are path variables in the server block
                this.fixPathVariableName(path), // the name of the variable
                this.fixPathVariablesInUrl(pathLevelServers[0].url)
              );
            }

            request = {
              name: operationItem.summary || operationItem.description,
              method: pathKey,
              path: schemaPath[0] === '/' ? schemaPath.substring(1) : schemaPath,
              properties: operationItem,
              type: 'item',
              servers: _.isEmpty(_.get(schemaPathObj, 'servers'))
            };

            // convert request to collection item and store collection variables
            convertedRequest = this.convertRequestToItem(schema, request, components, options, schemaCache, variables);

            mismatchObj.suggestedFix = {
              key: pathKey,
              actualValue: null,
              // Not adding colloection variables for now
              suggestedValue: {
                request: convertedRequest,
                variables: _.values(variables)
              }
            };
          }

          endpoints.push(mismatchObj);
        }
      });
    });
    return endpoints;
  },
  inputValidation,

  /**
   * Maps the input from detect root files to get root files
   * @param {object} input - input schema
   * @returns {Array} - Array of all MISSING_ENDPOINT objects
   */
  mapDetectRootFilesInputToGetRootFilesInput(input) {
    let adaptedData = input.data.map((file) => {
      return { fileName: file.fileName };
    });
    return { data: adaptedData };
  },

  /**
  * Maps the input from detect root files to get root files
  * @param {object} input - input schema
  * @returns {Array} - Array of all MISSING_ENDPOINT objects
  */
  mapDetectRootFilesInputToFolderInput(input) {
    let adaptedData = input.data.map((file) => {
      if (file.content) {
        return { fileName: file.path, content: file.content };
      }
      else {
        return { fileName: file.path };
      }
    });
    input.data = adaptedData;
    return input;
  },

  /**
   * Maps the output from get root files to detect root files
   * @param {object} output - output schema
   * @param {string} version - specified version of the process
   * @returns {object} - Detect root files result object
   */
  mapGetRootFilesOutputToDetectRootFilesOutput(output, version) {
    if (!version) {
      version = '3.0';
    }
    let adaptedData = output.map((file) => {
      return { path: file };
    });
    return {
      result: true,
      output: {
        type: 'rootFiles',
        specification: {
          type: 'OpenAPI',
          version: version
        },
        data: adaptedData
      }
    };
  },

  /**
   *
   * @description Takes in a the root files obtains the related files and
   * generates the result object
   * @param {object} parsedRootFiles - found parsed root files
   * @param {array} inputData - file data information [{path, content}]
   * @param {Array} origin - process origin (BROWSER or node)
   *
   * @returns {object} process result { rootFile, relatedFiles, missingRelatedFiles }
   */
  getRelatedFilesData(parsedRootFiles, inputData, origin) {
    const data = parsedRootFiles.map((root) => {
      let relatedData = getRelatedFiles(root, inputData, origin),
        result = {
          rootFile: { path: root.fileName },
          relatedFiles: relatedData.relatedFiles,
          missingRelatedFiles: relatedData.missingRelatedFiles
        };
      return result;
    });
    return data;
  },

  /**
   * Maps the output for each bundled root file
   * @param {object} format - defined output format from options
<<<<<<< HEAD
   * @param {string} parsedRootFiles - The parsed root files
   * @param {string} version - specified version of the process
   * @returns {object} -  { rootFile: { path }, bundledContent }
   */
  mapBundleOutput(format, parsedRootFiles, version) {
    return (contentAndComponents) => {
      let bundledFile = contentAndComponents.fileContent;
      if (isSwagger(version)) {
        Object.entries(contentAndComponents.components).forEach(([key, value]) => {
          bundledFile[key] = value;
        });
      }
      else if (!_.isEmpty(contentAndComponents.components)) {
=======
   * @param {string} parsedRootFiles - specified version of the process
   * @param {object} options - a standard list of options that's globally passed around. Check options.js for more.
   * @returns {object} -  { rootFile: { path }, bundledContent }
   */
  mapBundleOutput(format, parsedRootFiles, options = {}) {
    return (contentAndComponents) => {
      let bundledFile = contentAndComponents.fileContent,
        bundleOutput;

      if (!_.isEmpty(contentAndComponents.components)) {
>>>>>>> 475eae2c
        bundledFile.components = contentAndComponents.components;
      }
      if (!format) {
        let rootFormat = parsedRootFiles.find((inputRoot) => {
          return inputRoot.fileName === contentAndComponents.fileName;
        }).parsed.inputFormat;
        if (rootFormat.toLowerCase() === parse.YAML_FORMAT) {
          bundledFile = parse.toYAML(bundledFile);
        }
        else if (rootFormat.toLowerCase() === parse.JSON_FORMAT) {
          bundledFile = parse.toJSON(bundledFile, null);
        }
      }
      else if (format.toLowerCase() === parse.YAML_FORMAT) {
        bundledFile = parse.toYAML(bundledFile);
      }
      else if (format.toLowerCase() === parse.JSON_FORMAT) {
        bundledFile = parse.toJSON(bundledFile, null);
      }
<<<<<<< HEAD
      return { rootFile: { path: contentAndComponents.fileName }, bundledContent: bundledFile };
=======

      bundleOutput = {
        rootFile: { path: contentAndComponents.fileName },
        bundledContent: bundledFile
      };

      if (options.includeReferenceMap) {
        bundleOutput.referenceMap = contentAndComponents.referenceMap;
      }
      return bundleOutput;
>>>>>>> 475eae2c
    };
  },

  /*
   * @description Takes in parsed root files and bundle it
   * @param {object} parsedRootFiles - found parsed root files
   * @param {array} inputData - file data information [{path, content}]
   * @param {Array} origin - process origin (BROWSER or node)
   * @param {string} format - output format could be either YAML or JSON
   * @param {string} version - specification version specified in the input
   * @param {object} options - a standard list of options that's globally passed around. Check options.js for more.
   *
   * @returns {object} process result { rootFile, bundledContent }
   */
  getBundledFileData(parsedRootFiles, inputData, origin, format, version, options = {}) {
    const data = parsedRootFiles.map((root) => {
      let bundleData = getBundleContentAndComponents(root, inputData, origin, version);
      return bundleData;
    });

<<<<<<< HEAD
    let bundleData = data.map(this.mapBundleOutput(format, parsedRootFiles, version));
=======
    let bundleData = data.map(this.mapBundleOutput(format, parsedRootFiles, options));
>>>>>>> 475eae2c

    return bundleData;
  },

  /**
   *
   * @description Takes in root files, input data and origin process every root
   * to find related files
   * @param {object} rootFiles - rootFile:{path:string}
   * @param {array} inputData - [{path:string}]}
   * @param {string} origin -  process origin
   * @param {string} version -  process specification version
   * @param {string} format - the format required by the user
   * @param {boolean} toBundle - if it will be used in bundle
   * @param {object} options - a standard list of options that's globally passed around. Check options.js for more.
   *
   * @returns {object} root files information and data input
   */
  mapProcessRelatedFiles(rootFiles, inputData, origin, version, format, toBundle = false, options = {}) {
    let bundleFormat = format,
      parsedRootFiles = rootFiles.map((rootFile) => {
        let parsedContent = parseFileOrThrow(rootFile.content);
        return { fileName: rootFile.fileName, content: rootFile.content, parsed: parsedContent };
      }).filter((rootWithParsedContent) => {
        let fileVersion = isSwagger(version) ?
          rootWithParsedContent.parsed.oasObject.swagger :
          rootWithParsedContent.parsed.oasObject.openapi;
        return compareVersion(version, fileVersion);
      }),
      data = toBundle ?
        this.getBundledFileData(parsedRootFiles, inputData, origin, bundleFormat, version, options) :
        this.getRelatedFilesData(parsedRootFiles, inputData, origin);

    return data;
  },

  /**
   *
   * @description Takes in a folder and identifies the related files from the
   * root file perspective (using $ref property)
   * @param {string} inputRelatedFiles - {rootFile:{path:string}, data: [{path:string}]}
   * @param {boolean} toBundle - if true it will return the bundle data
   * @param {object} options - a standard list of options that's globally passed around. Check options.js for more.
   *
   * @returns {object} root files information and data input
   */
  processRelatedFiles(inputRelatedFiles, toBundle = false, options = {}) {
    let version = inputRelatedFiles.specificationVersion ? inputRelatedFiles.specificationVersion : '3.0',
      res = {
        result: true,
        output: {
          type: toBundle ? 'bundledContent' : 'relatedFiles',
          specification: {
            type: 'OpenAPI',
            version: version
          },
          data: [
          ]
        }
      };
    if (inputRelatedFiles.rootFiles && inputRelatedFiles.rootFiles.length > 0) {
      try {
        res.output.data = this.mapProcessRelatedFiles(inputRelatedFiles.rootFiles, inputRelatedFiles.data,
          inputRelatedFiles.origin, version, inputRelatedFiles.bundleFormat, toBundle, options);
        if (res.output.data === undefined || res.output.data.result === false ||
          res.output.data.length === 0) {
          res.result = false;
        }
      }
      catch (error) {
        if (error instanceof ParseError) {
          throw (error);
        }
        let newError = new Error('There was an error during the process');
        newError.stack = error.stack;
        throw (newError);
      }
      return res;
    }
    else {
      throw new Error('Input should have at least one root file');
    }
  },

  /**
   *
   * @description Validates the input for multi file APIs
   * @param {string} processInput - Process input data
   *
   * @returns {undefined} - nothing
   */
  validateInputMultiFileAPI(processInput) {
    if (_.isEmpty(processInput)) {
      throw new Error('Input object must have "type" and "data" information');
    }
    if (!processInput.type) {
      throw new Error('"Type" parameter should be provided');
    }
    if (processInput.type !== MULTI_FILE_API_TYPE_ALLOWED_VALUE) {
      throw new Error('"Type" parameter value allowed is ' + MULTI_FILE_API_TYPE_ALLOWED_VALUE);
    }
    if (!processInput.data || processInput.data.length === 0) {
      throw new Error('"Data" parameter should be provided');
    }
    if (processInput.data[0].path === '') {
      throw new Error('"Path" of the data element should be provided');
    }
    if (processInput.specificationVersion && !validateSupportedVersion(processInput.specificationVersion)) {
      throw new Error(`The provided version "${processInput.specificationVersion}" is not valid`);
    }
  },
  MULTI_FILE_API_TYPE_ALLOWED_VALUE
};<|MERGE_RESOLUTION|>--- conflicted
+++ resolved
@@ -4842,32 +4842,22 @@
   /**
    * Maps the output for each bundled root file
    * @param {object} format - defined output format from options
-<<<<<<< HEAD
    * @param {string} parsedRootFiles - The parsed root files
    * @param {string} version - specified version of the process
+   * @param {object} options - a standard list of options that's globally passed around. Check options.js for more.
    * @returns {object} -  { rootFile: { path }, bundledContent }
    */
-  mapBundleOutput(format, parsedRootFiles, version) {
+  mapBundleOutput(format, parsedRootFiles, version, options = {}) {
     return (contentAndComponents) => {
-      let bundledFile = contentAndComponents.fileContent;
+      let bundledFile = contentAndComponents.fileContent,
+        bundleOutput;
+
       if (isSwagger(version)) {
         Object.entries(contentAndComponents.components).forEach(([key, value]) => {
           bundledFile[key] = value;
         });
       }
       else if (!_.isEmpty(contentAndComponents.components)) {
-=======
-   * @param {string} parsedRootFiles - specified version of the process
-   * @param {object} options - a standard list of options that's globally passed around. Check options.js for more.
-   * @returns {object} -  { rootFile: { path }, bundledContent }
-   */
-  mapBundleOutput(format, parsedRootFiles, options = {}) {
-    return (contentAndComponents) => {
-      let bundledFile = contentAndComponents.fileContent,
-        bundleOutput;
-
-      if (!_.isEmpty(contentAndComponents.components)) {
->>>>>>> 475eae2c
         bundledFile.components = contentAndComponents.components;
       }
       if (!format) {
@@ -4887,9 +4877,6 @@
       else if (format.toLowerCase() === parse.JSON_FORMAT) {
         bundledFile = parse.toJSON(bundledFile, null);
       }
-<<<<<<< HEAD
-      return { rootFile: { path: contentAndComponents.fileName }, bundledContent: bundledFile };
-=======
 
       bundleOutput = {
         rootFile: { path: contentAndComponents.fileName },
@@ -4900,7 +4887,6 @@
         bundleOutput.referenceMap = contentAndComponents.referenceMap;
       }
       return bundleOutput;
->>>>>>> 475eae2c
     };
   },
 
@@ -4921,11 +4907,7 @@
       return bundleData;
     });
 
-<<<<<<< HEAD
-    let bundleData = data.map(this.mapBundleOutput(format, parsedRootFiles, version));
-=======
-    let bundleData = data.map(this.mapBundleOutput(format, parsedRootFiles, options));
->>>>>>> 475eae2c
+    let bundleData = data.map(this.mapBundleOutput(format, parsedRootFiles, version, options));
 
     return bundleData;
   },
