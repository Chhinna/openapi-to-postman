/**
 * This file contains util functions that need OAS-awareness
 * utils.js contains other util functions
 */

const { ParseError } = require('./common/ParseError.js');

const { formatDataPath, checkIsCorrectType, isKnownType } = require('./common/schemaUtilsCommon.js'),
  { getConcreteSchemaUtils, SWAGGER_VERSION } = require('./common/versionUtils.js'),
  async = require('async'),
  sdk = require('postman-collection'),
  schemaFaker = require('../assets/json-schema-faker.js'),
  deref = require('./deref.js'),
  _ = require('lodash'),
  xmlFaker = require('./xmlSchemaFaker.js'),
  openApiErr = require('./error.js'),
  ajvValidationError = require('./ajValidation/ajvValidationError'),
  utils = require('./utils.js'),
  defaultOptions = require('../lib/options.js').getOptions('use'),
  { Node, Trie } = require('./trie.js'),
  { validateSchema } = require('./ajValidation/ajvValidation'),
  inputValidation = require('./30XUtils/inputValidation'),
  SCHEMA_FORMATS = {
    DEFAULT: 'default', // used for non-request-body data and json
    XML: 'xml' // used for request-body XMLs
  },
  URLENCODED = 'application/x-www-form-urlencoded',
  APP_JSON = 'application/json',
  APP_JS = 'application/javascript',
  TEXT_XML = 'text/xml',
  TEXT_PLAIN = 'text/plain',
  TEXT_HTML = 'text/html',
  FORM_DATA = 'multipart/form-data',
  REQUEST_TYPE = {
    EXAMPLE: 'EXAMPLE',
    ROOT: 'ROOT'
  },
  PARAMETER_SOURCE = {
    REQUEST: 'REQUEST',
    RESPONSE: 'RESPONSE'
  },
  HEADER_TYPE = {
    JSON: 'json',
    XML: 'xml',
    INVALID: 'invalid'
  },
  PREVIEW_LANGUAGE = {
    JSON: 'json',
    XML: 'xml',
    TEXT: 'text',
    HTML: 'html'
  },
  authMap = {
    basicAuth: 'basic',
    bearerAuth: 'bearer',
    digestAuth: 'digest',
    hawkAuth: 'hawk',
    oAuth1: 'oauth1',
    oAuth2: 'oauth2',
    ntlmAuth: 'ntlm',
    awsSigV4: 'awsv4',
    normal: null
  },
  propNames = {
    QUERYPARAM: 'query parameter',
    PATHVARIABLE: 'path variable',
    HEADER: 'header',
    BODY: 'request body',
    RESPONSE_HEADER: 'response header',
    RESPONSE_BODY: 'response body'
  },
  // Specifies types of processing Refs
  PROCESSING_TYPE = {
    VALIDATION: 'VALIDATION',
    CONVERSION: 'CONVERSION'
  },

  // These are the methods supported in the PathItem schema
  // https://github.com/OAI/OpenAPI-Specification/blob/master/versions/3.0.2.md#pathItemObject
  METHODS = ['get', 'put', 'post', 'delete', 'options', 'head', 'patch', 'trace'],

  // These headers are to be validated explicitly
  // As these are not defined under usual parameters object and need special handling
  IMPLICIT_HEADERS = [
    'content-type', // 'content-type' is defined based on content/media-type of req/res body,
    'accept',
    'authorization'
  ],

  crypto = require('crypto'),
  DEFAULT_SCHEMA_UTILS = require('./30XUtils/schemaUtils30X'),
  { getRelatedFiles } = require('./relatedFiles'),
  { compareVersion } = require('./common/versionUtils.js'),
  parse = require('./parse'),
<<<<<<< HEAD
  { getBundleContentAndComponents, parseFileOrThrow } = require('./bundle.js');
=======
  { getBundleContentAndComponents, parseFileOrThrow } = require('./bundle.js'),
  MULTI_FILE_API_TYPE_ALLOWED_VALUE = 'multiFile';
>>>>>>> d5bfeab1
  /* eslint-enable */

// See https://github.com/json-schema-faker/json-schema-faker/tree/master/docs#available-options
schemaFaker.option({
  requiredOnly: false,
  optionalsProbability: 1.0, // always add optional fields
  maxLength: 256,
  minItems: 1, // for arrays
  maxItems: 20, // limit on maximum number of items faked for (type: arrray)
  useDefaultValue: true,
  ignoreMissingRefs: true,
  avoidExampleItemsLength: true // option to avoid validating type array schema example's minItems and maxItems props.
});

/**
 *
 * @param {*} input - input string that needs to be hashed
 * @returns {*} sha1 hash of the string
 */
function hash(input) {
  return crypto.createHash('sha1').update(input).digest('base64');
}

/**
* Safe wrapper for schemaFaker that resolves references and
* removes things that might make schemaFaker crash
* @param {*} oldSchema the schema to fake
* @param {string} resolveTo The desired JSON-generation mechanism (schema: prefer using the JSONschema to
   generate a fake object, example: use specified examples as-is). Default: schema
* @param {*} resolveFor - resolve refs for flow validation/conversion (value to be one of VALIDATION/CONVERSION)
* @param {string} parameterSourceOption Specifies whether the schema being faked is from a request or response.
* @param {*} components list of predefined components (with schemas)
* @param {string} schemaFormat default or xml
* @param {string} indentCharacter char for 1 unit of indentation
* @param {object} schemaCache - object storing schemaFaker and schmeResolution caches
* @param {object} stackLimit - The depth to which schema resolution will happen for nested refs
* @returns {object} fakedObject
*/
function safeSchemaFaker(oldSchema, resolveTo, resolveFor, parameterSourceOption, components,
  schemaFormat, indentCharacter, schemaCache, stackLimit) {
  var prop, key, resolvedSchema, fakedSchema,
    schemaResolutionCache = _.get(schemaCache, 'schemaResolutionCache', {}),
    schemaFakerCache = _.get(schemaCache, 'schemaFakerCache', {});
  let concreteUtils = components && components.hasOwnProperty('concreteUtils') ?
    components.concreteUtils :
    DEFAULT_SCHEMA_UTILS;

  resolvedSchema = deref.resolveRefs(oldSchema, parameterSourceOption, components, schemaResolutionCache,
    resolveFor, resolveTo, 0, {}, stackLimit);
  resolvedSchema = concreteUtils.fixExamplesByVersion(resolvedSchema);
  key = JSON.stringify(resolvedSchema);

  if (resolveTo === 'schema') {
    key = 'resolveToSchema ' + key;
    schemaFaker.option({
      useExamplesValue: false
    });
  }
  else if (resolveTo === 'example') {
    key = 'resolveToExample ' + key;
    schemaFaker.option({
      useExamplesValue: true
    });
  }

  if (resolveFor === PROCESSING_TYPE.VALIDATION) {
    schemaFaker.option({
      useDefaultValue: false,
      avoidExampleItemsLength: false
    });
  }

  key = hash(key);
  if (schemaFakerCache[key]) {
    return schemaFakerCache[key];
  }

  if (resolvedSchema.properties) {
    // If any property exists with format:binary (and type: string) schemaFaker crashes
    // we just delete based on format=binary
    for (prop in resolvedSchema.properties) {
      if (resolvedSchema.properties.hasOwnProperty(prop)) {
        if (resolvedSchema.properties[prop].format === 'binary') {
          delete resolvedSchema.properties[prop].format;
        }
      }
    }
  }

  try {
    if (schemaFormat === SCHEMA_FORMATS.XML) {
      fakedSchema = xmlFaker(null, resolvedSchema, indentCharacter);
      schemaFakerCache[key] = fakedSchema;
      return fakedSchema;
    }
    // for JSON, the indentCharacter will be applied in the JSON.stringify step later on
    fakedSchema = schemaFaker(resolvedSchema);
    schemaFakerCache[key] = fakedSchema;
    return fakedSchema;
  }
  catch (e) {
    console.warn(
      'Error faking a schema. Not faking this schema. Schema:', resolvedSchema,
      'Error', e
    );
    return null;
  }
}

module.exports = {

  safeSchemaFaker: safeSchemaFaker,

  /** Analyzes the spec to determine the size of the spec,
   * number of request that will be generated out this spec, and
   * number or references present in the spec.
   *
   * @param {Object} spec JSON
   * @return {Object} returns number of requests that will be generated,
   *  number of refs present and size of the spec.
   */
  analyzeSpec: function (spec) {
    var size,
      numberOfRefs = 0,
      specString,
      numberOfRequests = 0;

    // Stringify and add whitespaces as there would be in a normal file
    // To get accurate disk size
    specString = JSON.stringify(spec);
    // Size in MB
    size = Buffer.byteLength(specString, 'utf8') / (1024 * 1024);

    // No need to check for number of requests or refs if the size is greater than 8 MB
    // The complexity is 10.
    if (size < 8) {
      // Finds the number of requests that would be generated from this spec
      if (spec.paths) {
        Object.values(spec.paths).forEach((value) => {
          Object.keys(value).forEach((key) => {
            if (METHODS.includes(key)) {
              numberOfRequests++;
            }
          });
        });
      }

      // Number of times the term $ref is repeated in the spec.
      numberOfRefs = (specString.match(/\$ref/g) || []).length;
    }

    return {
      size,
      numberOfRefs,
      numberOfRequests
    };
  },

  /** Determines the complexity score and stackLimit
   *
   * @param {Object} analysis the object returned by analyzeSpec function
   * @param {Object} options Current options
   *
   * @returns {Object} computedOptions - contains two new options i.e. stackLimit and complexity score
   */
  determineOptions: function (analysis, options) {
    let size = analysis.size,
      numberOfRefs = analysis.numberOfRefs,
      numberOfRequests = analysis.numberOfRequests;

    var computedOptions = _.clone(options);

    computedOptions.stackLimit = 10;
    // This is the score that is given to each spec on the basis of the
    // number of references present in spec and the number of requests that will be generated.
    // This ranges from 0-10.
    computedOptions.complexityScore = 0;

    // Anything above the size of 8MB will be considered a big spec and given the
    // least stack limit and the highest complexity score.
    if (size >= 8) {
      console.warn('Complexity score = 10');
      computedOptions.stackLimit = 2;
      computedOptions.complexityScore = 10;
      return computedOptions;
    }

    else if (size >= 5 || numberOfRequests > 1500 || numberOfRefs > 1500) {
      computedOptions.stackLimit = 3;
      computedOptions.complexityScore = 9;
      return computedOptions;
    }
    else if (size >= 1 && (numberOfRequests > 1000 || numberOfRefs > 1000)) {
      computedOptions.stackLimit = 5;
      computedOptions.complexityScore = 8;
      return computedOptions;
    }
    else if (numberOfRefs > 500 || numberOfRequests > 500) {
      computedOptions.stackLimit = 6;
      computedOptions.complexityScore = 6;
      return computedOptions;
    }

    return computedOptions;

  },

  /**
  * Changes the {} around scheme and path variables to :variable
  * @param {string} url - the url string
  * @returns {string} string after replacing /{pet}/ with /:pet/
  */
  fixPathVariablesInUrl: function (url) {
    // All complicated logic removed
    // This simply replaces all instances of {text} with {{text}}
    // text cannot have any of these 3 chars: /{}
    // {{text}} will not be converted

    let replacer = function (match, p1, offset, string) {
      if (string[offset - 1] === '{' && string[offset + match.length + 1] !== '}') {
        return match;
      }
      return '{' + p1 + '}';
    };
    return url.replace(/(\{[^\/\{\}]+\})/g, replacer);
  },

  /**
   * Changes path structure that contains {var} to :var and '/' to '_'
   * This is done so generated collection variable is in correct format
   * i.e. variable '{{item/{itemId}}}' is considered separates variable in URL by collection sdk
   * @param {string} path - path defined in openapi spec
   * @returns {string} - string after replacing {itemId} with :itemId
   */
  fixPathVariableName: function (path) {
    // Replaces structure like 'item/{itemId}' into 'item-itemId-Url'
    return path.replace(/\//g, '-').replace(/[{}]/g, '') + '-Url';
  },

  /**
   * Returns a description that's usable at the collection-level
   * Adds the collection description and uses any relevant contact info
   * @param {*} openapi The JSON representation of the OAS spec
   * @returns {string} description
   */
  getCollectionDescription: function (openapi) {
    let description = _.get(openapi, 'info.description', '');
    if (_.get(openapi, 'info.contact')) {
      let contact = [];
      if (openapi.info.contact.name) {
        contact.push(' Name: ' + openapi.info.contact.name);
      }
      if (openapi.info.contact.email) {
        contact.push(' Email: ' + openapi.info.contact.email);
      }
      if (contact.length > 0) {
        // why to add unnecessary lines if there is no description
        if (description !== '') {
          description += '\n\n';
        }
        description += 'Contact Support:\n' + contact.join('\n');
      }
    }
    return description;
  },

  /**
  * Get the format of content type header
  * @param {string} cTypeHeader - the content type header string
  * @returns {string} type of content type header
  */
  getHeaderFamily: function(cTypeHeader) {
    let mediaType = this.parseMediaType(cTypeHeader);

    if (mediaType.type === 'application' &&
      (mediaType.subtype === 'json' || _.endsWith(mediaType.subtype, '+json'))) {
      return HEADER_TYPE.JSON;
    }
    if ((mediaType.type === 'application' || mediaType.type === 'text') &&
      (mediaType.subtype === 'xml' || _.endsWith(mediaType.subtype, '+xml'))) {
      return HEADER_TYPE.XML;
    }
    return HEADER_TYPE.INVALID;
  },

  /**
   * Gets the description of the parameter.
   * If the parameter is required, it prepends a `(Requried)` before the parameter description
   * If the parameter type is enum, it appends the possible enum values
   * @param {object} parameter - input param for which description needs to be returned
   * @returns {string} description of the parameters
   */
  getParameterDescription: function(parameter) {
    if (!_.isObject(parameter)) {
      return '';
    }
    return (parameter.required ? '(Required) ' : '') + (parameter.description || '') +
      (parameter.enum ? ' (This can only be one of ' + parameter.enum + ')' : '');
  },

  /**
   * Given parameter objects, it assigns example/examples of parameter object as schema example.
   *
   * @param {Object} parameter - parameter object
   * @returns {null} - null
   */
  assignParameterExamples: function (parameter) {
    let example = _.get(parameter, 'example'),
      examples = _.values(_.get(parameter, 'examples'));

    if (example !== undefined) {
      _.set(parameter, 'schema.example', example);
    }
    else if (examples) {
      let exampleToUse = _.get(examples, '[0].value');

      !_.isUndefined(exampleToUse) && (_.set(parameter, 'schema.example', exampleToUse));
    }
  },

  /**
   * Converts the neccessary server variables to the
   * something that can be added to the collection
   * TODO: Figure out better description
   * @param {object} serverVariables - Object containing the server variables at the root/path-item level
   * @param {string} keyName - an additional key to add the serverUrl to the variable list
   * @param {string} serverUrl - URL from the server object
   * @returns {object} modified collection after the addition of the server variables
   */
  convertToPmCollectionVariables: function(serverVariables, keyName, serverUrl = '') {
    var variables = [];
    if (serverVariables) {
      _.forOwn(serverVariables, (value, key) => {
        let description = this.getParameterDescription(value);
        variables.push(new sdk.Variable({
          key: key,
          value: value.default || '',
          description: description
        }));
      });
    }
    if (keyName) {
      variables.push(new sdk.Variable({
        key: keyName,
        value: serverUrl,
        type: 'string'
      }));
    }
    return variables;
  },

  /**
   * Returns params applied to specific operation with resolved references. Params from parent
   * blocks (collection/folder) are merged, so that the request has a flattened list of params needed.
   * OperationParams take precedence over pathParams
   * @param {array} operationParam operation (Postman request)-level params.
   * @param {array} pathParam are path parent-level params.
   * @param {object} components - components defined in the OAS spec. These are used to
   * resolve references while generating params.
   * @param {object} options - a standard list of options that's globally passed around. Check options.js for more.
   * @returns {*} combined requestParams from operation and path params.
   */
  getRequestParams: function(operationParam, pathParam, components, options) {
    options = _.merge({}, defaultOptions, options);
    if (!Array.isArray(operationParam)) {
      operationParam = [];
    }
    if (!Array.isArray(pathParam)) {
      pathParam = [];
    }
    pathParam.forEach((param, index, arr) => {
      if (_.has(param, '$ref')) {
        arr[index] = this.getRefObject(param.$ref, components, options);
      }
    });

    operationParam.forEach((param, index, arr) => {
      if (_.has(param, '$ref')) {
        arr[index] = this.getRefObject(param.$ref, components, options);
      }
    });

    if (_.isEmpty(pathParam)) {
      return operationParam;
    }
    else if (_.isEmpty(operationParam)) {
      return pathParam;
    }

    // If both path and operation params exist,
    // we need to de-duplicate
    // A param with the same name and 'in' value from operationParam
    // will get precedence
    var reqParam = operationParam.slice();
    pathParam.forEach((param) => {
      var dupParam = operationParam.find(function(element) {
        return element.name === param.name && element.in === param.in &&
        // the below two conditions because undefined === undefined returns true
          element.name && param.name &&
          element.in && param.in;
      });
      if (!dupParam) {
        // if there's no duplicate param in operationParam,
        // use the one from the common pathParam list
        // this ensures that operationParam is given precedence
        reqParam.push(param);
      }
    });
    return reqParam;
  },

  /**
   * Generates a Trie-like folder structure from the root path object of the OpenAPI specification.
   * @param {Object} spec - specification in json format
   * @param {object} options - a standard list of options that's globally passed around. Check options.js for more.
   * @param {boolean} fromWebhooks - true when we are creating the webhooks group trie - default: false
   * @returns {Object} - The final object consists of the tree structure
   */
  generateTrieFromPaths: function (spec, options, fromWebhooks = false) {
    options = _.merge({}, defaultOptions, options);
    let concreteUtils = getConcreteSchemaUtils({ type: 'json', data: spec }),
      specComponentsAndUtils = {
        concreteUtils
      };
    var paths = fromWebhooks ? spec.webhooks : spec.paths, // the first level of paths
      currentPath = '',
      currentPathObject = '',
      commonParams = '',
      collectionVariables = {},
      operationItem,
      pathLevelServers = '',
      pathLength,
      currentPathRequestCount,
      currentNode,
      i,
      summary,
      path,
      pathMethods = [],
      // creating a root node for the trie (serves as the root dir)
      trie = new Trie(new Node({
        name: '/'
      })),

      // returns a list of methods supported at each pathItem
      // some pathItem props are not methods
      // https://github.com/OAI/OpenAPI-Specification/blob/master/versions/3.0.2.md#pathItemObject
      getPathMethods = function(pathKeys) {
        var methods = [];
        // TODO: Show warning for incorrect schema if !pathKeys
        pathKeys && pathKeys.forEach(function(element) {
          if (METHODS.includes(element)) {
            methods.push(element);
          }
        });
        return methods;
      };
    Object.assign(specComponentsAndUtils, concreteUtils.getRequiredData(spec));

    for (path in paths) {
      if (paths.hasOwnProperty(path)) {
        currentPathObject = paths[path];

        // discard the leading slash, if it exists
        if (path[0] === '/') {
          path = path.substring(1);
        }

        if (fromWebhooks) {
          // When we work with webhooks the path value corresponds to the webhook's name
          // and it won't be treated as path
          currentPath = path === '' ? ['(root)'] : [path];
        }
        else {
          // split the path into indiv. segments for trie generation
          // unless path it the root endpoint
          currentPath = path === '' ? ['(root)'] : path.split('/').filter((pathItem) => {
            // remove any empty pathItems that might have cropped in
            // due to trailing or double '/' characters
            return pathItem !== '';
          });
        }

        pathLength = currentPath.length;

        // get method names available for this path
        pathMethods = getPathMethods(Object.keys(currentPathObject));

        // the number of requests under this node
        currentPathRequestCount = pathMethods.length;
        currentNode = trie.root;

        // adding children for the nodes in the trie
        // start at the top-level and do a DFS
        for (i = 0; i < pathLength; i++) {
          if (!currentNode.children[currentPath[i]]) {
            // if the currentPath doesn't already exist at this node,
            // add it as a folder
            currentNode.addChildren(currentPath[i], new Node({
              name: currentPath[i],
              requestCount: 0,
              requests: [],
              children: {},
              type: 'item-group',
              childCount: 0
            }));

            // We are keeping the count children in a folder which can be a request or folder
            // For ex- In case of /pets/a/b, pets has 1 childCount (i.e a)
            currentNode.childCount += 1;
          }
          // requestCount increment for the node we just added
          currentNode.children[currentPath[i]].requestCount += currentPathRequestCount;
          currentNode = currentNode.children[currentPath[i]];
        }

        // extracting common parameters for all the methods in the current path item
        if (currentPathObject.hasOwnProperty('parameters')) {
          commonParams = currentPathObject.parameters;
        }

        // storing common path/collection vars from the server object at the path item level
        if (currentPathObject.hasOwnProperty('servers')) {
          pathLevelServers = currentPathObject.servers;
          collectionVariables[this.fixPathVariableName(path)] = pathLevelServers[0];
          delete currentPathObject.servers;
        }

        // add methods to node
        // eslint-disable-next-line no-loop-func
        _.each(pathMethods, (method) => {
          // base operationItem
          operationItem = currentPathObject[method] || {};
          // params - these contain path/header/body params
          operationItem.parameters = this.getRequestParams(operationItem.parameters, commonParams,
            specComponentsAndUtils, options);
          summary = operationItem.summary || operationItem.description;
          currentNode.addMethod({
            name: summary,
            method: method,
            path: path,
            properties: operationItem,
            type: 'item',
            servers: pathLevelServers || undefined
          });
          currentNode.childCount += 1;
        });
        pathLevelServers = undefined;
        commonParams = [];
      }
    }

    return {
      tree: trie,
      variables: collectionVariables // server variables that are to be converted into collection variables.
    };
  },

  addCollectionItemsFromWebhooks: function(spec, generatedStore, components, options, schemaCache) {
    let webhooksObj = this.generateTrieFromPaths(spec, options, true),
      webhooksTree = webhooksObj.tree,
      webhooksFolder = new sdk.ItemGroup({ name: 'Webhooks' }),
      variableStore = {},
      webhooksVariables = [];

    if (Object.keys(webhooksTree.root.children).length === 0) {
      return;
    }

    for (let child in webhooksTree.root.children) {
      if (
        webhooksTree.root.children.hasOwnProperty(child) &&
        webhooksTree.root.children[child].requestCount > 0
      ) {
        webhooksVariables.push(new sdk.Variable({
          key: this.cleanWebhookName(child),
          value: '/',
          type: 'string'
        }));
        webhooksFolder.items.add(
          this.convertChildToItemGroup(
            spec,
            webhooksTree.root.children[child],
            components,
            options,
            schemaCache,
            variableStore,
            true
          ),
        );
      }
    }
    generatedStore.collection.items.add(webhooksFolder);
    webhooksVariables.forEach((variable) => {
      generatedStore.collection.variables.add(variable);
    });
  },

  /**
   * Adds Postman Collection Items using paths.
   * Folders are grouped based on trie that's generated using all paths.
   *
   * @param {object} spec - openAPI spec object
   * @param {object} generatedStore - the store that holds the generated collection. Modified in-place
   * @param {object} components - components defined in the OAS spec. These are used to
   *  resolve references while generating params.
   * @param {object} options - a standard list of options that's globally passed around. Check options.js for more.
   * @param {object} schemaCache - object storing schemaFaker and schmeResolution caches
   * @returns {void} - generatedStore is modified in-place
   */
  addCollectionItemsUsingPaths: function (spec, generatedStore, components, options, schemaCache) {
    var folderTree,
      folderObj,
      child,
      key,
      variableStore = {};

    /**
      We need a trie because the decision of whether or not a node
      is a folder or request can only be made once the whole trie is generated
      This has a .trie and a .variables prop
    */
    folderObj = this.generateTrieFromPaths(spec, options);
    folderTree = folderObj.tree;

    /*
      * these are variables identified at the collection level
      * they need to be added explicitly to collection variables
      * deeper down in the trie, variables will be added directly to folders
      * If the folderObj.variables have their own variables, we add
      * them to the collectionVars
    */
    if (folderObj.variables) {
      _.forOwn(folderObj.variables, (server, key) => {
        // TODO: Figure out what this does
        this.convertToPmCollectionVariables(
          server.variables, // these are path variables in the server block
          key, // the name of the variable
          this.fixPathVariablesInUrl(server.url)
        ).forEach((element) => {
          generatedStore.collection.variables.add(element);
        });
      });
    }

    // Adds items from the trie into the collection that's in the store
    for (child in folderTree.root.children) {
      // A Postman request or folder is added if atleast one request is present in that sub-child's tree
      // requestCount is a property added to each node (folder/request) while constructing the trie
      if (folderTree.root.children.hasOwnProperty(child) && folderTree.root.children[child].requestCount > 0) {
        generatedStore.collection.items.add(
          this.convertChildToItemGroup(spec, folderTree.root.children[child],
            components, options, schemaCache, variableStore)
        );
      }
    }
    for (key in variableStore) {
      // variableStore contains all the kinds of variable created.
      // Add only the variables with type 'collection' to generatedStore.collection.variables
      if (variableStore[key].type === 'collection') {
        const collectionVar = new sdk.Variable(variableStore[key]);
        generatedStore.collection.variables.add(collectionVar);
      }
    }
  },

  /**
   * Adds Postman Collection Items using tags.
   * Each tag from OpenAPI tags object is mapped to a collection item-group (Folder), and all operation that has
   * corresponding tag in operation object's tags array is included in mapped item-group.
   *
   * @param {object} spec - openAPI spec object
   * @param {object} generatedStore - the store that holds the generated collection. Modified in-place
   * @param {object} components - components defined in the OAS spec. These are used to
   *  resolve references while generating params.
   * @param {object} options - a standard list of options that's globally passed around. Check options.js for more.
   * @param {object} schemaCache - object storing schemaFaker and schmeResolution caches
   * @returns {object} returns an object containing objects of tags and their requests
   */
  addCollectionItemsUsingTags: function(spec, generatedStore, components, options, schemaCache) {
    var globalTags = spec.tags || [],
      paths = spec.paths || {},
      pathMethods,
      variableStore = {},
      tagFolders = {};

    // adding globalTags in the tagFolder object that are defined at the root level
    _.forEach(globalTags, (globalTag) => {
      tagFolders[globalTag.name] = {
        description: _.get(globalTag, 'description', ''),
        requests: []
      };
    });

    _.forEach(paths, (currentPathObject, path) => {
      var commonParams = [],
        collectionVariables,
        pathLevelServers = '';

      // discard the leading slash, if it exists
      if (path[0] === '/') {
        path = path.substring(1);
      }

      // extracting common parameters for all the methods in the current path item
      if (currentPathObject.hasOwnProperty('parameters')) {
        commonParams = currentPathObject.parameters;
      }

      // storing common path/collection vars from the server object at the path item level
      if (currentPathObject.hasOwnProperty('servers')) {
        pathLevelServers = currentPathObject.servers;

        // add path level server object's URL as collection variable
        collectionVariables = this.convertToPmCollectionVariables(
          pathLevelServers[0].variables, // these are path variables in the server block
          this.fixPathVariableName(path), // the name of the variable
          this.fixPathVariablesInUrl(pathLevelServers[0].url)
        );

        _.forEach(collectionVariables, (collectionVariable) => {
          generatedStore.collection.variables.add(collectionVariable);
        });
        delete currentPathObject.servers;
      }

      // get available method names for this path (path item object can have keys apart from operations)
      pathMethods = _.filter(_.keys(currentPathObject), (key) => {
        return _.includes(METHODS, key);
      });

      _.forEach(pathMethods, (pathMethod) => {
        var summary,
          operationItem = currentPathObject[pathMethod] || {},
          localTags = operationItem.tags;

        // params - these contain path/header/body params
        operationItem.parameters = this.getRequestParams(operationItem.parameters, commonParams,
          components, options);

        summary = operationItem.summary || operationItem.description;

        // add the request which has not any tags
        if (_.isEmpty(localTags)) {
          let tempRequest = {
            name: summary,
            method: pathMethod,
            path: path,
            properties: operationItem,
            type: 'item',
            servers: pathLevelServers || undefined
          };

          generatedStore.collection.items.add(this.convertRequestToItem(
            spec, tempRequest, components, options, schemaCache, variableStore));
        }
        else {
          _.forEach(localTags, (localTag) => {
            // add undefined tag object with empty description
            if (!_.has(tagFolders, localTag)) {
              tagFolders[localTag] = {
                description: '',
                requests: []
              };
            }

            tagFolders[localTag].requests.push({
              name: summary,
              method: pathMethod,
              path: path,
              properties: operationItem,
              type: 'item',
              servers: pathLevelServers || undefined
            });
          });
        }
      });
    });

    // Add all folders created from tags and corresponding operations
    // Iterate from bottom to top order to maintain tag order in spec
    _.forEachRight(tagFolders, (tagFolder, tagName) => {
      var itemGroup = new sdk.ItemGroup({
        name: tagName,
        description: tagFolder.description
      });

      _.forEach(tagFolder.requests, (request) => {
        itemGroup.items.add(this.convertRequestToItem(spec, request, components, options, schemaCache, variableStore));
      });

      // Add folders first (before requests) in generated collection
      generatedStore.collection.items.prepend(itemGroup);
    });

    // variableStore contains all the kinds of variable created.
    // Add only the variables with type 'collection' to generatedStore.collection.variables
    _.forEach(variableStore, (variable) => {
      if (variable.type === 'collection') {
        const collectionVar = new sdk.Variable(variable);
        generatedStore.collection.variables.add(collectionVar);
      }
    });
  },

  /**
   * Generates an array of SDK Variables from the common and provided path vars
   * @param {string} type - Level at the tree root/path level. Can be method/root/param.
   * method: request(operation)-level, root: spec-level,  param: url-level
   * @param {Array<object>} providedPathVars - Array of path variables
   * @param {object|array} commonPathVars - Object of path variables taken from the specification
   * @param {object} components - components defined in the OAS spec. These are used to
   * resolve references while generating params.
   * @param {object} options - a standard list of options that's globally passed around. Check options.js for more.
   * @param {object} schemaCache - object storing schemaFaker and schmeResolution caches
   * @returns {Array<object>} returns an array of sdk.Variable
   */
  convertPathVariables: function(type, providedPathVars, commonPathVars, components, options, schemaCache) {
    options = _.merge({}, defaultOptions, options);

    var variables = [];
    // converting the base uri path variables, if any
    // commonPathVars is an object for type = root/method
    // array otherwise
    if (type === 'root' || type === 'method') {
      _.forOwn(commonPathVars, (value, key) => {
        let description = this.getParameterDescription(value);
        variables.push({
          key: key,
          value: type === 'root' ? '{{' + key + '}}' : value.default,
          description: description
        });
      });
    }
    else {
      _.forEach(commonPathVars, (variable) => {
        let fakedData,
          convertedPathVar;

        this.assignParameterExamples(variable);

        fakedData = options.schemaFaker ?
          safeSchemaFaker(variable.schema || {}, options.requestParametersResolution, PROCESSING_TYPE.CONVERSION,
            PARAMETER_SOURCE.REQUEST, components, SCHEMA_FORMATS.DEFAULT, options.indentCharacter, schemaCache,
            options.stackLimit) : '';

        convertedPathVar = this.convertParamsWithStyle(variable, fakedData, PARAMETER_SOURCE.REQUEST,
          components, schemaCache, options);

        variables = _.concat(variables, convertedPathVar);
      });
    }

    // keep already provided varables (server variables) at last
    return _.concat(variables, providedPathVars);
  },

  /**
   * convert childItem from OpenAPI to Postman itemGroup if requestCount(no of requests inside childitem)>1
   * otherwise return postman request
   * @param {*} openapi object with root-level data like pathVariables baseurl
   * @param {*} child object is of type itemGroup or request
   * resolve references while generating params.
   * @param {object} components - components defined in the OAS spec. These are used to
   * resolve references while generating params.
   * @param {object} options - a standard list of options that's globally passed around. Check options.js for more.
   * @param {object} schemaCache - object storing schemaFaker and schmeResolution caches
   * @param {object} variableStore - array for storing collection variables
   * @param {boolean} fromWebhooks - true if we are processing the webhooks group, false by default
   * @returns {*} Postman itemGroup or request
   * @no-unit-test
   */
  convertChildToItemGroup: function (openapi, child, components, options,
    schemaCache, variableStore, fromWebhooks = false) {
    options = _.merge({}, defaultOptions, options);

    var resource = child,
      itemGroup,
      subChild,
      i,
      requestCount;

    // 3 options:

    // 1. folder with more than one request in its subtree
    // (immediate children or otherwise)
    if (resource.requestCount > 1) {
      // only return a Postman folder if this folder has>1 children in its subtree
      // otherwise we can end up with 10 levels of folders with 1 request in the end
      itemGroup = new sdk.ItemGroup({
        name: utils.insertSpacesInName(resource.name)
        // TODO: have to add auth here (but first, auth to be put into the openapi tree)
      });
      // If a folder has only one child which is a folder then we collapsed the child folder
      // with parent folder.
      /* eslint-disable max-depth */
      if (resource.childCount === 1 && options.collapseFolders) {
        let subChild = Object.keys(resource.children)[0],
          resourceSubChild = resource.children[subChild];

        resourceSubChild.name = resource.name + '/' + resourceSubChild.name;
        return this.convertChildToItemGroup(openapi, resourceSubChild, components, options,
          schemaCache, variableStore, fromWebhooks);
      }
      /* eslint-enable */
      // recurse over child leaf nodes
      // and add as children to this folder
      for (i = 0, requestCount = resource.requests.length; i < requestCount; i++) {
        itemGroup.items.add(
          this.convertRequestToItem(openapi, resource.requests[i], components, options,
            schemaCache, variableStore, fromWebhooks)
        );
      }

      // recurse over child folders
      // and add as child folders to this folder
      /* eslint-disable max-depth*/
      for (subChild in resource.children) {
        if (resource.children.hasOwnProperty(subChild) && resource.children[subChild].requestCount > 0) {
          itemGroup.items.add(
            this.convertChildToItemGroup(openapi, resource.children[subChild], components, options, schemaCache,
              variableStore, fromWebhooks)
          );
        }
      }
      /* eslint-enable */

      return itemGroup;
    }

    // 2. it has only 1 direct request of its own
    if (resource.requests.length === 1) {
      return this.convertRequestToItem(openapi, resource.requests[0], components, options,
        schemaCache, variableStore, fromWebhooks);
    }

    // 3. it's a folder that has no child request
    // but one request somewhere in its child folders
    for (subChild in resource.children) {
      if (resource.children.hasOwnProperty(subChild) && resource.children[subChild].requestCount === 1) {
        return this.convertChildToItemGroup(openapi, resource.children[subChild], components, options, schemaCache,
          variableStore, fromWebhooks);
      }
    }
  },

  /**
   * Gets helper object based on the root spec and the operation.security object
   * @param {*} openapi - the json object representing the OAS spec
   * @param {Array<object>} securitySet - the security object at an operation level
   * @returns {object} The authHelper to use while constructing the Postman Request. This is
   * not directly supported in the SDK - the caller needs to determine the header/body based on the return
   * value
   * @no-unit-test
   */
  getAuthHelper: function(openapi, securitySet) {
    var securityDef,
      helper;

    // return false if security set is not defined
    // or is an empty array
    // this will set the request's auth to null - which is 'inherit from parent'
    if (!securitySet || (Array.isArray(securitySet) && securitySet.length === 0)) {
      return null;
    }

    _.forEach(securitySet, (security) => {
      if (_.isObject(security) && _.isEmpty(security)) {
        helper = {
          type: 'noauth'
        };
        return false;
      }
      securityDef = _.get(openapi, ['securityDefs', Object.keys(security)[0]]);
      if (!_.isObject(securityDef)) {
        return;
      }
      else if (securityDef.type === 'http') {
        if (_.toLower(securityDef.scheme) === 'basic') {
          helper = {
            type: 'basic',
            basic: [
              { key: 'username', value: '<Basic Auth Username>' },
              { key: 'password', value: '<Basic Auth Password>' }
            ]
          };
        }
        else if (_.toLower(securityDef.scheme) === 'bearer') {
          helper = {
            type: 'bearer',
            bearer: [{ key: 'token', value: '<Bearer Token>' }]
          };
        }
        else if (_.toLower(securityDef.scheme) === 'digest') {
          helper = {
            type: 'digest',
            digest: [
              { key: 'username', value: '<Digest Auth Username>' },
              { key: 'password', value: '<Digest Auth Password>' },
              { key: 'realm', value: '<realm>' }
            ]
          };
        }
        else if (_.toLower(securityDef.scheme) === 'oauth' || _.toLower(securityDef.scheme) === 'oauth1') {
          helper = {
            type: 'oauth1',
            oauth1: [
              { key: 'consumerSecret', value: '<OAuth 1.0 Consumer Key>' },
              { key: 'consumerKey', value: '<OAuth 1.0 Consumer Secret>' },
              { key: 'addParamsToHeader', value: true }
            ]
          };
        }
      }
      else if (securityDef.type === 'oauth2') {
        helper = {
          type: 'oauth2'
        };
      }
      else if (securityDef.type === 'apiKey') {
        helper = {
          type: 'apikey',
          apikey: [
            {
              key: 'key',
              value: _.isString(securityDef.name) ? securityDef.name : '<API Key Name>'
            },
            { key: 'value', value: '<API Key>' },
            {
              key: 'in',
              value: _.includes(['query', 'header'], securityDef.in) ? securityDef.in : 'header'
            }
          ]
        };
      }

      // stop searching for helper if valid auth scheme is found
      if (!_.isEmpty(helper)) {
        return false;
      }
    });
    return helper;
  },

  /**
   * Generates appropriate collection element based on parameter location
   *
   * @param {Object} param - Parameter object habing key, value and description (optional)
   * @param {String} location - Parameter location ("in" property of OAS defined parameter object)
   * @returns {Object} - SDK element
   */
  generateSdkParam: function (param, location) {
    const sdkElementMap = {
      'query': sdk.QueryParam,
      'header': sdk.Header,
      'path': sdk.Variable
    };

    let generatedParam = {
      key: param.key,
      value: param.value
    };

    _.has(param, 'disabled') && (generatedParam.disabled = param.disabled);

    // use appropriate sdk element based on location parmaeter is in for param generation
    if (sdkElementMap[location]) {
      generatedParam = new sdkElementMap[location](generatedParam);
    }
    param.description && (generatedParam.description = param.description);
    return generatedParam;
  },

  /**
   * Generates Auth helper for response, params (query, headers) in helper object is added in
   * request (originalRequest) part of example.
   *
   * @param {*} requestAuthHelper - Auth helper object of corresponding request
   * @returns {Object} - Response Auth helper object containing params to be added
   */
  getResponseAuthHelper: function (requestAuthHelper) {
    var responseAuthHelper = {
        query: [],
        header: []
      },
      getValueFromHelper = function (authParams, keyName) {
        return _.find(authParams, { key: keyName }).value;
      },
      paramLocation,
      description;

    if (!_.isObject(requestAuthHelper)) {
      return responseAuthHelper;
    }
    description = 'Added as a part of security scheme: ' + requestAuthHelper.type;

    switch (requestAuthHelper.type) {
      case 'apikey':
        // find location of parameter from auth helper
        paramLocation = getValueFromHelper(requestAuthHelper.apikey, 'in');
        responseAuthHelper[paramLocation].push({
          key: getValueFromHelper(requestAuthHelper.apikey, 'key'),
          value: '<API Key>',
          description
        });
        break;
      case 'basic':
        responseAuthHelper.header.push({
          key: 'Authorization',
          value: 'Basic <credentials>',
          description
        });
        break;
      case 'bearer':
        responseAuthHelper.header.push({
          key: 'Authorization',
          value: 'Bearer <token>',
          description
        });
        break;
      case 'digest':
        responseAuthHelper.header.push({
          key: 'Authorization',
          value: 'Digest <credentials>',
          description
        });
        break;
      case 'oauth1':
        responseAuthHelper.header.push({
          key: 'Authorization',
          value: 'OAuth <credentials>',
          description
        });
        break;
      case 'oauth2':
        responseAuthHelper.header.push({
          key: 'Authorization',
          value: '<token>',
          description
        });
        break;
      default:
        break;
    }
    return responseAuthHelper;
  },

  /**
   * Converts a 'content' object into Postman response body. Any content-type header determined
   * from the body is returned as well
   * @param {*} contentObj response content - this is the content property of the response body
   * https://github.com/OAI/OpenAPI-Specification/blob/master/versions/3.0.2.md#responseObject
   * @param {object} components - components defined in the OAS spec. These are used to
   * resolve references while generating params.
  * @param {object} options - a standard list of options that's globally passed around. Check options.js for more.
  * @param {object} schemaCache - object storing schemaFaker and schmeResolution caches
   * @return {object} responseBody, contentType header needed
   */
  convertToPmResponseBody: function(contentObj, components, options, schemaCache) {
    options = _.merge({}, defaultOptions, options);

    var responseBody, cTypeHeader, hasComputedType, cTypes;
    if (!contentObj) {
      return {
        contentTypeHeader: null,
        responseBody: ''
      };
    }
    let headers = Object.keys(contentObj);

    for (let i = 0; i < headers.length; i++) {
      let headerFamily = this.getHeaderFamily(headers[i]);
      if (headerFamily !== HEADER_TYPE.INVALID) {
        cTypeHeader = headers[i];
        hasComputedType = true;
        if (headerFamily === HEADER_TYPE.JSON) {
          break;
        }
      }
    }

    // if no JSON or XML, take whatever we have
    if (!hasComputedType) {
      cTypes = Object.keys(contentObj);
      if (cTypes.length > 0) {
        cTypeHeader = cTypes[0];
        hasComputedType = true;
      }
      else {
        // just an empty object - can't convert anything
        return {
          contentTypeHeader: null,
          responseBody: ''
        };
      }
    }
    responseBody = this.convertToPmBodyData(contentObj[cTypeHeader], REQUEST_TYPE.EXAMPLE, cTypeHeader,
      PARAMETER_SOURCE.RESPONSE, options.indentCharacter, components, options, schemaCache);
    if (this.getHeaderFamily(cTypeHeader) === HEADER_TYPE.JSON) {
      responseBody = JSON.stringify(responseBody, null, options.indentCharacter);
    }
    else if (typeof responseBody !== 'string') {
      // since the collection v2 schema only supports body being a string
      responseBody = '';
    }
    return {
      contentTypeHeader: cTypeHeader,
      responseBody: responseBody
    };
  },

  /**
   * Create parameters specific for a request
   * @param {*} localParams parameters array
   * @returns {Object} with three arrays of query, header and path as keys.
   * @no-unit-test
   */
  getParametersForPathItem: function(localParams) {
    var tempParam,
      params = {
        query: [],
        header: [],
        path: []
      };

    _.forEach(localParams, (param) => {
      tempParam = param;
      if (tempParam.in === 'query') {
        params.query.push(tempParam);
      }
      else if (tempParam.in === 'header') {
        params.header.push(tempParam);
      }
      else if (tempParam.in === 'path') {
        params.path.push(tempParam);
      }
    });

    return params;
  },

  /**
   * returns first example in the input map
   * @param {*} exampleObj map[string, exampleObject]
   * @param {object} components - components defined in the OAS spec. These are used to
   * resolve references while generating params.
   * @param {object} options - a standard list of options that's globally passed around. Check options.js for more.
   * @returns {*} first example in the input map type
   */
  getExampleData: function(exampleObj, components, options) {
    options = _.merge({}, defaultOptions, options);

    var example,
      exampleKey;

    if (typeof exampleObj !== 'object') {
      return '';
    }

    exampleKey = Object.keys(exampleObj)[0];
    example = exampleObj[exampleKey];
    // return example value if present else example is returned

    if (_.has(example, '$ref')) {
      example = this.getRefObject(example.$ref, components, options);
    }

    if (_.has(example, 'value')) {
      example = example.value;
    }

    return example;
  },

  /**
   * converts one of the eamples or schema in Media Type object to postman data
   * @param {*} bodyObj is MediaTypeObject
   * @param {*} requestType - Specifies whether the request body is of example request or root request
   * @param {*} contentType - content type header
   * @param {string} parameterSourceOption tells that the schema object is of request or response
   * @param {string} indentCharacter is needed for XML/JSON bodies only
   * @param {object} components - components defined in the OAS spec. These are used to
   * resolve references while generating params.
  * @param {object} options - a standard list of options that's globally passed around. Check options.js for more.
  * @param {object} schemaCache - object storing schemaFaker and schmeResolution caches
   * @returns {*} postman body data
   */
  // TODO: We also need to accept the content type
  // and generate the body accordingly
  // right now, even if the content-type was XML, we'll generate
  // a JSON example/schema
  convertToPmBodyData: function(bodyObj, requestType, contentType, parameterSourceOption,
    indentCharacter, components, options, schemaCache) {

    options = _.merge({}, defaultOptions, options);
    var bodyData = '',
      schemaFormat = SCHEMA_FORMATS.DEFAULT,
      schemaType,
      resolveTo = this.resolveToExampleOrSchema(requestType, options.requestParametersResolution,
        options.exampleParametersResolution);
    let concreteUtils = components && components.hasOwnProperty('concreteUtils') ?
      components.concreteUtils :
      DEFAULT_SCHEMA_UTILS;

    if (_.isEmpty(bodyObj)) {
      return bodyData;
    }

    if (bodyObj.example && (resolveTo === 'example' || !bodyObj.schema)) {
      if (bodyObj.example.hasOwnProperty('$ref')) {
        bodyObj.example = this.getRefObject(bodyObj.example.$ref, components, options);
        if (this.getHeaderFamily(contentType) === HEADER_TYPE.JSON) {
          // try to parse the example as JSON. OK if this fails

          // eslint-disable-next-line max-depth
          try {
            bodyObj.example = JSON.parse(bodyObj.example);
          }
          // eslint-disable-next-line no-empty
          catch (e) {}
        }
      }
      bodyData = bodyObj.example;
      // return example value if present else example is returned
      if (bodyData.hasOwnProperty('value')) {
        bodyData = bodyData.value;
      }
    }
    else if (!_.isEmpty(bodyObj.examples) && (resolveTo === 'example' || !bodyObj.schema)) {
      // take one of the examples as the body and not all
      bodyData = this.getExampleData(bodyObj.examples, components, options);
    }
    else if (bodyObj.schema) {
      if (bodyObj.schema.hasOwnProperty('$ref')) {
        let outerProps = concreteUtils.getOuterPropsIfIsSupported(bodyObj.schema),
          resolvedSchema;

        // skip beforehand resolution for OAS 3.0
        if (outerProps) {
          resolvedSchema = this.getRefObject(bodyObj.schema.$ref, components, options);
          bodyObj.schema = concreteUtils.addOuterPropsToRefSchemaIfIsSupported(resolvedSchema, outerProps);
        }
      }
      if (options.schemaFaker) {
        if (this.getHeaderFamily(contentType) === HEADER_TYPE.XML) {
          schemaFormat = SCHEMA_FORMATS.XML;
        }
        // Do not fake schemas if the complexity score is 10
        if (options.complexityScore === 10) {
          schemaType = _.get(this.getRefObject(bodyObj.schema.$ref, components, options), 'type');
          if (schemaType === 'object') {
            return {
              value: '<Error: Spec size too large, skipping faking of schemas>'
            };
          }
          if (schemaType === 'array') {
            return [
              '<Error: Spec size too large, skipping faking of schemas>'
            ];
          }
          return '<Error: Spec size too large, skipping faking of schemas>';
        }
        // Do not fake the bodyData if the complexity is 10.
        bodyData = safeSchemaFaker(bodyObj.schema || {}, resolveTo, PROCESSING_TYPE.CONVERSION, parameterSourceOption,
          components, schemaFormat, indentCharacter, schemaCache, options.stackLimit);
      }
      else {
        // do not fake if the option is false
        bodyData = '';
      }
    }
    return bodyData;
  },

  /**
   * returns whether to resolve to example or schema
   * @param {string} requestType - Specifies whether the request body is of example request or root request
   * @param {string} requestParametersResolution - the option value of requestParametersResolution
   * @param {string} exampleParametersResolution - the option value of exampleParametersResolution
   * @returns {string} Whether to resolve to example or schema
   */
  resolveToExampleOrSchema(requestType, requestParametersResolution, exampleParametersResolution) {
    if (requestType === REQUEST_TYPE.ROOT) {
      if (requestParametersResolution === 'example') {
        return 'example';
      }
      else if (requestParametersResolution === 'schema') {
        return 'schema';
      }
    }

    if (requestType === REQUEST_TYPE.EXAMPLE) {
      if (exampleParametersResolution === 'example') {
        return 'example';
      }
      else if (exampleParametersResolution === 'schema') {
        return 'schema';
      }
    }

    return 'schema';
  },

  /**
   * convert param with in='query' to string considering style and type
   * @param {*} param with in='query'
   * @param {*} requestType Specifies whether the request body is of example request or root request
   * @param {object} components - components defined in the OAS spec. These are used to
   * resolve references while generating params.
  * @param {object} options - a standard list of options that's globally passed around. Check options.js for more.
  * @param {object} schemaCache - object storing schemaFaker and schmeResolution caches
   * @returns {array} converted queryparam
   */
  convertToPmQueryParameters: function(param, requestType, components, options, schemaCache) {
    options = _.merge({}, defaultOptions, options);
    var pmParams = [],
      paramValue,
      resolveTo = this.resolveToExampleOrSchema(requestType, options.requestParametersResolution,
        options.exampleParametersResolution);

    if (!param) {
      return [];
    }
    // check for existence of schema
    if (param.hasOwnProperty('schema')) {
      this.assignParameterExamples(param);

      // fake data generated
      paramValue = options.schemaFaker ?
        safeSchemaFaker(param.schema, resolveTo, PROCESSING_TYPE.CONVERSION, PARAMETER_SOURCE.REQUEST,
          components, SCHEMA_FORMATS.DEFAULT, options.indentCharacter, schemaCache, options.stackLimit) : '';
      // paramType = param.schema.type;

      if (typeof paramValue === 'number' || typeof paramValue === 'boolean') {
        // the SDK will keep the number-ness,
        // which will be rejected by the collection v2 schema
        // converting to string to prevent issues like
        // https://github.com/postmanlabs/postman-app-support/issues/6500
        paramValue = paramValue.toString();
      }
      return this.convertParamsWithStyle(param, paramValue, PARAMETER_SOURCE.REQUEST, components, schemaCache, options);
    }

    let description = this.getParameterDescription(param);
    // since no schema present add the parameter with no value
    pmParams.push({
      key: param.name,
      value: '',
      description: description
    });


    return pmParams;
  },

  /**
   * Recursicely extracts key-value pair from deep objects.
   *
   * @param {*} deepObject - Deep object
   * @param {*} objectKey - key associated with deep object
   * @returns {Array} array of param key-value pairs
   */
  extractDeepObjectParams: function (deepObject, objectKey) {
    let extractedParams = [];

    Object.keys(deepObject).forEach((key) => {
      let value = deepObject[key];
      if (typeof value === 'object') {
        extractedParams = _.concat(extractedParams, this.extractDeepObjectParams(value, objectKey + '[' + key + ']'));
      }
      else {
        extractedParams.push({ key: objectKey + '[' + key + ']', value });
      }
    });
    return extractedParams;
  },

  /**
   * Returns an array of parameters
   * Handles array/object/string param types
   * @param {*} param - the param object, as defined in
   * https://github.com/OAI/OpenAPI-Specification/blob/master/versions/3.0.2.md#parameterObject
   * @param {any} paramValue - the value to use (from schema or example) for the given param.
   * This will be exploded/parsed according to the param type
   * @param  {*} parameterSource — Specifies whether the schema being faked is from a request or response.
   * @param {object} components - components defined in the OAS spec. These are used to
   * resolve references while generating params.
   * @param {object} schemaCache - object storing schemaFaker and schmeResolution caches
   * @param {object} options - a standard list of options that's globally passed around. Check options.js for more.
   * @returns {array} parameters. One param with type=array might lead to multiple params
   * in the return value
   * The styles are documented at
   * https://github.com/OAI/OpenAPI-Specification/blob/master/versions/3.0.2.md#style-values
   */
  convertParamsWithStyle: function(param, paramValue, parameterSource, components, schemaCache, options) {
    var paramName = _.get(param, 'name'),
      pmParams = [],
      serialisedValue = '',
      description = this.getParameterDescription(param),
      disabled = false;

    // for invalid param object return null
    if (!_.isObject(param)) {
      return null;
    }

    let { style, explode, startValue, propSeparator, keyValueSeparator, isExplodable } =
      this.getParamSerialisationInfo(param, parameterSource, components, schemaCache);

    if (options && options.disableOptionalParameters) {
      disabled = !param.required;
    }

    // decide explodable params, starting value and separators between key-value and properties for serialisation
    switch (style) {
      case 'form':
        if (explode && _.isObject(paramValue)) {
          _.forEach(paramValue, (value, key) => {
            pmParams.push(this.generateSdkParam({
              key: _.isArray(paramValue) ? paramName : key,
              value: (value === undefined ? '' : value),
              description,
              disabled
            }, _.get(param, 'in')));
          });
          return pmParams;
        }

        // handle free-form parameter correctly
        if (explode && (_.get(param, 'schema.type') === 'object') && _.isEmpty(_.get(param, 'schema.properties'))) {
          return pmParams;
        }
        break;
      case 'deepObject':
        if (_.isObject(paramValue)) {
          let extractedParams = this.extractDeepObjectParams(paramValue, paramName);

          _.forEach(extractedParams, (extractedParam) => {
            pmParams.push(this.generateSdkParam({
              key: extractedParam.key,
              value: extractedParam.value || '',
              description,
              disabled
            }, _.get(param, 'in')));
          });
        }
        return pmParams;
      default:
        break;
    }

    // for array and object, serialize value
    if (_.isObject(paramValue)) {
      _.forEach(paramValue, (value, key) => {
        // add property separator for all index/keys except first
        !_.isEmpty(serialisedValue) && (serialisedValue += propSeparator);

        // append key for param that can be exploded
        isExplodable && (serialisedValue += (key + keyValueSeparator));
        serialisedValue += (value === undefined ? '' : value);
      });
    }
    // for non-object and non-empty value append value as is to string
    else if (!_.isNil(paramValue)) {
      serialisedValue += paramValue;
    }

    // prepend starting value to serialised value (valid for empty value also)
    serialisedValue = startValue + serialisedValue;
    pmParams.push(this.generateSdkParam({
      key: paramName,
      value: serialisedValue,
      description,
      disabled
    }, _.get(param, 'in')));

    return pmParams;
  },

  /**
   * converts params with in='header' to a Postman header object
   * @param {*} header param with in='header'
   * @param {*} requestType Specifies whether the request body is of example request or root request
   * @param  {*} parameterSource — Specifies whether the schema being faked is from a request or response.
   * @param {object} components - components defined in the OAS spec. These are used to
   * resolve references while generating params.
  * @param {object} options - a standard list of options that's globally passed around. Check options.js for more.
  * @param {object} schemaCache - object storing schemaFaker and schmeResolution caches
   * @returns {Object} instance of a Postman SDK Header
   */
  convertToPmHeader: function(header, requestType, parameterSource, components, options, schemaCache) {
    options = _.merge({}, defaultOptions, options);

    var fakeData,
      convertedHeader,
      reqHeader,
      resolveTo = this.resolveToExampleOrSchema(requestType, options.requestParametersResolution,
        options.exampleParametersResolution);

    if (header.hasOwnProperty('schema')) {
      if (!options.schemaFaker) {
        fakeData = '';
      }
      else {
        this.assignParameterExamples(header);

        fakeData = safeSchemaFaker(header.schema || {}, resolveTo, PROCESSING_TYPE.CONVERSION, parameterSource,
          components, SCHEMA_FORMATS.DEFAULT, options.indentCharacter, schemaCache, options.stackLimit);
      }
    }
    else {
      fakeData = '';
    }

    convertedHeader = _.get(this.convertParamsWithStyle(header, fakeData, parameterSource,
      components, schemaCache, options), '[0]');

    reqHeader = new sdk.Header(convertedHeader);
    reqHeader.description = this.getParameterDescription(header);

    return reqHeader;
  },

  /**
   * converts operation item requestBody to a Postman request body
   * @param {*} requestBody in operationItem
   * @param {*} requestType - Specifies whether the request body is of example request or root request
   * @param {object} components - components defined in the OAS spec. These are used to
   * resolve references while generating params.
  * @param {object} options - a standard list of options that's globally passed around. Check options.js for more.
  * @param {object} schemaCache - object storing schemaFaker and schmeResolution caches
   * @returns {Object} - Postman requestBody and Content-Type Header
   */
  convertToPmBody: function(requestBody, requestType, components, options, schemaCache) {
    options = _.merge({}, defaultOptions, options);
    var contentObj, // content is required
      bodyData,
      param,
      originalParam,
      paramArray = [],
      updateOptions = {},
      reqBody = new sdk.RequestBody(),
      contentHeader,
      rDataMode,
      params,
      encoding,
      cType,
      description,
      required,
      enumValue,
      formHeaders = [];

    let concreteUtils = components && components.hasOwnProperty('concreteUtils') ?
      components.concreteUtils :
      DEFAULT_SCHEMA_UTILS;

    // @TODO: how do we support multiple content types
    contentObj = requestBody.content;

    // to handle cases of malformed request body, where contentObj is null
    if (!contentObj) {
      return {
        body: reqBody,
        contentHeader: null,
        formHeaders: null
      };
    }

    // handling for the urlencoded media type
    if (contentObj.hasOwnProperty(URLENCODED)) {
      rDataMode = 'urlencoded';
      bodyData = this.convertToPmBodyData(contentObj[URLENCODED], requestType, URLENCODED,
        PARAMETER_SOURCE.REQUEST, options.indentCharacter, components, options, schemaCache);
      encoding = contentObj[URLENCODED].encoding ? contentObj[URLENCODED].encoding : {};

      if (contentObj[URLENCODED].hasOwnProperty('schema') && contentObj[URLENCODED].schema.hasOwnProperty('$ref')) {
        contentObj[URLENCODED].schema = this.getRefObject(contentObj[URLENCODED].schema.$ref, components, options);
      }

      // create query parameters and add it to the request body object
      _.forOwn(bodyData, (value, key) => {

        if (_.get(contentObj[URLENCODED], 'schema.type') === 'object') {
          description = _.get(contentObj[URLENCODED], ['schema', 'properties', key, 'description'], '');
          required = _.includes(_.get(contentObj[URLENCODED], ['schema', 'required']), key);
          enumValue = _.get(contentObj[URLENCODED], ['schema', 'properties', key, 'enum']);
        }

        !encoding[key] && (encoding[key] = {});
        encoding[key].name = key;
        encoding[key].schema = {
          type: typeof value
        };
        // for urlencoded body serialisation is treated similar to query param
        // reference https://github.com/OAI/OpenAPI-Specification/blob/master/versions/3.0.3.md#fixed-fields-13
        encoding[key].in = 'query';
        _.isBoolean(required) && (encoding[key].required = required);
        encoding[key].description = description;

        params = this.convertParamsWithStyle(encoding[key], value, PARAMETER_SOURCE.REQUEST, components,
          schemaCache, options);
        // TODO: Show warning for incorrect schema if !params
        params && params.forEach((element) => {
          // Collection v2.1 schema allows urlencoded param value to be only string
          if (typeof element.value !== 'string') {
            try {
              // convert other datatype to string (i.e. number, boolean etc)
              element.value = JSON.stringify(element.value);
            }
            catch (e) {
              // JSON.stringify can fail in few cases, suggest invalid type for such case
              // eslint-disable-next-line max-len
              // https://developer.mozilla.org/en-US/docs/Web/JavaScript/Reference/Global_Objects/JSON/stringify#Exceptions
              element.value = 'INVALID_URLENCODED_PARAM_TYPE';
            }
          }
        });
        paramArray.push(...params);
      });
      updateOptions = {
        mode: rDataMode,
        urlencoded: paramArray
      };

      // add a content type header for each media type for the request body
      contentHeader = new sdk.Header({
        key: 'Content-Type',
        value: URLENCODED
      });

      // update the request body with the options
      reqBody.update(updateOptions);
    }
    else if (contentObj.hasOwnProperty(FORM_DATA)) {
      rDataMode = 'formdata';
      bodyData = this.convertToPmBodyData(contentObj[FORM_DATA], requestType, FORM_DATA,
        PARAMETER_SOURCE.REQUEST, options.indentCharacter, components, options, schemaCache);
      encoding = contentObj[FORM_DATA].encoding ? contentObj[FORM_DATA].encoding : {};
      // create the form parameters and add it to the request body object
      _.forOwn(bodyData, (value, key) => {

        if (_.get(contentObj[FORM_DATA], 'schema.type') === 'object') {
          description = _.get(contentObj[FORM_DATA], ['schema', 'properties', key, 'description'], '');
          required = _.includes(_.get(contentObj[FORM_DATA], ['schema', 'required']), key);
          enumValue = _.get(contentObj[FORM_DATA], ['schema', 'properties', key, 'enum']);
        }
        description = (required ? '(Required) ' : '') + description +
          (enumValue ? ' (This can only be one of ' + enumValue + ')' : '');

        if (encoding.hasOwnProperty(key)) {
          _.forOwn(encoding[key].headers, (value, key) => {
            if (key !== 'Content-Type') {
              if (encoding[key].headers[key].hasOwnProperty('$ref')) {
                encoding[key].headers[key] = getRefObject(encoding[key].headers[key].$ref, components, options);
              }
              encoding[key].headers[key].name = key;
              // this is only for ROOT request because we are adding the headers for example request later
              formHeaders.push(this.convertToPmHeader(encoding[key].headers[key],
                REQUEST_TYPE.ROOT, PARAMETER_SOURCE.REQUEST, components, options, schemaCache));
            }
          });
        }
        // Collection v2.1 schema allows form param value to be only string
        if (typeof value !== 'string') {
          try {
            // convert other datatype to string (i.e. number, boolean etc)
            value = JSON.stringify(value);
          }
          catch (e) {
            // JSON.stringify can fail in few cases, suggest invalid type for such case
            // eslint-disable-next-line max-len
            // https://developer.mozilla.org/en-US/docs/Web/JavaScript/Reference/Global_Objects/JSON/stringify#Exceptions
            value = 'INVALID_FORM_PARAM_TYPE';
          }
        }

        // Fetch the original param and if it is of type 'string' and format 'binary'
        // then set the type of FormParam to 'file'
        originalParam = _.get(contentObj[FORM_DATA], ['schema', 'properties', key]);

        if (originalParam &&
          originalParam.type === 'string' &&
          originalParam.format === 'binary'
        ) {
          param = new sdk.FormParam({
            key: key,
            value: '',
            type: 'file'
          });
        }
        else {
          param = new sdk.FormParam({
            key: key,
            value: value,
            type: 'text'
          });
        }
        param.description = description;
        paramArray.push(param);
      });
      updateOptions = {
        mode: rDataMode,
        formdata: paramArray
      };
      // add a content type header for the pertaining media type
      contentHeader = new sdk.Header({
        key: 'Content-Type',
        value: FORM_DATA
      });
      // update the request body
      reqBody.update(updateOptions);
    }
    else {
      rDataMode = 'raw';
      let bodyType, language;

      // checking for all possible raw types
      if (contentObj.hasOwnProperty(APP_JS)) { bodyType = APP_JS; }
      else if (contentObj.hasOwnProperty(APP_JSON)) { bodyType = APP_JSON; }
      else if (contentObj.hasOwnProperty(TEXT_HTML)) { bodyType = TEXT_HTML; }
      else if (contentObj.hasOwnProperty(TEXT_PLAIN)) { bodyType = TEXT_PLAIN; }
      else if (contentObj.hasOwnProperty(TEXT_XML)) { bodyType = TEXT_XML; }
      else {
        // take the first property it has
        // types like image/png etc
        for (cType in contentObj) {
          if (contentObj.hasOwnProperty(cType)) {
            bodyType = cType;
            break;
          }
        }
      }

      if (
        concreteUtils.isBinaryContentType(bodyType, contentObj)
      ) {
        updateOptions = {
          mode: 'file'
        };
      }
      else {
        bodyData = this.convertToPmBodyData(contentObj[bodyType], requestType, bodyType,
          PARAMETER_SOURCE.REQUEST, options.indentCharacter, components, options, schemaCache);

        updateOptions = {
          mode: rDataMode,
          raw: JSON.stringify(bodyData, null, options.indentCharacter)
        };
      }

      language = this.getHeaderFamily(bodyType);

      if (language !== HEADER_TYPE.INVALID) {
        updateOptions.options = {
          raw: {
            language
          }
        };
      }

      contentHeader = new sdk.Header({
        key: 'Content-Type',
        value: bodyType
      });

      reqBody.update(updateOptions);
    }

    return {
      body: reqBody,
      contentHeader: contentHeader,
      formHeaders: formHeaders
    };
  },

  /**
   * @param {*} response in operationItem responses
   * @param {*} code - response Code
   * @param {*} originalRequest - the request for the example
   * @param {object} components - components defined in the OAS spec. These are used to
   * resolve references while generating params.
  * @param {object} options - a standard list of options that's globally passed around. Check options.js for more.
  * @param {object} schemaCache - object storing schemaFaker and schmeResolution caches
   * @returns {Object} postman response
   */
  convertToPmResponse: function(response, code, originalRequest, components, options, schemaCache) {
    options = _.merge({}, defaultOptions, options);
    var responseHeaders = [],
      previewLanguage = 'text',
      responseBodyWrapper,
      header,
      sdkResponse;

    if (!response) {
      return null;
    }
    _.forOwn(response.headers, (value, key) => {
      if (_.toLower(key) !== 'content-type') {
        if (_.get(value, '$ref')) {
          // the convert to PmHeader function handles the
          // schema-faking
          header = this.getRefObject(value.$ref, components, options);
        }
        else {
          header = value;
        }
        header.name = key;

        if (!_.includes(IMPLICIT_HEADERS, _.toLower(key))) {
          responseHeaders.push(this.convertToPmHeader(header, REQUEST_TYPE.EXAMPLE,
            PARAMETER_SOURCE.RESPONSE, components, options, schemaCache));
        }
      }
    });

    responseBodyWrapper = this.convertToPmResponseBody(response.content, components, options, schemaCache);

    if (responseBodyWrapper.contentTypeHeader) {
      // we could infer the content-type header from the body
      responseHeaders.push({ key: 'Content-Type', value: responseBodyWrapper.contentTypeHeader });
      if (this.getHeaderFamily(responseBodyWrapper.contentTypeHeader) === HEADER_TYPE.JSON) {
        previewLanguage = PREVIEW_LANGUAGE.JSON;
      }
      else if (this.getHeaderFamily(responseBodyWrapper.contentTypeHeader) === HEADER_TYPE.XML) {
        previewLanguage = PREVIEW_LANGUAGE.XML;
      }
    }
    else if (response.content && Object.keys(response.content).length > 0) {
      responseHeaders.push({ key: 'Content-Type', value: Object.keys(response.content)[0] });
      if (this.getHeaderFamily(Object.keys(response.content)[0]) === HEADER_TYPE.JSON) {
        previewLanguage = PREVIEW_LANGUAGE.JSON;
      }
      else if (this.getHeaderFamily(Object.keys(response.content)[0]) === HEADER_TYPE.XML) {
        previewLanguage = PREVIEW_LANGUAGE.XML;
      }
    }
    else {
      responseHeaders.push({ key: 'Content-Type', value: TEXT_PLAIN });
    }
    // replace 'X' char with '0'
    code = code.replace(/X/g, '0');
    code = code === 'default' ? 500 : _.toSafeInteger(code);

    sdkResponse = new sdk.Response({
      name: response.description,
      code: code || 500,
      header: responseHeaders,
      body: responseBodyWrapper.responseBody,
      originalRequest: originalRequest
    });
    sdkResponse._postman_previewlanguage = previewLanguage;

    return sdkResponse;
  },

  /**
   * @param {*} $ref reference object
   * @param {object} components - components defined in the OAS spec. These are used to
   * resolve references while generating params.
   * @param {object} options - a standard list of options that's globally passed around. Check options.js for more.
   * @returns {Object} reference object from the saved components
   * @no-unit-tests
   */
  getRefObject: function($ref, components, options) {
    options = _.merge({}, defaultOptions, options);
    var refObj, savedSchema;

    if (typeof $ref !== 'string') {
      return { value: `Invalid $ref: ${$ref} was found` };
    }

    savedSchema = $ref.split('/').slice(1).map((elem) => {
      // https://swagger.io/docs/specification/using-ref#escape
      // since / is the default delimiter, slashes are escaped with ~1
      return decodeURIComponent(
        elem
          .replace(/~1/g, '/')
          .replace(/~0/g, '~')
      );
    });
    // at this stage, savedSchema is [components, part1, parts]
    // must have min. 2 segments after "#/components"
    if (savedSchema.length < 3) {
      console.warn(`ref ${$ref} not found.`);
      return { value: `reference ${$ref} not found in the given specification` };
    }

    if (savedSchema[0] !== 'components' && savedSchema[0] !== 'paths') {
      console.warn(`Error reading ${$ref}. Can only use references from components and paths`);
      return { value: `Error reading ${$ref}. Can only use references from components and paths` };
    }

    // at this point, savedSchema is similar to ['components', 'schemas','Address']
    // components is actually components and paths (an object with components + paths as 1st-level-props)
    refObj = _.get(components, savedSchema);

    if (!refObj) {
      console.warn(`ref ${$ref} not found.`);
      return { value: `reference ${$ref} not found in the given specification` };
    }

    if (refObj.$ref) {
      return this.getRefObject(refObj.$ref, components, options);
    }

    return refObj;
  },

  /** Finds all the possible path variables in a given path string
   * @param {string} path Path string : /pets/{petId}
   * @returns {array} Array of path variables.
   */
  findPathVariablesFromPath: function (path) {

    // /{{path}}/{{file}}.{{format}}/{{hello}} return [ '{{path}}', '{{hello}}' ]
    // https://regex101.com/r/XGL4Gh/1
    return path.match(/(\/\{\{[^\/\{\}]+\}\})(?=\/|$)/g);
  },

  /** Finds all the possible collection variables in a given path string
   * @param {string} path Path string : /pets/{petId}
   * @returns {array} Array of collection variables.
   */
  findCollectionVariablesFromPath: function (path) {

    // /:path/{{file}}.{{format}}/:hello => only {{file}} and {{format}} will match
    // https://regex101.com/r/XGL4Gh/2
    return path.match(/(\{\{[^\/\{\}]+\}\})/g);
  },

  /**
   * Finds all the possible path variables conversion from schema path,
   * and excludes path variable that are converted to collection variable
   * @param {string} path Path string
   * @returns {array} Array of path variables.
   */
  findPathVariablesFromSchemaPath: function (path) {
    // /{path}/{file}.{format}/{hello} return [ '/{path}', '/{hello}' ]
    // https://regex101.com/r/aFRWQD/4
    let matches = path.match(/(\/\{[^\/\{\}]+\}(?=[\/\0]|$))/g);

    // remove leading '/' and starting and ending curly braces
    return _.map(matches, (match) => { return match.slice(2, -1); });
  },

  /**
   * Finds fixed parts present in path segment of collection or schema.
   *
   * @param {String} segment - Path segment
   * @param {String} pathType - Path type (one of 'collection' / 'schema')
   * @returns {Array} - Array of strings where each element is fixed part in order of their occurence
   */
  getFixedPartsFromPathSegment: function (segment, pathType = 'collection') {
    var tempSegment = segment,
      // collection is default
      varMatches = segment.match(pathType === 'schema' ? /(\{[^\/\{\}]+\})/g : /(\{\{[^\/\{\}]+\}\})/g),
      fixedParts = [];

    _.forEach(varMatches, (match) => {
      let matchedIndex = tempSegment.indexOf(match);

      // push fixed part before collection variable if present
      (matchedIndex !== 0) && (fixedParts.push(tempSegment.slice(0, matchedIndex)));

      // substract starting fixed and variable part from tempSegment
      tempSegment = tempSegment.substr(matchedIndex + match.length);
    });

    // add last fixed part if present
    (tempSegment.length > 0) && (fixedParts.push(tempSegment));

    return fixedParts;
  },

  /** Separates out collection and path variables from the reqUrl
   *
   * @param {string} reqUrl Request Url
   * @param {Array} pathVars Path variables
   *
   * @returns {Object} reqUrl, updated path Variables array and collection Variables.
   */
  sanitizeUrlPathParams: function (reqUrl, pathVars) {
    var matches,
      collectionVars = [];

    // converts all the of the following:
    // /{{path}}/{{file}}.{{format}}/{{hello}} => /:path/{{file}}.{{format}}/:hello
    matches = this.findPathVariablesFromPath(reqUrl);
    if (matches) {
      matches.forEach((match) => {
        const replaceWith = match.replace(/{{/g, ':').replace(/}}/g, '');
        reqUrl = reqUrl.replace(match, replaceWith);
      });
    }

    // Separates pathVars array and collectionVars.
    matches = this.findCollectionVariablesFromPath(reqUrl);
    if (matches) {
      matches.forEach((match) => {
        const collVar = match.replace(/{{/g, '').replace(/}}/g, '');

        pathVars = pathVars.filter((item) => {
          if (item.name === collVar) {
            collectionVars.push(item);
          }
          return !(item.name === collVar);
        });
      });
    }

    return { url: reqUrl, pathVars, collectionVars };
  },

  cleanWebhookName: function(webhookName) {
    return webhookName
      .replace(/[:/]/g, '_')
      .replace(/[{}]/g, '');
  },

  /**
   * function to convert an openapi path item to postman item
  * @param {*} openapi openapi object with root properties
  * @param {*} operationItem path operationItem from tree structure
  * @param {object} components - components defined in the OAS spec. These are used to
   * resolve references while generating params.
   * @param {object} options - a standard list of options that's globally passed around. Check options.js for more.
  * @param {object} schemaCache - object storing schemaFaker and schmeResolution caches
  * @param {array} variableStore - array
  * @param {boolean} fromWebhooks - true if we are procesing the webhooks group, false by default
  * @returns {Object} postman request Item
  * @no-unit-test
  */
  convertRequestToItem: function(openapi, operationItem, components,
    options, schemaCache, variableStore, fromWebhooks = false) {
    options = _.merge({}, defaultOptions, options);
    var reqName,
      pathVariables = openapi.baseUrlVariables,
      operation = operationItem.properties,
      reqBody = operationItem.properties.requestBody,
      itemParams = operationItem.properties.parameters,
      reqParams = this.getParametersForPathItem(itemParams),
      baseUrl = fromWebhooks ?
        `{{${this.cleanWebhookName(operationItem.path)}}}` :
        '{{baseUrl}}',
      pathVarArray = [],
      authHelper,
      item,
      serverObj,
      displayUrl,
      reqUrl = fromWebhooks ? '' : '/' + operationItem.path,
      pmBody,
      authMeta,
      swagResponse,
      localServers = fromWebhooks ? '' : _.get(operationItem, 'properties.servers'),
      exampleRequestBody,
      sanitizeResult,
      globalServers = fromWebhooks ? '' : _.get(operationItem, 'servers'),
      responseMediaTypes,
      acceptHeader;

    // handling path templating in request url if any
    // convert all {anything} to {{anything}}
    reqUrl = this.fixPathVariablesInUrl(reqUrl);

    // convert all /{{one}}/{{two}} to /:one/:two
    // Doesn't touch /{{file}}.{{format}}
    sanitizeResult = this.sanitizeUrlPathParams(reqUrl, reqParams.path);

    // Updated reqUrl
    reqUrl = sanitizeResult.url;

    // Updated reqParams.path
    reqParams.path = sanitizeResult.pathVars;

    // Add collection variables to the variableStore.
    sanitizeResult.collectionVars.forEach((element) => {
      if (!variableStore[element.name]) {
        let fakedData = options.schemaFaker ?
            safeSchemaFaker(element.schema || {}, options.requestParametersResolution, PROCESSING_TYPE.CONVERSION,
              PARAMETER_SOURCE.REQUEST, components, SCHEMA_FORMATS.DEFAULT, options.indentCharacter, schemaCache,
              options.stackLimit) : '',
          convertedPathVar = _.get(this.convertParamsWithStyle(element, fakedData, PARAMETER_SOURCE.REQUEST,
            components, schemaCache, options), '[0]', {});

        variableStore[element.name] = _.assign(convertedPathVar, { key: element.name, type: 'collection' });
      }
    });
    // accounting for the overriding of the root level and path level servers object if present at the operation level

    if (Array.isArray(localServers) && localServers.length) {
      serverObj = operationItem.properties.servers[0];

      // convert all {anything} to {{anything}}
      baseUrl = this.fixPathVariablesInUrl(serverObj.url);

      // add serverObj variables to pathVarArray
      if (serverObj.variables) {
        _.forOwn(serverObj.variables, (value, key) => {
          pathVarArray.push({
            name: key,
            value: value.default || '',
            description: this.getParameterDescription(value)
          });
        });

        // use pathVarAray to sanitize url for path params and collection variables.
        sanitizeResult = this.sanitizeUrlPathParams(baseUrl, pathVarArray);

        // update the base url with update url
        baseUrl = sanitizeResult.url;

        // Add new collection variables to the variableStore
        sanitizeResult.collectionVars.forEach((element) => {
          if (!variableStore[element.name]) {
            variableStore[element.name] = {
              key: element.name,
              value: element.value || '',
              description: element.description,
              type: 'collection'
            };
          }
        });

        // remove all the collection variables from serverObj.variables
        serverObj.pathVariables = {};
        sanitizeResult.pathVars.forEach((element) => {
          serverObj.pathVariables[element.name] = serverObj.variables[element.name];
        });

        // use this new filterd serverObj.pathVariables
        // to generate pm path variables.
        pathVarArray = this.convertPathVariables('method', [],
          serverObj.pathVariables, components, options, schemaCache);
      }
      baseUrl += reqUrl;
    }
    else {
      // accounting for the overriding of the root level servers object if present at the path level
      if (Array.isArray(globalServers) && globalServers.length) {
        // All the global servers present at the path level are taken care of in generateTrieFromPaths
        // Just adding the same structure of the url as the display URL.
        displayUrl = '{{' + this.fixPathVariableName(operationItem.path) + '}}' + reqUrl;
      }
      // In case there are no server available use the baseUrl
      else {
        baseUrl += reqUrl;
        if (pathVariables || fromWebhooks) {
          displayUrl = baseUrl;
        }
        else {
          displayUrl = '{{baseUrl}}' + reqUrl;
        }
      }
      pathVarArray = this.convertPathVariables('root', [], pathVariables, components, options, schemaCache);
    }

    switch (options.requestNameSource) {
      case 'fallback' : {
        // operationId is usually camelcase or snake case
        if (fromWebhooks) {
          reqName = utils.insertSpacesInName(operation.operationId) ||
            operation.summary ||
            operation.description ||
            `${this.cleanWebhookName(operationItem.path)} - ${operationItem.method}`;
        }
        else {
          reqName = operation.summary || utils.insertSpacesInName(operation.operationId) || reqUrl;
        }
        break;
      }
      case 'url' : {
        reqName = displayUrl || baseUrl;
        break;
      }
      default : {
        reqName = operation[options.requestNameSource];
        break;
      }
    }
    if (!reqName) {
      throw new openApiErr(`requestNameSource (${options.requestNameSource})` +
        ` in options is invalid or property does not exist in ${operationItem.path}`);
    }

    // handling authentication here (for http type only)
    authHelper = this.getAuthHelper(openapi, operation.security);

    // creating the request object
    item = new sdk.Item({
      name: reqName,
      request: {
        description: operation.description,
        url: displayUrl || baseUrl,
        name: reqName,
        method: operationItem.method.toUpperCase()
      }
    });

    // using the auth helper
    authMeta = operation['x-postman-meta'];
    if (authMeta && authMeta.currentHelper && authMap[authMeta.currentHelper]) {
      let thisAuthObject = {
        type: authMap[authMeta.currentHelper]
      };

      thisAuthObject[authMap[authMeta.currentHelper]] = authMeta.helperAttributes;
      item.request.auth = new sdk.RequestAuth(thisAuthObject);
    }
    else {
      item.request.auth = authHelper;
    }

    // adding query params to postman request url.
    _.forEach(reqParams.query, (queryParam) => {
      this.convertToPmQueryParameters(queryParam, REQUEST_TYPE.ROOT, components, options, schemaCache)
        .forEach((pmParam) => {
          item.request.url.addQueryParams(pmParam);
        });
    });
    item.request.url.query.members.forEach((query) => {
      // Collection v2.1 schema allows query param value to be string/null
      if (typeof query.value !== 'string') {
        try {
          // convert other datatype to string (i.e. number, boolean etc)
          query.value = JSON.stringify(query.value);
        }
        catch (e) {
          // JSON.stringify can fail in few cases, suggest invalid type for such case
          // eslint-disable-next-line max-len
          // https://developer.mozilla.org/en-US/docs/Web/JavaScript/Reference/Global_Objects/JSON/stringify#Exceptions
          query.value = 'INVALID_QUERY_PARAM_TYPE';
        }
      }
    });
    item.request.url.variables.clear();
    item.request.url.variables.assimilate(this.convertPathVariables('param', pathVarArray, reqParams.path,
      components, options, schemaCache));

    // Making sure description never goes out as an object
    // App / Collection transformer fail with the object syntax
    if (item.request.url.variables.members && item.request.url.variables.members.length > 0) {
      item.request.url.variables.members = _.map(item.request.url.variables.members, (m) => {
        if (typeof m.description === 'object' && m.description.content) {
          m.description = m.description.content;
        }
        return m;
      });
    }

    // adding headers to request from reqParam
    _.forEach(reqParams.header, (header) => {
      if (options.keepImplicitHeaders || !_.includes(IMPLICIT_HEADERS, _.toLower(_.get(header, 'name')))) {
        item.request.addHeader(this.convertToPmHeader(header, REQUEST_TYPE.ROOT, PARAMETER_SOURCE.REQUEST,
          components, options, schemaCache));
      }
    });

    // adding Request Body and Content-Type header
    if (reqBody) {
      if (reqBody.$ref) {
        reqBody = this.getRefObject(reqBody.$ref, components, options);
      }
      pmBody = this.convertToPmBody(reqBody, REQUEST_TYPE.ROOT, components, options, schemaCache);
      item.request.body = pmBody.body;

      // Following is added to make sure body pruning for request methods like GET, HEAD etc is disabled'.
      item.protocolProfileBehavior = { disableBodyPruning: true };

      if (!options.keepImplicitHeaders || (!_.find(reqParams.header, (h) => {
        return _.toLower(_.get(h, 'name')) === 'content-type';
      }))) {
        // Add detected content-type header
        item.request.addHeader(pmBody.contentHeader);
      }
      // extra form headers if encoding is present in request Body.
      // TODO: Show warning for incorrect schema if !pmBody.formHeaders
      pmBody.formHeaders && pmBody.formHeaders.forEach((element) => {
        item.request.addHeader(element);
      });
    }

    // adding responses to request item
    if (operation.responses) {
      let thisOriginalRequest = {},
        responseAuthHelper,
        authQueryParams,
        convertedResponse;

      if (options.includeAuthInfoInExample) {
        responseAuthHelper = this.getResponseAuthHelper(authHelper);

        // override auth helper with global security definition if no operation security definition found
        if (_.isEmpty(authHelper)) {
          responseAuthHelper = this.getResponseAuthHelper(this.getAuthHelper(openapi, openapi.security));
        }

        authQueryParams = _.map(responseAuthHelper.query, (queryParam) => {
          // key-value pair will be added as transformed query string
          return queryParam.key + '=' + queryParam.value;
        });
      }

      _.forOwn(operation.responses, (response, code) => {
        let originalRequestHeaders = [],
          originalRequestQueryParams = this.convertToPmQueryArray(reqParams, REQUEST_TYPE.EXAMPLE,
            components, options, schemaCache);

        swagResponse = response;
        if (_.get(response, '$ref')) {
          swagResponse = this.getRefObject(response.$ref, components, options);
        }

        if (options.includeAuthInfoInExample) {
          // add Authorization params if present
          originalRequestQueryParams = _.concat(originalRequestQueryParams, authQueryParams);
          originalRequestHeaders = _.concat(originalRequestHeaders, responseAuthHelper.header);
        }

        // Try and set fields for originalRequest (example.request)
        thisOriginalRequest.method = item.request.method;
        // setting URL
        const clonedItemURL = _.cloneDeep(item.request.url);

        thisOriginalRequest.url = clonedItemURL;

        /**
         * Setting variable
         * overriding `thisOriginalRequest.url.variable` as the url defination expects
         * 1. Field variable and not variables
         * 2. Field variable to be array of objects which maps to `clonedItemURL.variables.members`
         */
        thisOriginalRequest.url.variable = clonedItemURL.variables.members;
        thisOriginalRequest.url.query = [];

        // setting query params
        if (originalRequestQueryParams.length) {
          thisOriginalRequest.url.query = originalRequestQueryParams.join('&');
        }

        // setting headers
        _.forEach(reqParams.header, (header) => {
          originalRequestHeaders.push(this.convertToPmHeader(header, REQUEST_TYPE.EXAMPLE,
            PARAMETER_SOURCE.REQUEST, components, options, schemaCache));
        });

        thisOriginalRequest.header = originalRequestHeaders;
        // setting request body
        try {
          exampleRequestBody = this.convertToPmBody(operationItem.properties.requestBody,
            REQUEST_TYPE.EXAMPLE, components, options, schemaCache);
          thisOriginalRequest.body = exampleRequestBody.body ? exampleRequestBody.body.toJSON() : {};
        }
        catch (e) {
          // console.warn('Exception thrown while trying to json-ify body for item.request.body:', item.request.body,
          // 'Exception:', e);
          thisOriginalRequest.body = {};
        }

        // set accept header value as first found response content's media type
        if (_.isEmpty(acceptHeader)) {
          responseMediaTypes = _.keys(_.get(swagResponse, 'content'));
          if (responseMediaTypes.length > 0) {
            acceptHeader = {
              key: 'Accept',
              value: responseMediaTypes[0]
            };
          }
        }

        convertedResponse = this.convertToPmResponse(swagResponse, code, thisOriginalRequest,
          components, options, schemaCache);
        convertedResponse && item.responses.add(convertedResponse);
      });
    }

    // add accept header if found and not present already
    if (!_.isEmpty(acceptHeader) && !item.request.headers.has('accept')) {
      item.request.addHeader(acceptHeader);
    }
    return item;
  },

  /**
   * function to convert an openapi query params object to array of query params
  * @param {*} reqParams openapi query params object
  * @param {*} requestType Specifies whether the request body is of example request or root request
  * @param {object} components - components defined in the OAS spec. These are used to
   * resolve references while generating params.
  * @param {object} options - a standard list of options that's globally passed around. Check options.js for more.
  * @param {object} schemaCache - object storing schemaFaker and schmeResolution caches
  * @returns {*} array of all query params
  */
  convertToPmQueryArray: function(reqParams, requestType, components, options, schemaCache) {
    options = _.merge({}, defaultOptions, options);
    let requestQueryParams = [];
    _.forEach(reqParams.query, (queryParam) => {
      this.convertToPmQueryParameters(queryParam, requestType, components, options, schemaCache).forEach((pmParam) => {
        requestQueryParams.push(pmParam.key + '=' + pmParam.value);
      });
    });
    return requestQueryParams;
  },

  // along with the path object, this also returns the values of the
  // path variable's values
  // also, any endpoint-level params are merged into the returned pathItemObject
  findMatchingRequestFromSchema: function (method, url, schema, options) {
    // first step - get array of requests from schema
    let parsedUrl = require('url').parse(url),
      retVal = [],
      pathToMatch,
      matchedPath,
      matchedPathJsonPath,
      schemaPathItems = schema.paths,
      filteredPathItemsArray = [];

    // Return no matches for invalid url (if unable to decode parsed url)
    try {
      pathToMatch = decodeURI(parsedUrl.pathname);
    }
    catch (e) {
      console.warn(
        'Error decoding request URI endpoint. URI: ', url,
        'Error', e
      );
      return retVal;
    }

    // if pathToMatch starts with '/', we assume it's the correct path
    // if not, we assume the segment till the first '/' is the host
    // this is because a Postman URL like "{{url}}/a/b" will
    // likely have {{url}} as the host segment
    if (!pathToMatch.startsWith('/')) {
      pathToMatch = pathToMatch.substring(pathToMatch.indexOf('/'));
    }

    // Here, only take pathItemObjects that have the right method
    // of those that do, determine a score
    // then just pick that key-value pair from schemaPathItems
    _.forOwn(schemaPathItems, (pathItemObject, path) => {
      if (!pathItemObject) {
        // invalid schema. schema.paths had an invalid entry
        return true;
      }

      if (!pathItemObject.hasOwnProperty(method.toLowerCase())) {
        // the required method was not found at this path
        return true;
      }

      // filter empty parameters
      pathItemObject.parameters = _.reduce(pathItemObject.parameters, (accumulator, param) => {
        if (!_.isEmpty(param)) {
          accumulator.push(param);
        }
        return accumulator;
      }, []);

      // check if path and pathToMatch match (non-null)
      let schemaMatchResult = this.getPostmanUrlSchemaMatchScore(pathToMatch, path, options);
      if (!schemaMatchResult.match) {
        // there was no reasonable match b/w the postman path and this schema path
        return true;
      }

      filteredPathItemsArray.push({
        path,
        pathItem: pathItemObject,
        matchScore: schemaMatchResult.score,
        pathVars: schemaMatchResult.pathVars,
        // No. of fixed segment matches between schema and postman url path
        // i.e. schema path /user/{userId} and request path /user/{{userId}} has 1 fixed segment match ('user')
        fixedMatchedSegments: schemaMatchResult.fixedMatchedSegments,
        // No. of variable segment matches between schema and postman url path
        // i.e. schema path /user/{userId} and request path /user/{{userId}} has 1 variable segment match ('{userId}')
        variableMatchedSegments: schemaMatchResult.variableMatchedSegments
      });
    });

    // order endpoints with more fix matched segments and variable matched segments (for tie in former) first in result
    filteredPathItemsArray = _.orderBy(filteredPathItemsArray, ['fixedMatchedSegments', 'variableMatchedSegments'],
      ['desc', 'desc']);

    _.each(filteredPathItemsArray, (fp) => {
      let path = fp.path,
        pathItemObject = fp.pathItem,
        score = fp.matchScore,
        pathVars = fp.pathVars;

      matchedPath = pathItemObject[method.toLowerCase()];
      if (!matchedPath) {
        // method existed at the path, but was a falsy value
        return true;
      }

      matchedPathJsonPath = `$.paths[${path}]`;

      // filter empty parameters
      matchedPath.parameters = _.reduce(matchedPath.parameters, (accumulator, param) => {
        if (!_.isEmpty(param)) {
          accumulator.push(param);
        }
        return accumulator;
      }, []);

      // aggregate local + global parameters for this path
      matchedPath.parameters = _.map(matchedPath.parameters, (commonParam) => {
        // for path-specifix params that are added to the path, have a way to identify them
        // when the schemaPath is required
        // method is lowercased because OAS methods are always lowercase
        commonParam.pathPrefix = `${matchedPathJsonPath}.${method.toLowerCase()}.parameters`;

        return commonParam;
      }).concat(
        _.map(pathItemObject.parameters || [], (commonParam) => {
          // for common params that are added to the path, have a way to identify them
          // when the schemaPath is required
          commonParam.pathPrefix = matchedPathJsonPath + '.parameters';
          return commonParam;
        })
      );

      retVal.push({
        // using path instead of operationId / sumamry since it's widely understood
        name: method + ' ' + path,
        // assign path as schemaPathName property to use path in path object
        path: _.assign(matchedPath, { schemaPathName: path }),
        jsonPath: matchedPathJsonPath + '.' + method.toLowerCase(),
        pathVariables: pathVars,
        score: score
      });

      // code reaching here indicates the given method was not found
      return true;
    });

    return retVal;
  },

  /**
   * Checks if value is postman variable or not
   *
   * @param {*} value - Value to check for
   * @returns {Boolean} postman variable or not
   */
  isPmVariable: function (value) {
    // collection/environment variables are in format - {{var}}
    return _.isString(value) && _.startsWith(value, '{{') && _.endsWith(value, '}}');
  },

  /**
   * This function is little modified version of lodash _.get()
   * where if path is empty it will return source object instead undefined/fallback value
   *
   * @param {Object} sourceValue - source from where value is to be extracted
   * @param {String} dataPath - json path to value that is to be extracted
   * @param {*} fallback - fallback value if sourceValue doesn't contain value at dataPath
   * @returns {*} extracted value
   */
  getPathValue: function (sourceValue, dataPath, fallback) {
    return (dataPath === '' ? sourceValue : _.get(sourceValue, dataPath, fallback));
  },

  /**
   * Returns all security params that can be applied during converion.
   *
   * @param {Object} components - OpenAPI components
   * @param {String} location - location for which we want to get security params (i.e. 'header' | 'query')
   * @returns {Array} applicable security params
   */
  getSecurityParams: function (components, location) {
    let securityDefs = _.get(components, 'securitySchemes', {}),
      securityParams = [];

    _.forEach(securityDefs, (securityDef) => {
      // Currently we only apply header and query for apiKey type of security param during conversion
      if (_.get(securityDef, 'type') === 'apiKey' && _.get(securityDef, 'in') === location) {
        securityParams.push(securityDef);
      }
    });
    return securityParams;
  },

  /**
   * Provides information regarding serialisation of param
   *
   * @param {*} param - OpenAPI Parameter object
   * @param {String} parameterSource - Specifies whether the schema being faked is from a request or response.
   * @param {Object} components - OpenAPI components defined in the OAS spec. These are used to
   *  resolve references while generating params.
   * @param {Object} schemaCache - object storing schemaFaker and schmeResolution caches
   * @returns {Object} - Information regarding parameter serialisation. Contains following properties.
   * {
   *  style - style property defined/inferred from schema
   *  explode - explode property defined/inferred from schema
   *  startValue - starting value that is prepended to serialised value
   *  propSeparator - Character that separates two properties or values in serialised string of respective param
   *  keyValueSeparator - Character that separates key from values in serialised string of respective param
   *  isExplodable - whether params can be exploded (serialised value can contain key and value)
   * }
   */
  getParamSerialisationInfo: function (param, parameterSource, components, schemaCache) {
    var paramName = _.get(param, 'name'),
      paramSchema = deref.resolveRefs(_.cloneDeep(param.schema), parameterSource, components,
        _.get(schemaCache, 'schemaResolutionCache')),
      style, // style property defined/inferred from schema
      explode, // explode property defined/inferred from schema
      propSeparator, // separates two properties or values
      keyValueSeparator, // separats key from value
      startValue = '', // starting value that is unique to each style
      // following prop represents whether param can be truly exploded, as for some style even when explode is true,
      // serialisation doesn't separate key-value
      isExplodable = paramSchema.type === 'object';

    // for invalid param object return null
    if (!_.isObject(param)) {
      return null;
    }

    // decide allowed / default style for respective param location
    switch (param.in) {
      case 'path':
        style = _.includes(['matrix', 'label', 'simple'], param.style) ? param.style : 'simple';
        break;
      case 'query':
        style = _.includes(['form', 'spaceDelimited', 'pipeDelimited', 'deepObject'], param.style) ?
          param.style : 'form';
        break;
      case 'header':
        style = 'simple';
        break;
      default:
        style = 'simple';
        break;
    }

    // decide allowed / default explode property for respective param location
    explode = (_.isBoolean(param.explode) ? param.explode : (_.includes(['form', 'deepObject'], style)));

    // decide explodable params, starting value and separators between key-value and properties for serialisation
    switch (style) {
      case 'matrix':
        isExplodable = paramSchema.type === 'object' || explode;
        startValue = ';' + ((paramSchema.type === 'object' && explode) ? '' : (paramName + '='));
        propSeparator = explode ? ';' : ',';
        keyValueSeparator = explode ? '=' : ',';
        break;
      case 'label':
        startValue = '.';
        propSeparator = '.';
        keyValueSeparator = explode ? '=' : '.';
        break;
      case 'form':
        // for 'form' when explode is true, query is devided into different key-value pairs
        propSeparator = keyValueSeparator = ',';
        break;
      case 'simple':
        propSeparator = ',';
        keyValueSeparator = explode ? '=' : ',';
        break;
      case 'spaceDelimited':
        explode = false;
        propSeparator = keyValueSeparator = '%20';
        break;
      case 'pipeDelimited':
        explode = false;
        propSeparator = keyValueSeparator = '|';
        break;
      case 'deepObject':
        // for 'deepObject' query is devided into different key-value pairs
        explode = true;
        break;
      default:
        break;
    }

    return { style, explode, startValue, propSeparator, keyValueSeparator, isExplodable };
  },

  /**
   * This functiom deserialises parameter value based on param schema
   *
   * @param {*} param - OpenAPI Parameter object
   * @param {String} paramValue - Parameter value to be deserialised
   * @param {String} parameterSource - Specifies whether the schema being faked is from a request or response.
   * @param {Object} components - OpenAPI components defined in the OAS spec. These are used to
   *  resolve references while generating params.
   * @param {Object} schemaCache - object storing schemaFaker and schmeResolution caches
   * @returns {*} - deserialises parameter value
   */
  deserialiseParamValue: function (param, paramValue, parameterSource, components, schemaCache) {
    var constructedValue,
      paramSchema = deref.resolveRefs(_.cloneDeep(param.schema), parameterSource, components,
        _.get(schemaCache, 'schemaResolutionCache')),
      isEvenNumber = (num) => {
        return (num % 2 === 0);
      },
      convertToDataType = (value) => {
        try {
          return JSON.parse(value);
        }
        catch (e) {
          return value;
        }
      };

    // for invalid param object return null
    if (!_.isObject(param) || !_.isString(paramValue)) {
      return null;
    }

    let { startValue, propSeparator, keyValueSeparator, isExplodable } =
      this.getParamSerialisationInfo(param, parameterSource, components, schemaCache);

    // as query params are constructed from url, during conversion we use decodeURI which converts ('%20' into ' ')
    (keyValueSeparator === '%20') && (keyValueSeparator = ' ');
    (propSeparator === '%20') && (propSeparator = ' ');

    // remove start value from serialised value
    paramValue = paramValue.slice(paramValue.indexOf(startValue) === 0 ? startValue.length : 0);

    // define value to constructed according to type
    paramSchema.type === 'object' && (constructedValue = {});
    paramSchema.type === 'array' && (constructedValue = []);

    if (constructedValue) {
      let allProps = paramValue.split(propSeparator);
      _.forEach(allProps, (element, index) => {
        let keyValArray;

        if (propSeparator === keyValueSeparator && isExplodable) {
          if (isEvenNumber(index)) {
            keyValArray = _.slice(allProps, index, index + 2);
          }
          else {
            return;
          }
        }
        else if (isExplodable) {
          keyValArray = element.split(keyValueSeparator);
        }

        if (paramSchema.type === 'object') {
          _.set(constructedValue, keyValArray[0], convertToDataType(keyValArray[1]));
        }
        else if (paramSchema.type === 'array') {
          constructedValue.push(convertToDataType(_.get(keyValArray, '[1]', element)));
        }
      });
    }
    else {
      constructedValue = paramValue;
    }
    return constructedValue;
  },

  /**
   * Parses media type from given content-type header or media type
   * from content object into type and subtype
   *
   * @param {String} str - string to be parsed
   * @returns {Object} - Parsed media type into type and subtype
   */
  parseMediaType: function (str) {
    let simpleMediaTypeRegExp = /^\s*([^\s\/;]+)\/([^;\s]+)\s*(?:;(.*))?$/,
      match = simpleMediaTypeRegExp.exec(str),
      type = '',
      subtype = '';

    if (match) {
      // as mediatype name are case-insensitive keep it in lower case for uniformity
      type = _.toLower(match[1]);
      subtype = _.toLower(match[2]);
    }

    return { type, subtype };
  },

  /**
   * Extracts all child parameters from explodable param
   *
   * @param {*} schema - Corresponding schema object of parent parameter to be devided into child params
   * @param {*} paramKey - Parameter name of parent param object
   * @param {*} metaInfo - meta information of param (i.e. required)
   * @returns {Array} - Extracted child parameters
   */
  extractChildParamSchema: function (schema, paramKey, metaInfo) {
    let childParamSchemas = [];

    _.forEach(_.get(schema, 'properties', {}), (value, key) => {
      if (_.get(value, 'type') === 'object') {
        childParamSchemas = _.concat(childParamSchemas, this.extractChildParamSchema(value,
          `${paramKey}[${key}]`, metaInfo));
      }
      else {
        let required = _.get(metaInfo, 'required') || false,
          description = _.get(metaInfo, 'description') || '',
          pathPrefix = _.get(metaInfo, 'pathPrefix');

        childParamSchemas.push({
          name: `${paramKey}[${key}]`,
          schema: value,
          description,
          required,
          isResolvedParam: true,
          pathPrefix
        });
      }
    });
    return childParamSchemas;
  },

  /**
   * Tests whether given parameter is of complex array type from param key
   *
   * @param {*} paramKey - Parmaeter key that is to be tested
   * @returns {Boolean} - result
   */
  isParamComplexArray: function (paramKey) {
    // this checks if parameter key numbered element (i.e. itemArray[1] is complex array param)
    let regex = /\[[\d]+\]/gm;
    return regex.test(paramKey);
  },

  /**
   * Finds valid JSON media type object from content object
   *
   * @param {*} contentObj - Content Object from schema
   * @returns {*} - valid JSON media type if exists
   */
  getJsonContentType: function (contentObj) {
    let jsonContentType = _.find(_.keys(contentObj), (contentType) => {
      let mediaType = this.parseMediaType(contentType);

      return mediaType.type === 'application' && (
        mediaType.subtype === 'json' || _.endsWith(mediaType.subtype, '+json')
      );
    });

    return jsonContentType;
  },

  /**
   *
   * @param {String} property - one of QUERYPARAM, PATHVARIABLE, HEADER, BODY, RESPONSE_HEADER, RESPONSE_BODY
   * @param {String} jsonPathPrefix - this will be prepended to all JSON schema paths on the request
   * @param {String} txnParamName - Optional - The name of the param being validated (useful for query params,
   *  req headers, res headers)
   * @param {*} value - the value of the property in the request
   * @param {String} schemaPathPrefix - this will be prepended to all JSON schema paths on the schema
   * @param {Object} openApiSchemaObj - The OpenAPI schema object against which to validate
   * @param {String} parameterSourceOption tells that the schema object is of request or response
   * @param {Object} components - Components in the spec that the schema might refer to
   * @param {Object} options - Global options
   * @param {Object} schemaCache object storing schemaFaker and schmeResolution caches
   * @param {string} jsonSchemaDialect The schema dialect defined in the OAS object
   * @param {Function} callback - For return
   * @returns {Array} array of mismatches
   */
  checkValueAgainstSchema: function (property, jsonPathPrefix, txnParamName, value, schemaPathPrefix, openApiSchemaObj,
    parameterSourceOption, components, options, schemaCache, jsonSchemaDialect, callback) {

    let mismatches = [],
      jsonValue,
      humanPropName = propNames[property],
      needJsonMatching = (property === 'BODY' || property === 'RESPONSE_BODY'),
      invalidJson = false,
      valueToUse = value,

      // This is dereferenced schema (converted to JSON schema for validation)
      schema = deref.resolveRefs(openApiSchemaObj, parameterSourceOption, components,
        schemaCache.schemaResolutionCache, PROCESSING_TYPE.VALIDATION, 'example', 0, {}, options.stackLimit),
      compositeSchema = schema.oneOf || schema.anyOf;

    if (needJsonMatching) {
      try {
        jsonValue = JSON.parse(value);
        // If valid JSON is detected, the parsed value should be used
        // to determine mismatches
        valueToUse = jsonValue;
      }
      catch (e) {
        jsonValue = '';
        invalidJson = true;
      }
    }

    // For anyOf and oneOf schemas, validate value against each schema and report result with least mismatches
    if (compositeSchema) {
      // get mismatches of value against each schema
      async.map(compositeSchema, (elementSchema, cb) => {
        setTimeout(() => {
          this.checkValueAgainstSchema(property, jsonPathPrefix, txnParamName, value,
            `${schemaPathPrefix}.${schema.oneOf ? 'oneOf' : 'anyOf'}[${_.findIndex(compositeSchema, elementSchema)}]`,
            elementSchema, parameterSourceOption, components, options, schemaCache, jsonSchemaDialect, cb);
        }, 0);
      }, (err, results) => {
        let sortedResults;

        if (err) {
          return callback(err, []);
        }

        // return mismatches of schema against which least validation mismatches were found
        sortedResults = _.sortBy(results, (res) => { return res.length; });
        return callback(null, sortedResults[0]);
      });
    }
    // When processing a reference, schema.type could also be undefined
    else if (schema && schema.type) {
      if (isKnownType(schema)) {
        let isCorrectType;

        // Treat unresolved postman collection/environment variable as correct type
        if (options.ignoreUnresolvedVariables && this.isPmVariable(valueToUse)) {
          isCorrectType = true;
        }
        else {
          isCorrectType = checkIsCorrectType(valueToUse, schema);
        }

        if (!isCorrectType) {
          // if type didn't match, no point checking for AJV
          let reason = '',
            mismatchObj;

          // exclude mismatch errors for nested objects in parameters (at this point simple objects and array should
          // be already converted to primitive schema and only nested objects remains as type object/array)
          if (_.includes(['QUERYPARAM', 'PATHVARIABLE', 'HEADER'], property) &&
            (schema.type === 'object' || schema.type === 'array')) {
            return callback(null, []);
          }

          if (property === 'RESPONSE_BODY' || property === 'BODY') {
            // we don't have names for the body, but there's only one
            reason = 'The ' + humanPropName;
          }
          else if (txnParamName) {
            // for query params, req/res headers, path vars, we have a name. Praise the lord.
            reason = `The ${humanPropName} "${txnParamName}"`;
          }
          else {
            // for query params, req/res headers, path vars, we might not ALWAYS have a name.
            reason = `A ${humanPropName}`;
          }
          reason += ` needs to be of type ${schema.type}, but we found `;
          if (!options.shortValidationErrors) {
            reason += `"${valueToUse}"`;
          }
          else if (invalidJson) {
            reason += 'invalid JSON';
          }
          else if (Array.isArray(valueToUse)) {
            reason += 'an array instead';
          }
          else if (typeof valueToUse === 'object') {
            reason += 'an object instead';
          }
          else {
            reason += `a ${typeof valueToUse} instead`;
          }

          mismatchObj = {
            property,
            transactionJsonPath: jsonPathPrefix,
            schemaJsonPath: schemaPathPrefix,
            reasonCode: 'INVALID_TYPE',
            reason
          };

          if (options.suggestAvailableFixes) {
            mismatchObj.suggestedFix = {
              key: txnParamName,
              actualValue: valueToUse,
              suggestedValue: safeSchemaFaker(openApiSchemaObj || {}, 'example', PROCESSING_TYPE.VALIDATION,
                parameterSourceOption, components, SCHEMA_FORMATS.DEFAULT, options.indentCharacter, schemaCache,
                options.stackLimit)
            };
          }

          return callback(null, [mismatchObj]);
        }

        // only do AJV if type is array or object
        // simpler cases are handled by a type check
        if (isCorrectType && needJsonMatching) {
          let filteredValidationError = validateSchema(schema, valueToUse, options, jsonSchemaDialect);

          if (!_.isEmpty(filteredValidationError)) {
            let mismatchObj,
              suggestedValue,
              fakedValue = safeSchemaFaker(openApiSchemaObj || {}, 'example', PROCESSING_TYPE.VALIDATION,
                parameterSourceOption, components, SCHEMA_FORMATS.DEFAULT, options.indentCharacter, schemaCache,
                options.stackLimit);

            // Show detailed validation mismatches for only request/response body
            if (options.detailedBlobValidation && needJsonMatching) {
              _.forEach(filteredValidationError, (ajvError) => {
                let localSchemaPath = ajvError.schemaPath.replace(/\//g, '.').slice(2),
                  dataPath = formatDataPath(ajvError.instancePath || '');

                // discard the leading '.' if it exists
                if (dataPath[0] === '.') {
                  dataPath = dataPath.slice(1);
                }

                mismatchObj = _.assign({
                  property: property,
                  transactionJsonPath: jsonPathPrefix + formatDataPath(ajvError.instancePath),
                  schemaJsonPath: schemaPathPrefix + '.' + localSchemaPath
                }, ajvValidationError(ajvError, { property, humanPropName }));

                if (options.suggestAvailableFixes) {
                  mismatchObj.suggestedFix = {
                    key: _.split(dataPath, '.').pop(),
                    actualValue: this.getPathValue(valueToUse, dataPath, null),
                    suggestedValue: this.getSuggestedValue(fakedValue, valueToUse, ajvError)
                  };
                }
                mismatches.push(mismatchObj);
              });
            }
            else {
              mismatchObj = {
                reason: `The ${humanPropName} didn\'t match the specified schema`,
                reasonCode: 'INVALID_TYPE'
              };

              // assign proper reason codes for invalid body
              if (property === 'BODY') {
                mismatchObj.reasonCode = 'INVALID_BODY';
              }
              else if (property === 'RESPONSE_BODY') {
                mismatchObj.reasonCode = 'INVALID_RESPONSE_BODY';
              }

              if (options.suggestAvailableFixes) {
                suggestedValue = _.cloneDeep(valueToUse);

                // Apply each fix individually to respect existing values in request
                _.forEach(filteredValidationError, (ajvError) => {
                  let dataPath = formatDataPath(ajvError.instancePath || '');

                  // discard the leading '.' if it exists
                  if (dataPath[0] === '.') {
                    dataPath = dataPath.slice(1);
                  }

                  // for empty string _.set creates new key with empty string '', so separate handling
                  if (dataPath === '') {
                    suggestedValue = this.getSuggestedValue(fakedValue, suggestedValue, ajvError);
                  }
                  else {
                    _.set(suggestedValue, dataPath, this.getSuggestedValue(fakedValue, suggestedValue, ajvError));
                  }
                });

                mismatchObj.suggestedFix = {
                  key: property.toLowerCase(),
                  actualValue: valueToUse,
                  suggestedValue
                };
              }

              mismatches.push(_.assign({
                property: property,
                transactionJsonPath: jsonPathPrefix,
                schemaJsonPath: schemaPathPrefix
              }, mismatchObj));
            }

            // only return AJV mismatches
            return callback(null, mismatches);
          }
          // result passed. No AJV mismatch
          return callback(null, []);
        }

        // Schema was not AJV or object
        // Req/Res Body was non-object but content type is application/json
        else if (needJsonMatching) {
          return callback(null, [{
            property,
            transactionJsonPath: jsonPathPrefix,
            schemaJsonPath: schemaPathPrefix,
            reasonCode: 'INVALID_TYPE',
            reason: `The ${humanPropName} needs to be of type object/array, but we found "${valueToUse}"`,
            suggestedFix: {
              key: null,
              actualValue: valueToUse,
              suggestedValue: {} // suggest value to be object
            }
          }]);
        }
        else {
          return callback(null, []);
        }
      }
      else {
        // unknown schema.type found
        // TODO: Decide how to handle. Log?
        return callback(null, []);
      }
    }
    // Schema not defined
    else {
      return callback(null, []);
    }
    // if (!schemaTypeToJsValidator[schema.type](value)) {
    //   callback(null, [{
    //     property,
    //     transactionJsonPath: jsonPathPrefix,
    //     schemaJsonPath: schemaPathPrefix,
    //     reasonCode: 'INVALID_TYPE',
    //     reason: `Value must be a token of type ${schema.type}, found ${value}`
    //   }]);
    // }
    // TODO: Further checks for object type
    // else {
    //   callback(null, []);
    // }
  },

  /**
   *
   * @param {*} determinedPathVariables the key/determined-value pairs of the path variables (from Postman)
   * @param {*} transactionPathPrefix the jsonpath for this validation (will be prepended to all identified mismatches)
   * @param {*} schemaPath the applicable pathItem defined at the schema level
   * @param {*} components the components + paths from the OAS spec that need to be used to resolve $refs
   * @param {*} options OAS options
   * @param {*} schemaCache object storing schemaFaker and schmeResolution caches
   * @param {string} jsonSchemaDialect Defined schema dialect at the OAS object
   * @param {*} callback Callback
   * @returns {array} mismatches (in the callback)
   */
  checkPathVariables: function (
    determinedPathVariables,
    transactionPathPrefix,
    schemaPath,
    components,
    options,
    schemaCache,
    jsonSchemaDialect,
    callback) {

    // schema path should have all parameters needed
    // components need to be stored globally
    var mismatchProperty = 'PATHVARIABLE',
      // all path variables defined in this path. acc. to the spec, all path params are required
      schemaPathVariables,
      pmPathVariables;

    if (options.validationPropertiesToIgnore.includes(mismatchProperty)) {
      return callback(null, []);
    }

    // find all schema path variables that can be present as collection path variables
    pmPathVariables = this.findPathVariablesFromSchemaPath(schemaPath.schemaPathName);
    schemaPathVariables = _.filter(schemaPath.parameters, (param) => {
      // exclude path variables stored as collection variable from being validated further
      return (param.in === 'path' && _.includes(pmPathVariables, param.name));
    });

    async.map(determinedPathVariables, (pathVar, cb) => {
      let mismatches = [],
        resolvedParamValue,
        index = _.findIndex(determinedPathVariables, pathVar);

      const schemaPathVar = _.find(schemaPathVariables, (param) => {
        return param.name === pathVar.key;
      });

      if (!schemaPathVar) {
        // extra pathVar present in given request.
        if (options.showMissingInSchemaErrors) {
          mismatches.push({
            property: mismatchProperty,
            // not adding the pathVar name to the jsonPath because URL is just a string
            transactionJsonPath: transactionPathPrefix + `[${index}]`,
            schemaJsonPath: null,
            reasonCode: 'MISSING_IN_SCHEMA',
            reason: `The path variable "${pathVar.key}" was not found in the schema`
          });
        }
        return cb(null, mismatches);
      }

      // don't validate variable if not present in transaction and URL path vars are not allowed
      if (!pathVar._varMatched && !options.allowUrlPathVarMatching) {
        return cb(null, mismatches);
      }

      // assign parameter example(s) as schema examples
      this.assignParameterExamples(schemaPathVar);

      resolvedParamValue = this.deserialiseParamValue(schemaPathVar, pathVar.value, PARAMETER_SOURCE.REQUEST,
        components, schemaCache);

      setTimeout(() => {
        if (!(schemaPathVar && schemaPathVar.schema)) {
          // no errors to show if there's no schema present in the spec
          return cb(null, []);
        }

        this.checkValueAgainstSchema(mismatchProperty,
          transactionPathPrefix + `[${index}].value`,
          pathVar.key,
          resolvedParamValue,
          schemaPathVar.pathPrefix + '[?(@.name==\'' + schemaPathVar.name + '\')]',
          schemaPathVar.schema,
          PARAMETER_SOURCE.REQUEST,
          components, options, schemaCache, jsonSchemaDialect, cb);
      }, 0);
    }, (err, res) => {
      let mismatches = [],
        mismatchObj;

      if (err) {
        return callback(err);
      }

      // go through required schemaPathVariables, and params that aren't found in the given transaction are errors
      _.each(schemaPathVariables, (pathVar) => {
        if (!_.find(determinedPathVariables, (param) => {
          // only consider variable matching if url path variables is not allowed
          return param.key === pathVar.name && (options.allowUrlPathVarMatching || param._varMatched);
        })) {

          // assign parameter example(s) as schema examples;
          this.assignParameterExamples(pathVar);

          mismatchObj = {
            property: mismatchProperty,
            transactionJsonPath: transactionPathPrefix,
            schemaJsonPath: pathVar.pathPrefix,
            reasonCode: 'MISSING_IN_REQUEST',
            reason: `The required path variable "${pathVar.name}" was not found in the transaction`
          };

          if (options.suggestAvailableFixes) {
            mismatchObj.suggestedFix = {
              key: pathVar.name,
              actualValue: null,
              suggestedValue: {
                key: pathVar.name,
                value: safeSchemaFaker(pathVar.schema || {}, 'example', PROCESSING_TYPE.VALIDATION,
                  PARAMETER_SOURCE.REQUEST, components, SCHEMA_FORMATS.DEFAULT, options.indentCharacter, schemaCache,
                  options.stackLimit),
                description: this.getParameterDescription(pathVar)
              }
            };
          }
          mismatches.push(mismatchObj);
        }
      });

      // res is an array of mismatches (also an array) from all checkValueAgainstSchema calls
      return callback(null, _.concat(_.flatten(res), mismatches));
    });
  },

  /**
   *
   * @param {*} transaction Transaction with which to compare
   * @param {*} transactionPathPrefix the jsonpath for this validation (will be prepended to all identified mismatches)
   * @param {*} schemaPath the applicable pathItem defined at the schema level
   * @param {*} pathRoute Route to applicable pathItem (i.e. 'GET /users/{userID}')
   * @param {*} options OAS options
   * @param {*} callback Callback
   * @returns {array} mismatches (in the callback)
   */
  checkMetadata(transaction, transactionPathPrefix, schemaPath, pathRoute, options, callback) {
    let expectedReqName,
      expectedReqDesc,
      reqNameMismatch,
      actualReqName = _.get(transaction, 'name'),
      trimmedReqName,
      actualReqDesc,
      mismatches = [],
      mismatchObj,
      reqUrl;

    if (!options.validateMetadata) {
      return callback(null, []);
    }

    // only validate string upto 255 character as longer name results in issues while updation
    trimmedReqName = utils.trimRequestName(actualReqName);

    // handling path templating in request url if any
    // convert all {anything} to {{anything}}
    reqUrl = this.fixPathVariablesInUrl(pathRoute.slice(pathRoute.indexOf('/')));

    // convert all /{{one}}/{{two}} to /:one/:two
    // Doesn't touch /{{file}}.{{format}}
    reqUrl = this.sanitizeUrlPathParams(reqUrl, []).url;

    // description can be one of following two
    actualReqDesc = _.isObject(_.get(transaction, 'request.description')) ?
      _.get(transaction, 'request.description.content') : _.get(transaction, 'request.description');
    expectedReqDesc = schemaPath.description;

    switch (options.requestNameSource) {
      case 'fallback' : {
        // operationId is usually camelcase or snake case
        expectedReqName = schemaPath.summary || utils.insertSpacesInName(schemaPath.operationId) || reqUrl;
        expectedReqName = utils.trimRequestName(expectedReqName);
        reqNameMismatch = (trimmedReqName !== expectedReqName);
        break;
      }
      case 'url' : {
        // actual value may differ in conversion as it uses local/global servers info to generate it
        // for now suggest actual path as request name
        expectedReqName = reqUrl;
        reqNameMismatch = !_.endsWith(actualReqName, reqUrl);
        break;
      }
      default : {
        expectedReqName = schemaPath[options.requestNameSource];
        expectedReqName = utils.trimRequestName(expectedReqName);
        reqNameMismatch = (trimmedReqName !== expectedReqName);
        break;
      }
    }

    if (reqNameMismatch) {
      mismatchObj = {
        property: 'REQUEST_NAME',
        transactionJsonPath: transactionPathPrefix + '.name',
        schemaJsonPath: null,
        reasonCode: 'INVALID_VALUE',
        reason: 'The request name didn\'t match with specified schema'
      };

      options.suggestAvailableFixes && (mismatchObj.suggestedFix = {
        key: 'name',
        actualValue: actualReqName || null,
        suggestedValue: expectedReqName
      });
      mismatches.push(mismatchObj);
    }

    /**
     * Collection stores empty description as null, while OpenAPI spec can have empty string as description.
     * Hence We need to treat null and empty string as match. So check first if both schema and collection description
     * are not empty. _.isEmpty() returns true for null/undefined/''(empty string)
     * i.e. collection desc = null and schema desc = '', for this case no mismatch will occurr
     */
    if ((!_.isEmpty(actualReqDesc) || !_.isEmpty(expectedReqDesc)) && (actualReqDesc !== expectedReqDesc)) {
      mismatchObj = {
        property: 'REQUEST_DESCRIPTION',
        transactionJsonPath: transactionPathPrefix + '.request.description',
        schemaJsonPath: null,
        reasonCode: 'INVALID_VALUE',
        reason: 'The request description didn\'t match with specified schema'
      };

      options.suggestAvailableFixes && (mismatchObj.suggestedFix = {
        key: 'description',
        actualValue: actualReqDesc || null,
        suggestedValue: expectedReqDesc
      });
      mismatches.push(mismatchObj);
    }
    return callback(null, mismatches);
  },

  checkQueryParams(requestUrl, transactionPathPrefix, schemaPath, components, options,
    schemaCache, jsonSchemaDialect, callback) {
    let parsedUrl = require('url').parse(requestUrl),
      schemaParams = _.filter(schemaPath.parameters, (param) => { return param.in === 'query'; }),
      requestQueryArray = [],
      requestQueryParams = [],
      resolvedSchemaParams = [],
      mismatchProperty = 'QUERYPARAM',
      securityParams,
      urlMalformedError;

    if (options.validationPropertiesToIgnore.includes(mismatchProperty)) {
      return callback(null, []);
    }

    if (!parsedUrl.query) {
      // null query params should be treated as lack of any params
      parsedUrl.query = '';
    }
    requestQueryArray = parsedUrl.query.split('&');

    _.each(requestQueryArray, (rqp) => {
      let parts = rqp.split('='),
        qKey, qVal;

      try {
        qKey = decodeURIComponent(parts[0]);
        qVal = decodeURIComponent(parts.slice(1).join('='));
      }
      catch (err) {
        return (urlMalformedError = err);
      }


      if (qKey.length > 0) {
        requestQueryParams.push({
          key: qKey,
          value: qVal
        });
      }
    });

    if (urlMalformedError) {
      return callback(urlMalformedError);
    }

    // filter out query params added by security schemes
    securityParams = _.map(this.getSecurityParams(_.get(components, 'components'), 'query'), 'name');
    requestQueryParams = _.filter(requestQueryParams, (pQuery) => {
      return !_.includes(securityParams, pQuery.key);
    });

    // resolve schema params
    // below will make sure for exploded params actual schema of property present in collection is present
    _.forEach(schemaParams, (param) => {
      let pathPrefix = param.pathPrefix,
        paramSchema = deref.resolveRefs(_.cloneDeep(param.schema), PARAMETER_SOURCE.REQUEST, components, schemaCache),
        { style, explode } = this.getParamSerialisationInfo(param, PARAMETER_SOURCE.REQUEST, components, schemaCache),
        isPropSeparable = _.includes(['form', 'deepObject'], style);

      if (isPropSeparable && paramSchema.type === 'array' && explode) {
        /**
         * avoid validation of complex array type param as OAS doesn't define serialisation
         * of Array with deepObject style
         */
        if (!_.includes(['array', 'object'], _.get(paramSchema, 'items.type'))) {
          // add schema of corresponding items instead array
          resolvedSchemaParams.push(_.assign({}, param, {
            schema: _.get(paramSchema, 'items'),
            isResolvedParam: true
          }));
        }
      }
      else if (isPropSeparable && paramSchema.type === 'object' && explode) {
        // resolve all child params of parent param with deepObject style
        if (style === 'deepObject') {
          resolvedSchemaParams = _.concat(resolvedSchemaParams, this.extractChildParamSchema(paramSchema,
            param.name, { required: _.get(param, 'required'), pathPrefix, description: _.get(param, 'description') }));
        }
        else {
          // add schema of all properties instead entire object
          _.forEach(_.get(paramSchema, 'properties', {}), (propSchema, propName) => {
            resolvedSchemaParams.push({
              name: propName,
              schema: propSchema,
              required: _.get(param, 'required') || false,
              description: _.get(param, 'description'),
              isResolvedParam: true,
              pathPrefix
            });
          });
        }
      }
      else {
        resolvedSchemaParams.push(param);
      }
    });

    return async.map(requestQueryParams, (pQuery, cb) => {
      let mismatches = [],
        index = _.findIndex(requestQueryParams, pQuery),
        resolvedParamValue = pQuery.value;

      const schemaParam = _.find(resolvedSchemaParams, (param) => { return param.name === pQuery.key; });

      if (!schemaParam) {
        // skip validation of complex array params
        if (this.isParamComplexArray(pQuery.key)) {
          return cb(null, mismatches);
        }
        if (options.showMissingInSchemaErrors) {
          mismatches.push({
            property: mismatchProperty,
            transactionJsonPath: transactionPathPrefix + `[${index}]`,
            schemaJsonPath: null,
            reasonCode: 'MISSING_IN_SCHEMA',
            reason: `The query parameter ${pQuery.key} was not found in the schema`
          });
        }
        return cb(null, mismatches);
      }

      // assign parameter example(s) as schema examples;
      this.assignParameterExamples(schemaParam);

      if (!schemaParam.isResolvedParam) {
        resolvedParamValue = this.deserialiseParamValue(schemaParam, pQuery.value, PARAMETER_SOURCE.REQUEST,
          components, schemaCache);
      }

      // query found in spec. check query's schema
      setTimeout(() => {
        if (!schemaParam.schema) {
          // no errors to show if there's no schema present in the spec
          return cb(null, []);
        }
        this.checkValueAgainstSchema(mismatchProperty,
          transactionPathPrefix + `[${index}].value`,
          pQuery.key,
          resolvedParamValue,
          schemaParam.pathPrefix + '[?(@.name==\'' + schemaParam.name + '\')]',
          schemaParam.schema,
          PARAMETER_SOURCE.REQUEST,
          components, options, schemaCache, jsonSchemaDialect, cb
        );
      }, 0);
    }, (err, res) => {
      let mismatches = [],
        mismatchObj;

      _.each(_.filter(resolvedSchemaParams, (q) => { return q.required; }), (qp) => {
        if (!_.find(requestQueryParams, (param) => { return param.key === qp.name; })) {

          // assign parameter example(s) as schema examples;
          this.assignParameterExamples(qp);

          mismatchObj = {
            property: mismatchProperty,
            transactionJsonPath: transactionPathPrefix,
            schemaJsonPath: qp.pathPrefix + '[?(@.name==\'' + qp.name + '\')]',
            reasonCode: 'MISSING_IN_REQUEST',
            reason: `The required query parameter "${qp.name}" was not found in the transaction`
          };

          if (options.suggestAvailableFixes) {
            mismatchObj.suggestedFix = {
              key: qp.name,
              actualValue: null,
              suggestedValue: {
                key: qp.name,
                value: safeSchemaFaker(qp.schema || {}, 'example', PROCESSING_TYPE.VALIDATION,
                  PARAMETER_SOURCE.REQUEST, components, SCHEMA_FORMATS.DEFAULT, options.indentCharacter, schemaCache,
                  options.stackLimit),
                description: this.getParameterDescription(qp)
              }
            };
          }
          mismatches.push(mismatchObj);
        }
      });
      return callback(null, _.concat(_.flatten(res), mismatches));
    });
  },

  /**
   * Gives mismtach for content type header for request/response
   *
   * @param {Array} headers - Transaction Headers
   * @param {String} transactionPathPrefix - Transaction Path to headers
   * @param {String} schemaPathPrefix - Schema path to content object
   * @param {Object} contentObj - Corresponding Schema content object
   * @param {String} mismatchProperty - Mismatch property (HEADER / RESPONSE_HEADER)
   * @param {*} options - OAS options, check lib/options.js for more
   * @returns {Array} found mismatch objects
   */
  checkContentTypeHeader: function (headers, transactionPathPrefix, schemaPathPrefix, contentObj,
    mismatchProperty, options) {
    let mediaTypes = [],
      contentHeader,
      contentHeaderIndex,
      contentHeaderMediaType,
      suggestedContentHeader,
      hasComputedType,
      humanPropName = mismatchProperty === 'HEADER' ? 'header' : 'response header',
      mismatches = [];

    // get all media types present in content object
    _.forEach(_.keys(contentObj), (contentType) => {
      let contentMediaType = this.parseMediaType(contentType);

      mediaTypes.push({
        type: contentMediaType.type,
        subtype: contentMediaType.subtype,
        contentType: contentMediaType.type + '/' + contentMediaType.subtype
      });
    });

    // prefer JSON > XML > Other media types for suggested header.
    _.forEach(mediaTypes, (mediaType) => {
      let headerFamily = this.getHeaderFamily(mediaType.contentType);

      if (headerFamily !== HEADER_TYPE.INVALID) {
        suggestedContentHeader = mediaType.contentType;
        hasComputedType = true;
        if (headerFamily === HEADER_TYPE.JSON) {
          return false;
        }
      }
    });

    // if no JSON or XML, take whatever we have
    if (!hasComputedType && mediaTypes.length > 0) {
      suggestedContentHeader = mediaTypes[0].contentType;
      hasComputedType = true;
    }

    // get content-type header and info
    _.forEach(headers, (header, index) => {
      if (_.toLower(header.key) === 'content-type') {
        let mediaType = this.parseMediaType(header.value);

        contentHeader = header;
        contentHeaderIndex = index;
        contentHeaderMediaType = mediaType.type + '/' + mediaType.subtype;
        return false;
      }
    });

    // Schema body content has no media type objects
    if (!_.isEmpty(contentHeader) && _.isEmpty(mediaTypes)) {
      // ignore mismatch for default header (text/plain) added by conversion
      if (options.showMissingInSchemaErrors && _.toLower(contentHeaderMediaType) !== TEXT_PLAIN) {
        mismatches.push({
          property: mismatchProperty,
          transactionJsonPath: transactionPathPrefix + `[${contentHeaderIndex}]`,
          schemaJsonPath: null,
          reasonCode: 'MISSING_IN_SCHEMA',
          // Reason for missing in schema suggests that certain media type in req/res body is not present
          reason: `The ${mismatchProperty === 'HEADER' ? 'request' : 'response'} body should have media type` +
            ` "${contentHeaderMediaType}"`
        });
      }
    }

    // No request/response content-type header
    else if (_.isEmpty(contentHeader) && !_.isEmpty(mediaTypes)) {
      let mismatchObj = {
        property: mismatchProperty,
        transactionJsonPath: transactionPathPrefix,
        schemaJsonPath: schemaPathPrefix,
        reasonCode: 'MISSING_IN_REQUEST',
        reason: `The ${humanPropName} "Content-Type" was not found in the transaction`
      };

      if (options.suggestAvailableFixes) {
        mismatchObj.suggestedFix = {
          key: 'Content-Type',
          actualValue: null,
          suggestedValue: {
            key: 'Content-Type',
            value: suggestedContentHeader
          }
        };
      }
      mismatches.push(mismatchObj);
    }

    // Invalid type of header found
    else if (!_.isEmpty(contentHeader)) {
      let mismatchObj,
        matched = false;

      // wildcard header matching
      _.forEach(mediaTypes, (mediaType) => {
        let transactionHeader = _.split(contentHeaderMediaType, '/'),
          headerTypeMatched = (mediaType.type === '*' || mediaType.type === transactionHeader[0]),
          headerSubtypeMatched = (mediaType.subtype === '*' || mediaType.subtype === transactionHeader[1]);

        if (headerTypeMatched && headerSubtypeMatched) {
          matched = true;
        }
      });

      if (!matched) {
        mismatchObj = {
          property: mismatchProperty,
          transactionJsonPath: transactionPathPrefix + `[${contentHeaderIndex}].value`,
          schemaJsonPath: schemaPathPrefix,
          reasonCode: 'INVALID_TYPE',
          reason: `The ${humanPropName} "Content-Type" needs to be "${suggestedContentHeader}",` +
            ` but we found "${contentHeaderMediaType}" instead`
        };

        if (options.suggestAvailableFixes) {
          mismatchObj.suggestedFix = {
            key: 'Content-Type',
            actualValue: contentHeader.value,
            suggestedValue: suggestedContentHeader
          };
        }
        mismatches.push(mismatchObj);
      }
    }
    return mismatches;
  },

  checkRequestHeaders: function (headers, transactionPathPrefix, schemaPathPrefix, schemaPath,
    components, options, schemaCache, jsonSchemaDialect, callback) {
    let schemaHeaders = _.filter(schemaPath.parameters, (param) => { return param.in === 'header'; }),
      // key name of headers which are added by security schemes
      securityHeaders = _.map(this.getSecurityParams(_.get(components, 'components'), 'header'), 'name'),
      // filter out headers for following cases
      reqHeaders = _.filter(headers, (header) => {
        // 1. which need explicit handling according to schema (other than parameters object)
        // 2. which are added by security schemes
        return !_.includes(IMPLICIT_HEADERS, _.toLower(_.get(header, 'key'))) &&
          !_.includes(securityHeaders, header.key);
      }),
      mismatchProperty = 'HEADER';

    if (options.validationPropertiesToIgnore.includes(mismatchProperty)) {
      return callback(null, []);
    }
    // 1. for each header, find relevant schemaPath property

    return async.map(reqHeaders, (pHeader, cb) => {
      let mismatches = [],
        resolvedParamValue,
        index = _.findIndex(headers, pHeader); // find actual index from collection request headers

      const schemaHeader = _.find(schemaHeaders, (header) => { return header.name === pHeader.key; });

      if (!schemaHeader) {
        // no schema header found
        if (options.showMissingInSchemaErrors) {
          mismatches.push({
            property: mismatchProperty,
            transactionJsonPath: transactionPathPrefix + `[${index}]`,
            schemaJsonPath: null,
            reasonCode: 'MISSING_IN_SCHEMA',
            reason: `The header ${pHeader.key} was not found in the schema`
          });
        }
        return cb(null, mismatches);
      }

      // assign parameter example(s) as schema examples;
      this.assignParameterExamples(schemaHeader);

      resolvedParamValue = this.deserialiseParamValue(schemaHeader, pHeader.value, PARAMETER_SOURCE.REQUEST,
        components, schemaCache);

      // header found in spec. check header's schema
      setTimeout(() => {
        if (!schemaHeader.schema) {
          // no errors to show if there's no schema present in the spec
          return cb(null, []);
        }
        this.checkValueAgainstSchema(mismatchProperty,
          transactionPathPrefix + `[${index}].value`,
          pHeader.key,
          resolvedParamValue,
          schemaHeader.pathPrefix + '[?(@.name==\'' + schemaHeader.name + '\')]',
          schemaHeader.schema,
          PARAMETER_SOURCE.REQUEST,
          components, options, schemaCache, jsonSchemaDialect, cb
        );
      }, 0);
    }, (err, res) => {
      let mismatches = [],
        mismatchObj,
        reqBody = _.get(schemaPath, 'requestBody'),
        contentHeaderMismatches = [];

      // resolve $ref in request body if present
      if (reqBody) {
        if (_.has(reqBody, '$ref')) {
          reqBody = this.getRefObject(reqBody.$ref, components, options);
        }

        contentHeaderMismatches = this.checkContentTypeHeader(headers, transactionPathPrefix,
          schemaPathPrefix + '.requestBody.content', _.get(reqBody, 'content'),
          mismatchProperty, options);
      }
      _.each(_.filter(schemaHeaders, (h) => {
        // exclude non-required and implicit header from further validation
        return h.required && !_.includes(IMPLICIT_HEADERS, _.toLower(h.name));
      }), (header) => {
        if (!_.find(reqHeaders, (param) => { return param.key === header.name; })) {

          // assign parameter example(s) as schema examples;
          this.assignParameterExamples(header);

          mismatchObj = {
            property: mismatchProperty,
            transactionJsonPath: transactionPathPrefix,
            schemaJsonPath: header.pathPrefix + '[?(@.name==\'' + header.name + '\')]',
            reasonCode: 'MISSING_IN_REQUEST',
            reason: `The required header "${header.name}" was not found in the transaction`
          };

          if (options.suggestAvailableFixes) {
            mismatchObj.suggestedFix = {
              key: header.name,
              actualValue: null,
              suggestedValue: {
                key: header.name,
                value: safeSchemaFaker(header.schema || {}, 'example', PROCESSING_TYPE.VALIDATION,
                  PARAMETER_SOURCE.REQUEST, components, SCHEMA_FORMATS.DEFAULT, options.indentCharacter, schemaCache,
                  options.stackLimit),
                description: this.getParameterDescription(header)
              }
            };
          }
          mismatches.push(mismatchObj);
        }
      });
      return callback(null, _.concat(contentHeaderMismatches, _.flatten(res), mismatches));
    });
  },

  checkResponseHeaders: function (schemaResponse, headers, transactionPathPrefix, schemaPathPrefix,
    components, options, schemaCache, jsonSchemaDialect, callback) {
    // 0. Need to find relevant response from schemaPath.responses
    let schemaHeaders,
      // filter out headers which need explicit handling according to schema (other than parameters object)
      resHeaders = _.filter(headers, (header) => {
        return !_.includes(IMPLICIT_HEADERS, _.toLower(_.get(header, 'key')));
      }),
      mismatchProperty = 'RESPONSE_HEADER';

    if (options.validationPropertiesToIgnore.includes(mismatchProperty)) {
      return callback(null, []);
    }

    if (!schemaResponse) {
      // no default response found, we can't call it a mismatch
      return callback(null, []);
    }

    schemaHeaders = schemaResponse.headers;

    return async.map(resHeaders, (pHeader, cb) => {
      let mismatches = [],
        index = _.findIndex(headers, pHeader); // find actual index from collection response headers

      const schemaHeader = _.get(schemaHeaders, pHeader.key);

      if (!schemaHeader) {
        // no schema header found
        if (options.showMissingInSchemaErrors) {
          mismatches.push({
            property: mismatchProperty,
            transactionJsonPath: transactionPathPrefix + `[${index}]`,
            schemaJsonPath: schemaPathPrefix + '.headers',
            reasonCode: 'MISSING_IN_SCHEMA',
            reason: `The header ${pHeader.key} was not found in the schema`
          });
        }
        return cb(null, mismatches);
      }

      // assign parameter example(s) as schema examples;
      this.assignParameterExamples(schemaHeader);

      // header found in spec. check header's schema
      setTimeout(() => {
        if (!schemaHeader.schema) {
          // no errors to show if there's no schema present in the spec
          return cb(null, []);
        }
        return this.checkValueAgainstSchema(mismatchProperty,
          transactionPathPrefix + `[${index}].value`,
          pHeader.key,
          pHeader.value,
          schemaPathPrefix + '.headers[' + pHeader.key + ']',
          schemaHeader.schema,
          PARAMETER_SOURCE.RESPONSE,
          components, options, schemaCache, jsonSchemaDialect, cb
        );
      }, 0);
    }, (err, res) => {
      let mismatches = [],
        mismatchObj,
        contentHeaderMismatches = this.checkContentTypeHeader(headers, transactionPathPrefix,
          schemaPathPrefix + '.content', _.get(schemaResponse, 'content'), mismatchProperty, options);

      _.each(_.filter(schemaHeaders, (h, hName) => {
        // exclude empty headers fron validation
        if (_.isEmpty(h)) {
          return false;
        }
        h.name = hName;
        // exclude non-required and implicit header from further validation
        return h.required && !_.includes(IMPLICIT_HEADERS, _.toLower(hName));
      }), (header) => {
        if (!_.find(resHeaders, (param) => { return param.key === header.name; })) {

          // assign parameter example(s) as schema examples;
          this.assignParameterExamples(header);

          mismatchObj = {
            property: mismatchProperty,
            transactionJsonPath: transactionPathPrefix,
            schemaJsonPath: schemaPathPrefix + '.headers[\'' + header.name + '\']',
            reasonCode: 'MISSING_IN_REQUEST',
            reason: `The required response header "${header.name}" was not found in the transaction`
          };

          if (options.suggestAvailableFixes) {
            mismatchObj.suggestedFix = {
              key: header.name,
              actualValue: null,
              suggestedValue: {
                key: header.name,
                value: safeSchemaFaker(header.schema || {}, 'example', PROCESSING_TYPE.VALIDATION,
                  PARAMETER_SOURCE.REQUEST, components, SCHEMA_FORMATS.DEFAULT, options.indentCharacter, schemaCache,
                  options.stackLimit),
                description: this.getParameterDescription(header)
              }
            };
          }
          mismatches.push(mismatchObj);
        }
      });
      callback(null, _.concat(contentHeaderMismatches, _.flatten(res), mismatches));
    });
  },

  // Only application/json and application/x-www-form-urlencoded is validated for now
  checkRequestBody: function (requestBody, transactionPathPrefix, schemaPathPrefix, schemaPath,
    components, options, schemaCache, jsonSchemaDialect, callback) {
    // check for body modes
    let jsonSchemaBody,
      jsonContentType,
      mismatchProperty = 'BODY';

    if (options.validationPropertiesToIgnore.includes(mismatchProperty)) {
      return callback(null, []);
    }

    // resolve $ref in requestBody object if present
    if (!_.isEmpty(_.get(schemaPath, 'requestBody.$ref'))) {
      schemaPath.requestBody = this.getRefObject(schemaPath.requestBody.$ref, components, options);
    }

    // get valid json content type
    jsonContentType = this.getJsonContentType(_.get(schemaPath, 'requestBody.content', {}));
    jsonSchemaBody = _.get(schemaPath, ['requestBody', 'content', jsonContentType, 'schema']);

    if (requestBody && requestBody.mode === 'raw' && jsonSchemaBody) {
      setTimeout(() => {
        return this.checkValueAgainstSchema(mismatchProperty,
          transactionPathPrefix,
          null, // no param name for the request body
          requestBody.raw,
          schemaPathPrefix + '.requestBody.content[' + jsonContentType + '].schema',
          jsonSchemaBody,
          PARAMETER_SOURCE.REQUEST,
          components,
          _.extend({}, options, { shortValidationErrors: true }),
          schemaCache,
          jsonSchemaDialect,
          callback
        );
      }, 0);
    }
    else if (requestBody && requestBody.mode === 'urlencoded') {
      let urlencodedBodySchema = _.get(schemaPath, ['requestBody', 'content', URLENCODED, 'schema']),
        resolvedSchemaParams = [],
        pathPrefix = `${schemaPathPrefix}.requestBody.content[${URLENCODED}].schema`;

      urlencodedBodySchema = deref.resolveRefs(urlencodedBodySchema, PARAMETER_SOURCE.REQUEST, components,
        schemaCache.schemaResolutionCache, PROCESSING_TYPE.VALIDATION, 'example', 0, {}, options.stackLimit);

      // resolve each property as separate param similar to query parmas
      _.forEach(_.get(urlencodedBodySchema, 'properties'), (propSchema, propName) => {
        let resolvedProp = {
            name: propName,
            schema: propSchema,
            in: 'query', // serialization follows same behaviour as query params
            description: _.get(propSchema, 'description') || ''
          },
          encodingValue = _.get(schemaPath, ['requestBody', 'content', URLENCODED, 'encoding', propName]),
          pSerialisationInfo,
          isPropSeparable;

        if (_.isObject(encodingValue)) {
          _.has(encodingValue, 'style') && (resolvedProp.style = encodingValue.style);
          _.has(encodingValue, 'explode') && (resolvedProp.explode = encodingValue.explode);
        }

        if (_.includes(_.get(urlencodedBodySchema, 'required'), propName)) {
          resolvedProp.required = true;
        }

        pSerialisationInfo = this.getParamSerialisationInfo(resolvedProp, PARAMETER_SOURCE.REQUEST,
          components, schemaCache);
        isPropSeparable = _.includes(['form', 'deepObject'], pSerialisationInfo.style);

        if (isPropSeparable && propSchema.type === 'array' && pSerialisationInfo.explode) {
          /**
           * avoid validation of complex array type param as OAS doesn't define serialisation
           * of Array with deepObject style
           */
          if (!_.includes(['array', 'object'], _.get(propSchema, 'items.type'))) {
            // add schema of corresponding items instead array
            resolvedSchemaParams.push(_.assign({}, resolvedProp, {
              schema: _.get(propSchema, 'items'),
              isResolvedParam: true
            }));
          }
        }
        else if (isPropSeparable && propSchema.type === 'object' && pSerialisationInfo.explode) {
          // resolve all child params of parent param with deepObject style
          if (pSerialisationInfo.style === 'deepObject') {
            resolvedSchemaParams = _.concat(resolvedSchemaParams, this.extractChildParamSchema(propSchema,
              propName, { required: resolvedProp.required || false, description: resolvedProp.description }));
          }
          else {
            // add schema of all properties instead entire object
            _.forEach(_.get(propSchema, 'properties', {}), (value, key) => {
              resolvedSchemaParams.push({
                name: key,
                schema: value,
                isResolvedParam: true,
                required: resolvedProp.required || false,
                description: resolvedProp.description
              });
            });
          }
        }
        else {
          resolvedSchemaParams.push(resolvedProp);
        }
      });

      return async.map(requestBody.urlencoded, (uParam, cb) => {
        let mismatches = [],
          index = _.findIndex(requestBody.urlencoded, uParam),
          resolvedParamValue = uParam.value;

        const schemaParam = _.find(resolvedSchemaParams, (param) => { return param.name === uParam.key; });

        if (!schemaParam) {
          // skip validation of complex array params
          if (this.isParamComplexArray(uParam.key)) {
            return cb(null, mismatches);
          }
          if (options.showMissingInSchemaErrors) {
            mismatches.push({
              property: mismatchProperty,
              transactionJsonPath: transactionPathPrefix + `.urlencoded[${index}]`,
              schemaJsonPath: null,
              reasonCode: 'MISSING_IN_SCHEMA',
              reason: `The Url Encoded body param "${uParam.key}" was not found in the schema`
            });
          }
          return cb(null, mismatches);
        }

        if (!schemaParam.isResolvedParam) {
          resolvedParamValue = this.deserialiseParamValue(schemaParam, uParam.value, PARAMETER_SOURCE.REQUEST,
            components, schemaCache);
        }
        // store value of transaction to use in mismatch object
        schemaParam.actualValue = uParam.value;

        // param found in spec. check param's schema
        setTimeout(() => {
          if (!schemaParam.schema) {
            // no errors to show if there's no schema present in the spec
            return cb(null, []);
          }
          this.checkValueAgainstSchema(mismatchProperty,
            transactionPathPrefix + `.urlencoded[${index}].value`,
            uParam.key,
            resolvedParamValue,
            pathPrefix + '.properties[' + schemaParam.name + ']',
            schemaParam.schema,
            PARAMETER_SOURCE.REQUEST,
            components, options, schemaCache, jsonSchemaDialect, cb
          );
        }, 0);
      }, (err, res) => {
        let mismatches = [],
          mismatchObj,
          // fetches property name from schem path
          getPropNameFromSchemPath = (schemaPath) => {
            let regex = /\.properties\[(.+)\]/gm;
            return _.last(regex.exec(schemaPath));
          };

        // update actual value and suggested value from JSON to serialized strings
        _.forEach(_.flatten(res), (mismatchObj) => {
          if (!_.isEmpty(mismatchObj)) {
            let propertyName = getPropNameFromSchemPath(mismatchObj.schemaJsonPath),
              schemaParam = _.find(resolvedSchemaParams, (param) => { return param.name === propertyName; }),
              serializedParamValue;

            if (schemaParam) {
              // serialize param value (to be used in suggested value)
              serializedParamValue = _.get(this.convertParamsWithStyle(schemaParam, _.get(mismatchObj,
                'suggestedFix.suggestedValue'), PARAMETER_SOURCE.REQUEST, components, schemaCache, options),
              '[0].value');
              _.set(mismatchObj, 'suggestedFix.actualValue', schemaParam.actualValue);
              _.set(mismatchObj, 'suggestedFix.suggestedValue', serializedParamValue);
            }
          }
        });

        _.each(resolvedSchemaParams, (uParam) => {
          // report mismatches only for required properties
          if (!_.find(requestBody.urlencoded, (param) => { return param.key === uParam.name; }) && uParam.required) {
            mismatchObj = {
              property: mismatchProperty,
              transactionJsonPath: transactionPathPrefix + '.urlencoded',
              schemaJsonPath: pathPrefix + '.properties[' + uParam.name + ']',
              reasonCode: 'MISSING_IN_REQUEST',
              reason: `The Url Encoded body param "${uParam.name}" was not found in the transaction`
            };

            if (options.suggestAvailableFixes) {
              mismatchObj.suggestedFix = {
                key: uParam.name,
                actualValue: null,
                suggestedValue: {
                  key: uParam.name,
                  value: safeSchemaFaker(uParam.schema || {}, 'example', PROCESSING_TYPE.VALIDATION,
                    PARAMETER_SOURCE.REQUEST, components, SCHEMA_FORMATS.DEFAULT, options.indentCharacter, schemaCache,
                    options.stackLimit),
                  description: this.getParameterDescription(uParam)
                }
              };
            }
            mismatches.push(mismatchObj);
          }
        });
        return callback(null, _.concat(_.flatten(res), mismatches));
      });
    }
    else {
      return callback(null, []);
    }
  },

  checkResponseBody: function (schemaResponse, body, transactionPathPrefix, schemaPathPrefix,
    components, options, schemaCache, jsonSchemaDialect, callback) {
    let schemaContent,
      jsonContentType,
      mismatchProperty = 'RESPONSE_BODY';

    if (options.validationPropertiesToIgnore.includes(mismatchProperty)) {
      return callback(null, []);
    }

    // get valid json content type
    jsonContentType = this.getJsonContentType(_.get(schemaResponse, 'content', {}));
    schemaContent = _.get(schemaResponse, ['content', jsonContentType, 'schema']);

    if (!schemaContent) {
      // no specific or default response with application/json
      // return callback(null, [{
      //   property: mismatchProperty,
      //   transactionJsonPath: transactionPathPrefix,
      //   schemaJsonPath: null,
      //   reasonCode: 'BODY_SCHEMA_NOT_FOUND',
      //   reason: 'No JSON schema found for this response'
      // }]);

      // cannot show mismatches if the schema didn't have any application/JSON response
      return callback(null, []);
    }

    setTimeout(() => {
      return this.checkValueAgainstSchema(mismatchProperty,
        transactionPathPrefix,
        null, // no param name for the response body
        body,
        schemaPathPrefix + '.content[' + jsonContentType + '].schema',
        schemaContent,
        PARAMETER_SOURCE.RESPONSE,
        components,
        _.extend({}, options, { shortValidationErrors: true }),
        schemaCache,
        jsonSchemaDialect,
        callback
      );
    }, 0);
  },

  checkResponses: function (responses, transactionPathPrefix, schemaPathPrefix, schemaPath,
    components, options, schemaCache, jsonSchemaDialect, cb) {
    // responses is an array of repsonses recd. for one Postman request
    // we've already determined the schemaPath against which all responses need to be validated
    // loop through all responses
    // for each response, find the appropriate response from schemaPath, and then validate response body and headers
    async.map(responses, (response, responseCallback) => {
      let thisResponseCode = response.code,
        thisSchemaResponse = _.get(schemaPath, ['responses', thisResponseCode]),
        responsePathPrefix = thisResponseCode;
      // find this code from the schemaPath
      if (!thisSchemaResponse) {
        // could not find an appropriate response for this code. check default?
        thisSchemaResponse = _.get(schemaPath, ['responses', 'default']);
        responsePathPrefix = 'default';
      }

      // resolve $ref in response object if present
      if (!_.isEmpty(_.get(thisSchemaResponse, '$ref'))) {
        thisSchemaResponse = this.getRefObject(thisSchemaResponse.$ref, components, options);
      }

      // resolve $ref in all header objects if present
      _.forEach(_.get(thisSchemaResponse, 'headers'), (header) => {
        if (_.has(header, '$ref')) {
          _.assign(header, this.getRefObject(header.$ref, components, options));
          _.unset(header, '$ref');
        }
      });

      if (!thisSchemaResponse) {
        // still didn't find a response
        responseCallback(null);
      }
      else {
        // check headers and body
        async.parallel({
          headers: (cb) => {
            this.checkResponseHeaders(thisSchemaResponse, response.header,
              transactionPathPrefix + '[' + response.id + '].header',
              schemaPathPrefix + '.responses.' + responsePathPrefix,
              components, options, schemaCache, jsonSchemaDialect, cb);
          },
          body: (cb) => {
            // assume it's JSON at this point
            this.checkResponseBody(thisSchemaResponse, response.body,
              transactionPathPrefix + '[' + response.id + '].body',
              schemaPathPrefix + '.responses.' + responsePathPrefix,
              components, options, schemaCache, jsonSchemaDialect, cb);
          }
        }, (err, result) => {
          return responseCallback(null, {
            id: response.id,
            matched: (result.body.length === 0 && result.headers.length === 0),
            mismatches: result.body.concat(result.headers)
          });
        });
      }
    }, (err, result) => {
      var retVal = _.keyBy(_.reject(result, (ai) => { return !ai; }), 'id');
      return cb(null, retVal);
    });
  },

  /**
   * @param {string} postmanPath - parsed path (exclude host and params) from the Postman request
   * @param {string} schemaPath - schema path from the OAS spec (exclude servers object)
   * @param {object} options - a standard list of options that's globally passed around. Check options.js for more.
   * @returns {*} score + match + pathVars - higher score - better match. null - no match
   */
  getPostmanUrlSchemaMatchScore: function (postmanPath, schemaPath, options) {
    var postmanPathArr = _.reject(postmanPath.split('/'), (segment) => {
        return segment === '';
      }),
      schemaPathArr = _.reject(schemaPath.split('/'), (segment) => {
        return segment === '';
      }),
      matchedPathVars = null,
      maxScoreFound = -Infinity,
      anyMatchFound = false,
      fixedMatchedSegments,
      variableMatchedSegments,
      postmanPathSuffixes = [];

    // get array with all suffixes of postmanPath
    // if postmanPath = {{url}}/a/b, the suffix array is [ [{{url}}, a, b] , [a, b] , [b]]
    for (let i = postmanPathArr.length; i > 0; i--) {
      // i will be 3, 2, 1
      postmanPathSuffixes.push(postmanPathArr.slice(-i));

      break; // we only want one item in the suffixes array for now
    }

    // for each suffx, calculate score against the schemaPath
    // the schema<>postman score is the sum
    _.each(postmanPathSuffixes, (pps) => {
      let suffixMatchResult = this.getPostmanUrlSuffixSchemaScore(pps, schemaPathArr, options);
      if (suffixMatchResult.match && suffixMatchResult.score > maxScoreFound) {
        maxScoreFound = suffixMatchResult.score;
        matchedPathVars = suffixMatchResult.pathVars;
        // No. of fixed segment matches between schema and postman url path
        fixedMatchedSegments = suffixMatchResult.fixedMatchedSegments;
        // No. of variable segment matches between schema and postman url path
        variableMatchedSegments = suffixMatchResult.variableMatchedSegments;
        anyMatchFound = true;
      }
    });

    // handle root path '/'
    if (postmanPath === '/' && schemaPath === '/') {
      anyMatchFound = true;
      maxScoreFound = 1; // assign max possible score
      matchedPathVars = []; // no path variables present
      fixedMatchedSegments = 0;
      variableMatchedSegments = 0;
    }

    if (anyMatchFound) {
      return {
        match: true,
        score: maxScoreFound,
        pathVars: matchedPathVars,
        fixedMatchedSegments,
        variableMatchedSegments
      };
    }
    return {
      match: false
    };
  },

  /**
   * @param {*} pmSuffix - Collection request's path suffix array
   * @param {*} schemaPath - schema operation's path suffix array
   * @param {object} options - a standard list of options that's globally passed around. Check options.js for more.
   * @returns {*} score - null of no match, int for match. higher value indicates better match
   * You get points for the number of URL segments that match
   * You are penalized for the number of schemaPath segments that you skipped
   */
  getPostmanUrlSuffixSchemaScore: function (pmSuffix, schemaPath, options) {
    let mismatchFound = false,
      variables = [],
      minLength = Math.min(pmSuffix.length, schemaPath.length),
      sMax = schemaPath.length - 1,
      pMax = pmSuffix.length - 1,
      matchedSegments = 0,
      // No. of fixed segment matches between schema and postman url path
      fixedMatchedSegments = 0,
      // No. of variable segment matches between schema and postman url path
      variableMatchedSegments = 0,
      // checks if schema segment provided is path variable
      isSchemaSegmentPathVar = (segment) => {
        return segment.startsWith('{') &&
        segment.endsWith('}') &&
        // check that only one path variable is present as collection path variable can contain only one var
        segment.indexOf('}') === segment.lastIndexOf('}');
      };

    if (options.strictRequestMatching && pmSuffix.length !== schemaPath.length) {
      return {
        match: false,
        score: null,
        pathVars: []
      };
    }

    // start from the last segment of both
    // segments match if the schemaPath segment is {..} or the postmanPathStr is :<anything> or {{anything}}
    // for (let i = pmSuffix.length - 1; i >= 0; i--) {
    for (let i = 0; i < minLength; i++) {
      let schemaFixedParts = this.getFixedPartsFromPathSegment(schemaPath[sMax - i], 'schema'),
        collectionFixedParts = this.getFixedPartsFromPathSegment(pmSuffix[pMax - i], 'collection');

      if (
        (_.isEqual(schemaFixedParts, collectionFixedParts)) || // exact fixed parts match
        (isSchemaSegmentPathVar(schemaPath[sMax - i])) || // schema segment is a pathVar
        (pmSuffix[pMax - i].startsWith(':')) || // postman segment is a pathVar
        (this.isPmVariable(pmSuffix[pMax - i])) // postman segment is an env/collection var
      ) {

        // for variable match increase variable matched segments count (used for determining order for multiple matches)
        if (
          (isSchemaSegmentPathVar(schemaPath[sMax - i])) && // schema segment is a pathVar
          ((pmSuffix[pMax - i].startsWith(':')) || // postman segment is a pathVar
            (this.isPmVariable(pmSuffix[pMax - i]))) // postman segment is an env/collection var
        ) {
          variableMatchedSegments++;
        }
        // for exact match increase fix matched segments count (used for determining order for multiple matches)
        else if (_.isEqual(schemaFixedParts, collectionFixedParts)) {
          fixedMatchedSegments++;
        }

        // add a matched path variable only if the schema one was a pathVar and only one path variable is in segment
        if (isSchemaSegmentPathVar(schemaPath[sMax - i])) {
          variables.push({
            key: schemaPath[sMax - i].substring(1, schemaPath[sMax - i].length - 1),
            value: pmSuffix[pMax - i]
          });
        }
        matchedSegments++;
      }
      else {
        // there was one segment for which there was no mismatch
        mismatchFound = true;
        break;
      }
    }

    if (!mismatchFound) {
      return {
        match: true,
        // schemaPath endsWith postman path suffix
        // score is length of the postman path array + schema array - length difference
        // the assumption is that a longer path matching a longer path is a higher score, with
        // penalty for any length difference
        // schemaPath will always be > postmanPathSuffix because SchemaPath ands with pps
        score: ((2 * matchedSegments) / (schemaPath.length + pmSuffix.length)),
        fixedMatchedSegments,
        variableMatchedSegments,
        pathVars: _.reverse(variables) // keep index in order of left to right
      };
    }
    return {
      match: false,
      score: null,
      pathVars: []
    };
  },

  /**
   * This function extracts suggested value from faked value at Ajv mismatch path (dataPath)
   *
   * @param {*} fakedValue Faked value by jsf
   * @param {*} actualValue Actual value in transaction
   * @param {*} ajvValidationErrorObj Ajv error for which fix is suggested
   * @returns {*} Suggested Value
   */
  getSuggestedValue: function (fakedValue, actualValue, ajvValidationErrorObj) {
    var suggestedValue,
      tempSuggestedValue,
      dataPath = formatDataPath(ajvValidationErrorObj.instancePath || ''),
      targetActualValue,
      targetFakedValue;

    // discard the leading '.' if it exists
    if (dataPath[0] === '.') {
      dataPath = dataPath.slice(1);
    }

    targetActualValue = this.getPathValue(actualValue, dataPath, {});
    targetFakedValue = this.getPathValue(fakedValue, dataPath, {});

    switch (ajvValidationErrorObj.keyword) {

      // to do: check for minItems, maxItems

      case 'minProperties':
        suggestedValue = _.assign({}, targetActualValue,
          _.pick(targetFakedValue, _.difference(_.keys(targetFakedValue), _.keys(targetActualValue))));
        break;

      case 'maxProperties':
        suggestedValue = _.pick(targetActualValue, _.intersection(_.keys(targetActualValue), _.keys(targetFakedValue)));
        break;

      case 'required':
        suggestedValue = _.assign({}, targetActualValue,
          _.pick(targetFakedValue, ajvValidationErrorObj.params.missingProperty));
        break;

      case 'minItems':
        suggestedValue = _.concat(targetActualValue, _.slice(targetFakedValue, targetActualValue.length));
        break;

      case 'maxItems':
        suggestedValue = _.slice(targetActualValue, 0, ajvValidationErrorObj.params.limit);
        break;

      case 'uniqueItems':
        tempSuggestedValue = _.cloneDeep(targetActualValue);
        tempSuggestedValue[ajvValidationErrorObj.params.j] = _.last(targetFakedValue);
        suggestedValue = tempSuggestedValue;
        break;

      // Keywords: minLength, maxLength, format, minimum, maximum, type, multipleOf, pattern
      default:
        suggestedValue = this.getPathValue(fakedValue, dataPath, null);
        break;
    }

    return suggestedValue;
  },

  /**
   * @param {*} schema OpenAPI spec
   * @param {Array} matchedEndpoints - All matched endpoints
   * @param {object} components - components defined in the OAS spec. These are used to
   * resolve references while generating params.
   * @param {object} options - a standard list of options that's globally passed around. Check options.js for more.
   * @param {object} schemaCache - object storing schemaFaker and schmeResolution caches
   * @returns {Array} - Array of all MISSING_ENDPOINT objects
   */
  getMissingSchemaEndpoints: function (schema, matchedEndpoints, components, options, schemaCache) {
    let endpoints = [],
      schemaPaths = schema.paths,
      rootCollectionVariables,
      schemaJsonPath;

    // collection variables generated for resolving for baseUrl and variables
    rootCollectionVariables = this.convertToPmCollectionVariables(
      schema.baseUrlVariables,
      'baseUrl',
      schema.baseUrl
    );

    _.forEach(schemaPaths, (schemaPathObj, schemaPath) => {
      _.forEach(_.keys(schemaPathObj), (pathKey) => {
        schemaJsonPath = `$.paths[${schemaPath}].${_.toLower(pathKey)}`;
        if (METHODS.includes(pathKey) && !matchedEndpoints.includes(schemaJsonPath)) {
          let mismatchObj = {
            property: 'ENDPOINT',
            transactionJsonPath: null,
            schemaJsonPath,
            reasonCode: 'MISSING_ENDPOINT',
            reason: `The endpoint "${_.toUpper(pathKey)} ${schemaPath}" is missing in collection`,
            endpoint: _.toUpper(pathKey) + ' ' + schemaPath
          };

          if (options.suggestAvailableFixes) {
            let operationItem = _.get(schemaPathObj, pathKey) || {},
              convertedRequest,
              variables = rootCollectionVariables,
              path = schemaPath,
              request;

            // add common parameters of path level
            operationItem.parameters = this.getRequestParams(operationItem.parameters,
              _.get(schemaPathObj, 'parameters'), components, options);

            // discard the leading slash, if it exists
            if (path[0] === '/') {
              path = path.substring(1);
            }

            // override root level collection variables (baseUrl and vars) with path level server url and vars if exists
            // storing common path/collection vars from the server object at the path item level
            if (!_.isEmpty(_.get(schemaPathObj, 'servers'))) {
              let pathLevelServers = schemaPathObj.servers;

              // add path level server object's URL as collection variable
              variables = this.convertToPmCollectionVariables(
                pathLevelServers[0].variables, // these are path variables in the server block
                this.fixPathVariableName(path), // the name of the variable
                this.fixPathVariablesInUrl(pathLevelServers[0].url)
              );
            }

            request = {
              name: operationItem.summary || operationItem.description,
              method: pathKey,
              path: schemaPath[0] === '/' ? schemaPath.substring(1) : schemaPath,
              properties: operationItem,
              type: 'item',
              servers: _.isEmpty(_.get(schemaPathObj, 'servers'))
            };

            // convert request to collection item and store collection variables
            convertedRequest = this.convertRequestToItem(schema, request, components, options, schemaCache, variables);

            mismatchObj.suggestedFix = {
              key: pathKey,
              actualValue: null,
              // Not adding colloection variables for now
              suggestedValue: {
                request: convertedRequest,
                variables: _.values(variables)
              }
            };
          }

          endpoints.push(mismatchObj);
        }
      });
    });
    return endpoints;
  },
  inputValidation,

  /**
   * Maps the input from detect root files to get root files
   * @param {object} input - input schema
   * @returns {Array} - Array of all MISSING_ENDPOINT objects
   */
  mapDetectRootFilesInputToGetRootFilesInput(input) {
    let adaptedData = input.data.map((file) => {
      return { fileName: file.fileName };
    });
    return { data: adaptedData };
  },

  /**
  * Maps the input from detect root files to get root files
  * @param {object} input - input schema
  * @returns {Array} - Array of all MISSING_ENDPOINT objects
  */
  mapDetectRootFilesInputToFolderInput(input) {
    let adaptedData = input.data.map((file) => {
      if (file.content) {
        return { fileName: file.path, content: file.content };
      }
      else {
        return { fileName: file.path };
      }
    });
    input.data = adaptedData;
    return input;
  },

  /**
   * Maps the output from get root files to detect root files
   * @param {object} output - output schema
   * @param {string} version - specified version of the process
   * @returns {object} - Detect root files result object
   */
  mapGetRootFilesOutputToDetectRootFilesOutput(output, version) {
    if (!version) {
      version = '3.0';
    }
    let adaptedData = output.map((file) => {
      return { path: file };
    });
    return {
      result: true,
      output: {
        type: 'rootFiles',
        specification: {
          type: 'OpenAPI',
          version: version
        },
        data: adaptedData
      }
    };
  },

  /**
   *
   * @description Takes in a the root files obtains the related files and
   * generates the result object
   * @param {object} parsedRootFiles - found parsed root files
   * @param {array} inputData - file data information [{path, content}]
   * @param {Array} origin - process origin (BROWSER or node)
   *
   * @returns {object} process result { rootFile, relatedFiles, missingRelatedFiles }
   */
  getRelatedFilesData(parsedRootFiles, inputData, origin) {
    const data = parsedRootFiles.map((root) => {
      let relatedData = getRelatedFiles(root, inputData, origin),
        result = {
          rootFile: { path: root.fileName },
          relatedFiles: relatedData.relatedFiles,
          missingRelatedFiles: relatedData.missingRelatedFiles
        };
      return result;
    });
    return data;
  },

  /**
<<<<<<< HEAD
   *
=======
   * Maps the output for each bundled root file
   * @param {object} format - defined output format from options
   * @param {string} parsedRootFiles - specified version of the process
   * @returns {object} -  { rootFile: { path }, bundledContent }
   */
  mapBundleOutput(format, parsedRootFiles) {
    return (contentAndComponents) => {
      let bundledFile = contentAndComponents.fileContent;
      bundledFile.components = contentAndComponents.components;
      if (!format) {
        let rootFormat = parsedRootFiles.find((inputRoot) => {
          return inputRoot.fileName === contentAndComponents.fileName;
        }).parsed.inputFormat;
        if (rootFormat.toLowerCase() === parse.YAML_FORMAT) {
          bundledFile = parse.toYAML(bundledFile);
        }
      }
      else if (format.toLowerCase() === parse.YAML_FORMAT) {
        bundledFile = parse.toYAML(bundledFile);
      }
      return { rootFile: { path: parsedRootFiles[0].fileName }, bundledContent: bundledFile };
    };
  },

  /*
>>>>>>> d5bfeab1
   * @description Takes in parsed root files and bundle it
   * @param {object} parsedRootFiles - found parsed root files
   * @param {array} inputData - file data information [{path, content}]
   * @param {Array} origin - process origin (BROWSER or node)
   * @param {string} format - output format could be either YAML or JSON
   * @param {string} version - specification version specified in the input
   *
   * @returns {object} process result { rootFile, bundledContent }
   */
<<<<<<< HEAD
  getBundledFileData(parsedRootFiles, inputData, origin, format, version) {
=======
  getBundledFileData(parsedRootFiles, inputData, origin, format) {
>>>>>>> d5bfeab1
    const data = parsedRootFiles.map((root) => {
      let bundleData = getBundleContentAndComponents(root, inputData, origin, version);
      return bundleData;
    });
<<<<<<< HEAD
    let bundledFile = data[0].fileContent;
    if (version === SWAGGER_VERSION) {
      Object.entries(data[0].components).forEach(([key, value]) => {
        bundledFile[key] = value;
      });
    }
    else {
      bundledFile.components = data[0].components;
    }
    if (format === parse.YAML_FORMAT) {
      bundledFile = parse.toYAML(bundledFile);
    }
    else if (format === parse.JSON_FORMAT) {
      bundledFile = parse.toJSON(bundledFile, 2);
    }
    return { rootFile: { path: parsedRootFiles[0].fileName }, bundledContent: bundledFile };
=======

    let bundleData = data.map(this.mapBundleOutput(format, parsedRootFiles));

    return bundleData;
>>>>>>> d5bfeab1
  },

  /**
   *
   * @description Takes in root files, input data and origin process every root
   * to find related files
   * @param {object} rootFiles - rootFile:{path:string}
   * @param {array} inputData - [{path:string}]}
   * @param {string} origin -  process origin
   * @param {string} version -  process specification version
   * @param {string} format - the format required by the user
   * @param {boolean} toBundle - if it will be used in bundle
   *
   * @returns {object} root files information and data input
   */
  mapProcessRelatedFiles(rootFiles, inputData, origin, version, format, toBundle = false) {
    let bundleFormat = format,
      parsedRootFiles = rootFiles.map((rootFile) => {
        let parsedContent = parseFileOrThrow(rootFile.content);
        return { fileName: rootFile.fileName, content: rootFile.content, parsed: parsedContent };
      }).filter((rootWithParsedContent) => {
<<<<<<< HEAD
        let fileVersion = version === SWAGGER_VERSION ?
          rootWithParsedContent.parsed.oasObject.swagger :
          rootWithParsedContent.parsed.oasObject.openapi;
        bundleFormat = bundleFormat ? bundleFormat : rootWithParsedContent.parsed.inputFormat;
        return compareVersion(version, fileVersion);
      }),
      data = toBundle ?
        this.getBundledFileData(parsedRootFiles, inputData, origin, bundleFormat.toLowerCase(), version) :
=======
        return compareVersion(version, rootWithParsedContent.parsed.oasObject.openapi);
      }),
      data = toBundle ?
        this.getBundledFileData(parsedRootFiles, inputData, origin, bundleFormat) :
>>>>>>> d5bfeab1
        this.getRelatedFilesData(parsedRootFiles, inputData, origin);
    return data;

  },

  /**
   *
   * @description Takes in a folder and identifies the related files from the
   * root file perspective (using $ref property)
   * @param {string} inputRelatedFiles - {rootFile:{path:string}, data: [{path:string}]}
   * @param {boolean} toBundle - if true it will return the bundle data
   *
   * @returns {object} root files information and data input
   */
  processRelatedFiles(inputRelatedFiles, toBundle = false) {
    let version = inputRelatedFiles.specificationVersion ? inputRelatedFiles.specificationVersion : '3.0',
      res = {
        result: true,
        output: {
          type: toBundle ? 'bundledContent' : 'relatedFiles',
          specification: {
            type: 'OpenAPI',
            version: version
          },
          data: [
          ]
        }
      };
    if (inputRelatedFiles.rootFiles && inputRelatedFiles.rootFiles.length > 0) {
      try {
        res.output.data = this.mapProcessRelatedFiles(inputRelatedFiles.rootFiles, inputRelatedFiles.data,
          inputRelatedFiles.origin, version, inputRelatedFiles.bundleFormat, toBundle);
        if (res.output.data === undefined || res.output.data.result === false ||
<<<<<<< HEAD
           res.output.data.length === 0) {
          res.result = false;
        }
        return res;
=======
          res.output.data.length === 0) {
          res.result = false;
        }
>>>>>>> d5bfeab1
      }
      catch (error) {
        if (error instanceof ParseError) {
          throw (error);
        }
        let newError = new Error('There was an error during the process');
        newError.stack = error.stack;
        throw (newError);
      }
<<<<<<< HEAD

=======
      return res;
>>>>>>> d5bfeab1
    }
    else {
      throw new Error('Input should have at least one root file');
    }
  },

  /**
   *
   * @description Validates the input for multi file APIs
<<<<<<< HEAD
   * @param {object} processInput - Process input data
   * @param {boolean} bundleProcess - Wheter the process input corresponds to bundel process
   *
   * @returns {undefined} - nothing
   */
  validateInputMultiFileAPI(processInput, bundleProcess = false) {
    if (_.isEmpty(processInput)) {
      throw new Error('Input object must have "type" and "data" information');
    }
    if (!processInput.type) {
      throw new Error('"Type" parameter should be provided');
    }
    if (!processInput.data || processInput.data.length === 0) {
      throw new Error('"Data" parameter should be provided');
    }
    if (processInput.data[0].path === '') {
      throw new Error('"Path" of the data element should be provided');
    }
    if (bundleProcess && (!processInput.rootFiles || processInput.rootFiles.length === 0)) {
      throw new Error('"RootFiles" parameter should be provided');
    }
  }
=======
   * @param {string} processInput - Process input data
   *
   * @returns {undefined} - nothing
   */
  validateInputMultiFileAPI(processInput) {
    if (_.isEmpty(processInput)) {
      throw new Error('Input object must have "type" and "data" information');
    }
    if (!processInput.type) {
      throw new Error('"Type" parameter should be provided');
    }
    if (processInput.type !== MULTI_FILE_API_TYPE_ALLOWED_VALUE) {
      throw new Error('"Type" parameter value allowed is ' + MULTI_FILE_API_TYPE_ALLOWED_VALUE);
    }
    if (!processInput.data || processInput.data.length === 0) {
      throw new Error('"Data" parameter should be provided');
    }
    if (processInput.data[0].path === '') {
      throw new Error('"Path" of the data element should be provided');
    }
  },
  MULTI_FILE_API_TYPE_ALLOWED_VALUE
>>>>>>> d5bfeab1
};<|MERGE_RESOLUTION|>--- conflicted
+++ resolved
@@ -92,12 +92,8 @@
   { getRelatedFiles } = require('./relatedFiles'),
   { compareVersion } = require('./common/versionUtils.js'),
   parse = require('./parse'),
-<<<<<<< HEAD
-  { getBundleContentAndComponents, parseFileOrThrow } = require('./bundle.js');
-=======
   { getBundleContentAndComponents, parseFileOrThrow } = require('./bundle.js'),
   MULTI_FILE_API_TYPE_ALLOWED_VALUE = 'multiFile';
->>>>>>> d5bfeab1
   /* eslint-enable */
 
 // See https://github.com/json-schema-faker/json-schema-faker/tree/master/docs#available-options
@@ -4844,18 +4840,23 @@
   },
 
   /**
-<<<<<<< HEAD
-   *
-=======
    * Maps the output for each bundled root file
    * @param {object} format - defined output format from options
-   * @param {string} parsedRootFiles - specified version of the process
+   * @param {string} parsedRootFiles - The parsed root files
+   * @param {string} version - specified version of the process
    * @returns {object} -  { rootFile: { path }, bundledContent }
    */
-  mapBundleOutput(format, parsedRootFiles) {
+  mapBundleOutput(format, parsedRootFiles, version) {
     return (contentAndComponents) => {
       let bundledFile = contentAndComponents.fileContent;
-      bundledFile.components = contentAndComponents.components;
+      if (version === SWAGGER_VERSION) {
+        Object.entries(contentAndComponents.components).forEach(([key, value]) => {
+          bundledFile[key] = value;
+        });
+      }
+      else {
+        bundledFile.components = contentAndComponents.components;
+      }
       if (!format) {
         let rootFormat = parsedRootFiles.find((inputRoot) => {
           return inputRoot.fileName === contentAndComponents.fileName;
@@ -4867,12 +4868,11 @@
       else if (format.toLowerCase() === parse.YAML_FORMAT) {
         bundledFile = parse.toYAML(bundledFile);
       }
-      return { rootFile: { path: parsedRootFiles[0].fileName }, bundledContent: bundledFile };
+      return { rootFile: { path: contentAndComponents.fileName }, bundledContent: bundledFile };
     };
   },
 
   /*
->>>>>>> d5bfeab1
    * @description Takes in parsed root files and bundle it
    * @param {object} parsedRootFiles - found parsed root files
    * @param {array} inputData - file data information [{path, content}]
@@ -4882,38 +4882,15 @@
    *
    * @returns {object} process result { rootFile, bundledContent }
    */
-<<<<<<< HEAD
   getBundledFileData(parsedRootFiles, inputData, origin, format, version) {
-=======
-  getBundledFileData(parsedRootFiles, inputData, origin, format) {
->>>>>>> d5bfeab1
     const data = parsedRootFiles.map((root) => {
       let bundleData = getBundleContentAndComponents(root, inputData, origin, version);
       return bundleData;
     });
-<<<<<<< HEAD
-    let bundledFile = data[0].fileContent;
-    if (version === SWAGGER_VERSION) {
-      Object.entries(data[0].components).forEach(([key, value]) => {
-        bundledFile[key] = value;
-      });
-    }
-    else {
-      bundledFile.components = data[0].components;
-    }
-    if (format === parse.YAML_FORMAT) {
-      bundledFile = parse.toYAML(bundledFile);
-    }
-    else if (format === parse.JSON_FORMAT) {
-      bundledFile = parse.toJSON(bundledFile, 2);
-    }
-    return { rootFile: { path: parsedRootFiles[0].fileName }, bundledContent: bundledFile };
-=======
-
-    let bundleData = data.map(this.mapBundleOutput(format, parsedRootFiles));
+
+    let bundleData = data.map(this.mapBundleOutput(format, parsedRootFiles, version));
 
     return bundleData;
->>>>>>> d5bfeab1
   },
 
   /**
@@ -4935,21 +4912,13 @@
         let parsedContent = parseFileOrThrow(rootFile.content);
         return { fileName: rootFile.fileName, content: rootFile.content, parsed: parsedContent };
       }).filter((rootWithParsedContent) => {
-<<<<<<< HEAD
         let fileVersion = version === SWAGGER_VERSION ?
           rootWithParsedContent.parsed.oasObject.swagger :
           rootWithParsedContent.parsed.oasObject.openapi;
-        bundleFormat = bundleFormat ? bundleFormat : rootWithParsedContent.parsed.inputFormat;
         return compareVersion(version, fileVersion);
       }),
       data = toBundle ?
-        this.getBundledFileData(parsedRootFiles, inputData, origin, bundleFormat.toLowerCase(), version) :
-=======
-        return compareVersion(version, rootWithParsedContent.parsed.oasObject.openapi);
-      }),
-      data = toBundle ?
-        this.getBundledFileData(parsedRootFiles, inputData, origin, bundleFormat) :
->>>>>>> d5bfeab1
+        this.getBundledFileData(parsedRootFiles, inputData, origin, bundleFormat, version) :
         this.getRelatedFilesData(parsedRootFiles, inputData, origin);
     return data;
 
@@ -4983,16 +4952,9 @@
         res.output.data = this.mapProcessRelatedFiles(inputRelatedFiles.rootFiles, inputRelatedFiles.data,
           inputRelatedFiles.origin, version, inputRelatedFiles.bundleFormat, toBundle);
         if (res.output.data === undefined || res.output.data.result === false ||
-<<<<<<< HEAD
-           res.output.data.length === 0) {
-          res.result = false;
-        }
-        return res;
-=======
           res.output.data.length === 0) {
           res.result = false;
         }
->>>>>>> d5bfeab1
       }
       catch (error) {
         if (error instanceof ParseError) {
@@ -5002,11 +4964,7 @@
         newError.stack = error.stack;
         throw (newError);
       }
-<<<<<<< HEAD
-
-=======
       return res;
->>>>>>> d5bfeab1
     }
     else {
       throw new Error('Input should have at least one root file');
@@ -5016,30 +4974,6 @@
   /**
    *
    * @description Validates the input for multi file APIs
-<<<<<<< HEAD
-   * @param {object} processInput - Process input data
-   * @param {boolean} bundleProcess - Wheter the process input corresponds to bundel process
-   *
-   * @returns {undefined} - nothing
-   */
-  validateInputMultiFileAPI(processInput, bundleProcess = false) {
-    if (_.isEmpty(processInput)) {
-      throw new Error('Input object must have "type" and "data" information');
-    }
-    if (!processInput.type) {
-      throw new Error('"Type" parameter should be provided');
-    }
-    if (!processInput.data || processInput.data.length === 0) {
-      throw new Error('"Data" parameter should be provided');
-    }
-    if (processInput.data[0].path === '') {
-      throw new Error('"Path" of the data element should be provided');
-    }
-    if (bundleProcess && (!processInput.rootFiles || processInput.rootFiles.length === 0)) {
-      throw new Error('"RootFiles" parameter should be provided');
-    }
-  }
-=======
    * @param {string} processInput - Process input data
    *
    * @returns {undefined} - nothing
@@ -5062,5 +4996,4 @@
     }
   },
   MULTI_FILE_API_TYPE_ALLOWED_VALUE
->>>>>>> d5bfeab1
 };