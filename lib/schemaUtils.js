/**
 * This file contains util functions that need OAS-awareness
 * utils.js contains other util functions
 */

const async = require('async'),
  sdk = require('postman-collection'),
  schemaFaker = require('../assets/json-schema-faker.js'),
  parse = require('./parse.js'),
  deref = require('./deref.js'),
  _ = require('lodash'),
  xmlFaker = require('./xmlSchemaFaker.js'),
  openApiErr = require('./error.js'),
  ajvValidationError = require('./ajvValidationError'),
  utils = require('./utils.js'),
  defaultOptions = require('../lib/options.js').getOptions('use'),
  { Node, Trie } = require('./trie.js'),
  { validateSchema } = require('./ajvValidation'),
  SCHEMA_FORMATS = {
    DEFAULT: 'default', // used for non-request-body data and json
    XML: 'xml' // used for request-body XMLs
  },
  URLENCODED = 'application/x-www-form-urlencoded',
  APP_JSON = 'application/json',
  APP_JS = 'application/javascript',
  TEXT_XML = 'text/xml',
  TEXT_PLAIN = 'text/plain',
  TEXT_HTML = 'text/html',
  FORM_DATA = 'multipart/form-data',
  REQUEST_TYPE = {
    EXAMPLE: 'EXAMPLE',
    ROOT: 'ROOT'
  },
  PARAMETER_SOURCE = {
    REQUEST: 'REQUEST',
    RESPONSE: 'RESPONSE'
  },
  HEADER_TYPE = {
    JSON: 'json',
    XML: 'xml',
    INVALID: 'invalid'
  },
  PREVIEW_LANGUAGE = {
    JSON: 'json',
    XML: 'xml',
    TEXT: 'text',
    HTML: 'html'
  },
  authMap = {
    basicAuth: 'basic',
    bearerAuth: 'bearer',
    digestAuth: 'digest',
    hawkAuth: 'hawk',
    oAuth1: 'oauth1',
    oAuth2: 'oauth2',
    ntlmAuth: 'ntlm',
    awsSigV4: 'awsv4',
    normal: null
  },
  propNames = {
    QUERYPARAM: 'query parameter',
    PATHVARIABLE: 'path variable',
    HEADER: 'header',
    BODY: 'request body',
    RESPONSE_HEADER: 'response header',
    RESPONSE_BODY: 'response body'
  },
  // Specifies types of processing Refs
  PROCESSING_TYPE = {
    VALIDATION: 'VALIDATION',
    CONVERSION: 'CONVERSION'
  },

  // These are the methods supported in the PathItem schema
  // https://github.com/OAI/OpenAPI-Specification/blob/master/versions/3.0.2.md#pathItemObject
  METHODS = ['get', 'put', 'post', 'delete', 'options', 'head', 'patch', 'trace'],

  // These headers are to be validated explicitly
  // As these are not defined under usual parameters object and need special handling
  IMPLICIT_HEADERS = [
    'content-type', // 'content-type' is defined based on content/media-type of req/res body,
    'accept',
    'authorization'
  ],

  /* eslint-disable arrow-body-style */
  schemaTypeToJsValidator = {
    'string': (d) => typeof d === 'string',
    'number': (d) => !isNaN(d),
    'integer': (d) => !isNaN(d) && Number.isInteger(Number(d)),
    'boolean': (d) => _.isBoolean(d) || d === 'true' || d === 'false',
    'array': (d) => Array.isArray(d),
    'object': (d) => typeof d === 'object' && !Array.isArray(d)
  },
  crypto = require('crypto');
  /* eslint-enable */

// See https://github.com/json-schema-faker/json-schema-faker/tree/master/docs#available-options
schemaFaker.option({
  requiredOnly: false,
  optionalsProbability: 1.0, // always add optional fields
  minLength: 4, // for faked strings
  maxLength: 4,
  minItems: 1, // for arrays
  maxItems: 20, // limit on maximum number of items faked for (type: arrray)
  useDefaultValue: true,
  ignoreMissingRefs: true,
  avoidExampleItemsLength: true // option to avoid validating type array schema example's minItems and maxItems props.
});

/**
 *
 * @param {*} input - input string that needs to be hashed
 * @returns {*} sha1 hash of the string
 */
function hash(input) {
  return crypto.createHash('sha1').update(input).digest('base64');
}

/**
* Safe wrapper for schemaFaker that resolves references and
* removes things that might make schemaFaker crash
* @param {*} oldSchema the schema to fake
* @param {string} resolveTo The desired JSON-generation mechanism (schema: prefer using the JSONschema to
   generate a fake object, example: use specified examples as-is). Default: schema
* @param {*} resolveFor - resolve refs for flow validation/conversion (value to be one of VALIDATION/CONVERSION)
* @param {string} parameterSourceOption Specifies whether the schema being faked is from a request or response.
* @param {*} components list of predefined components (with schemas)
* @param {string} schemaFormat default or xml
* @param {string} indentCharacter char for 1 unit of indentation
* @param {object} schemaCache - object storing schemaFaker and schmeResolution caches
* @param {object} stackLimit - The depth to which schema resolution will happen for nested refs
* @returns {object} fakedObject
*/
function safeSchemaFaker(oldSchema, resolveTo, resolveFor, parameterSourceOption, components,
  schemaFormat, indentCharacter, schemaCache, stackLimit) {
  var prop, key, resolvedSchema, fakedSchema,
    schemaResolutionCache = _.get(schemaCache, 'schemaResolutionCache', {}),
    schemaFakerCache = _.get(schemaCache, 'schemaFakerCache', {});

  resolvedSchema = deref.resolveRefs(oldSchema, parameterSourceOption, components, schemaResolutionCache,
    resolveFor, resolveTo, 0, {}, stackLimit);
  key = JSON.stringify(resolvedSchema);

  if (resolveTo === 'schema') {
    key = 'resolveToSchema ' + key;
    schemaFaker.option({
      useExamplesValue: false
    });
  }
  else if (resolveTo === 'example') {
    key = 'resolveToExample ' + key;
    schemaFaker.option({
      useExamplesValue: true
    });
  }

  if (resolveFor === PROCESSING_TYPE.VALIDATION) {
    schemaFaker.option({
      useDefaultValue: false,
      avoidExampleItemsLength: false
    });
  }

  key = hash(key);
  if (schemaFakerCache[key]) {
    return schemaFakerCache[key];
  }

  if (resolvedSchema.properties) {
    // If any property exists with format:binary (and type: string) schemaFaker crashes
    // we just delete based on format=binary
    for (prop in resolvedSchema.properties) {
      if (resolvedSchema.properties.hasOwnProperty(prop)) {
        if (resolvedSchema.properties[prop].format === 'binary') {
          delete resolvedSchema.properties[prop].format;
        }
      }
    }
  }

  try {
    if (schemaFormat === SCHEMA_FORMATS.XML) {
      fakedSchema = xmlFaker(null, resolvedSchema, indentCharacter);
      schemaFakerCache[key] = fakedSchema;
      return fakedSchema;
    }
    // for JSON, the indentCharacter will be applied in the JSON.stringify step later on
    fakedSchema = schemaFaker(resolvedSchema);
    schemaFakerCache[key] = fakedSchema;
    return fakedSchema;
  }
  catch (e) {
    console.warn(
      'Error faking a schema. Not faking this schema. Schema:', resolvedSchema,
      'Error', e
    );
    return null;
  }
}

module.exports = {

  safeSchemaFaker: safeSchemaFaker,

  /** Analyzes the spec to determine the size of the spec,
   * number of request that will be generated out this spec, and
   * number or references present in the spec.
   *
   * @param {Object} spec JSON
   * @return {Object} returns number of requests that will be generated,
   *  number of refs present and size of the spec.
   */
  analyzeSpec: function (spec) {
    var size,
      numberOfRefs = 0,
      specString,
      numberOfRequests = 0;

    // Stringify and add whitespaces as there would be in a normal file
    // To get accurate disk size
    specString = JSON.stringify(spec);
    // Size in MB
    size = Buffer.byteLength(specString, 'utf8') / (1024 * 1024);

    // No need to check for number of requests or refs if the size is greater than 8 MB
    // The complexity is 10.
    if (size < 8) {
      // Finds the number of requests that would be generated from this spec
      if (spec.paths) {
        Object.values(spec.paths).forEach((value) => {
          Object.keys(value).forEach((key) => {
            if (METHODS.includes(key)) {
              numberOfRequests++;
            }
          });
        });
      }

      // Number of times the term $ref is repeated in the spec.
      numberOfRefs = (specString.match(/\$ref/g) || []).length;
    }

    return {
      size,
      numberOfRefs,
      numberOfRequests
    };
  },

  /** Determines the complexity score and stackLimit
   *
   * @param {Object} analysis the object returned by analyzeSpec function
   * @param {Object} options Current options
   *
   * @returns {Object} computedOptions - contains two new options i.e. stackLimit and complexity score
   */
  determineOptions: function (analysis, options) {
    let size = analysis.size,
      numberOfRefs = analysis.numberOfRefs,
      numberOfRequests = analysis.numberOfRequests;

    var computedOptions = _.clone(options);

    computedOptions.stackLimit = 10;
    // This is the score that is given to each spec on the basis of the
    // number of references present in spec and the number of requests that will be generated.
    // This ranges from 0-10.
    computedOptions.complexityScore = 0;

    // Anything above the size of 8MB will be considered a big spec and given the
    // least stack limit and the highest complexity score.
    if (size >= 8) {
      console.warn('Complexity score = 10');
      computedOptions.stackLimit = 2;
      computedOptions.complexityScore = 10;
      return computedOptions;
    }

    else if (size >= 5 || numberOfRequests > 1500 || numberOfRefs > 1500) {
      computedOptions.stackLimit = 3;
      computedOptions.complexityScore = 9;
      return computedOptions;
    }
    else if (size >= 1 && (numberOfRequests > 1000 || numberOfRefs > 1000)) {
      computedOptions.stackLimit = 5;
      computedOptions.complexityScore = 8;
      return computedOptions;
    }
    else if (numberOfRefs > 500 || numberOfRequests > 500) {
      computedOptions.stackLimit = 6;
      computedOptions.complexityScore = 6;
      return computedOptions;
    }

    return computedOptions;

  },

  /**
  * Changes the {} around scheme and path variables to :variable
  * @param {string} url - the url string
  * @returns {string} string after replacing /{pet}/ with /:pet/
  */
  fixPathVariablesInUrl: function (url) {
    // All complicated logic removed
    // This simply replaces all instances of {text} with {{text}}
    // text cannot have any of these 3 chars: /{}
    // and {text} cannot be followed by a }
    // {{text}} will not be converted
    // https://regex101.com/r/9N1520/1
    return url
      .replace(/(\{[^\/\{\}]+\})(?!\})/g, '{$1}');
  },

  /**
   * Changes path structure that contains {var} to :var and '/' to '_'
   * This is done so generated collection variable is in correct format
   * i.e. variable '{{item/{itemId}}}' is considered separates variable in URL by collection sdk
   * @param {string} path - path defined in openapi spec
   * @returns {string} - string after replacing {itemId} with :itemId
   */
  fixPathVariableName: function (path) {
    // Replaces structure like 'item/{itemId}' into 'item-itemId-Url'
    return path.replace(/\//g, '-').replace(/[{}]/g, '') + '-Url';
  },

  /**
   * Returns a description that's usable at the collection-level
   * Adds the collection description and uses any relevant contact info
   * @param {*} openapi The JSON representation of the OAS spec
   * @returns {string} description
   */
  getCollectionDescription: function (openapi) {
    let description = _.get(openapi, 'info.description', '');
    if (_.get(openapi, 'info.contact')) {
      let contact = [];
      if (openapi.info.contact.name) {
        contact.push(' Name: ' + openapi.info.contact.name);
      }
      if (openapi.info.contact.email) {
        contact.push(' Email: ' + openapi.info.contact.email);
      }
      if (contact.length > 0) {
        // why to add unnecessary lines if there is no description
        if (description !== '') {
          description += '\n\n';
        }
        description += 'Contact Support:\n' + contact.join('\n');
      }
    }
    return description;
  },

  /**
  * Get the format of content type header
  * @param {string} cTypeHeader - the content type header string
  * @returns {string} type of content type header
  */
  getHeaderFamily: function(cTypeHeader) {
    let mediaType = this.parseMediaType(cTypeHeader);

    if (mediaType.type === 'application' &&
      (mediaType.subtype === 'json' || _.endsWith(mediaType.subtype, '+json'))) {
      return HEADER_TYPE.JSON;
    }
    if ((mediaType.type === 'application' || mediaType.type === 'text') &&
      (mediaType.subtype === 'xml' || _.endsWith(mediaType.subtype, '+xml'))) {
      return HEADER_TYPE.XML;
    }
    return HEADER_TYPE.INVALID;
  },

  /**
   * Gets the description of the parameter.
   * If the parameter is required, it prepends a `(Requried)` before the parameter description
   * If the parameter type is enum, it appends the possible enum values
   * @param {object} parameter - input param for which description needs to be returned
   * @returns {string} description of the parameters
   */
  getParameterDescription: function(parameter) {
    return (parameter.required ? '(Required) ' : '') + (parameter.description || '') +
      (parameter.enum ? ' (This can only be one of ' + parameter.enum + ')' : '');
  },

  /**
   * Given parameter objects, it assigns example/examples of parameter object as schema example.
   *
   * @param {Object} parameter - parameter object
   * @returns {null} - null
   */
  assignParameterExamples: function (parameter) {
    let example = _.get(parameter, 'example'),
      examples = _.values(_.get(parameter, 'examples'));

    if (example) {
      _.set(parameter, 'schema.example', example);
    }
    else if (examples) {
      let exampleToUse = _.get(examples, '[0].value');

      exampleToUse && (_.set(parameter, 'schema.example', exampleToUse));
    }
  },

  /**
   * Converts the neccessary server variables to the
   * something that can be added to the collection
   * TODO: Figure out better description
   * @param {object} serverVariables - Object containing the server variables at the root/path-item level
   * @param {string} keyName - an additional key to add the serverUrl to the variable list
   * @param {string} serverUrl - URL from the server object
   * @returns {object} modified collection after the addition of the server variables
   */
  convertToPmCollectionVariables: function(serverVariables, keyName, serverUrl = '') {
    var variables = [];
    if (serverVariables) {
      _.forOwn(serverVariables, (value, key) => {
        let description = this.getParameterDescription(value);
        variables.push(new sdk.Variable({
          id: key,
          value: value.default || '',
          description: description
        }));
      });
    }
    if (keyName) {
      variables.push(new sdk.Variable({
        id: keyName,
        value: serverUrl,
        type: 'string'
      }));
    }
    return variables;
  },

  /**
   * Parses an OAS string/object as a YAML or JSON
   * @param {YAML/JSON} openApiSpec - The OAS 3.x specification specified in either YAML or JSON
   * @returns {Object} - Contains the parsed JSON-version of the OAS spec, or an error
   * @no-unit-test
   */
  parseSpec: function (openApiSpec) {
    var openApiObj = openApiSpec,
      obj,
      rootValidation;

    // If the open api specification is a string could be YAML or JSON
    if (typeof openApiSpec === 'string') {
      obj = parse.getOasObject(openApiSpec);
      if (obj.result) {
        openApiObj = obj.oasObject;
      }
      else {
        return obj;
      }
    }

    // spec is a valid JSON object at this point

    // Validate the root level object for semantics
    rootValidation = parse.validateSpec(openApiObj);
    if (!rootValidation.result) {
      return {
        result: false,
        reason: rootValidation.reason
      };
    }

    // Valid openapi root object
    return {
      result: true,
      openapi: rootValidation.openapi
    };
  },

  /**
   * Returns params applied to specific operation with resolved references. Params from parent
   * blocks (collection/folder) are merged, so that the request has a flattened list of params needed.
   * OperationParams take precedence over pathParams
   * @param {array} operationParam operation (Postman request)-level params.
   * @param {array} pathParam are path parent-level params.
   * @param {object} components - components defined in the OAS spec. These are used to
   * resolve references while generating params.
   * @param {object} options - a standard list of options that's globally passed around. Check options.js for more.
   * @returns {*} combined requestParams from operation and path params.
   */
  getRequestParams: function(operationParam, pathParam, components, options) {
    options = _.merge({}, defaultOptions, options);
    if (!Array.isArray(operationParam)) {
      operationParam = [];
    }
    if (!Array.isArray(pathParam)) {
      pathParam = [];
    }
    pathParam.forEach((param, index, arr) => {
      if (param.hasOwnProperty('$ref')) {
        arr[index] = this.getRefObject(param.$ref, components, options);
      }
    });

    operationParam.forEach((param, index, arr) => {
      if (param.hasOwnProperty('$ref')) {
        arr[index] = this.getRefObject(param.$ref, components, options);
      }
    });

    if (_.isEmpty(pathParam)) {
      return operationParam;
    }
    else if (_.isEmpty(operationParam)) {
      return pathParam;
    }

    // If both path and operation params exist,
    // we need to de-duplicate
    // A param with the same name and 'in' value from operationParam
    // will get precedence
    var reqParam = operationParam.slice();
    pathParam.forEach((param) => {
      var dupParam = operationParam.find(function(element) {
        return element.name === param.name && element.in === param.in &&
        // the below two conditions because undefined === undefined returns true
          element.name && param.name &&
          element.in && param.in;
      });
      if (!dupParam) {
        // if there's no duplicate param in operationParam,
        // use the one from the common pathParam list
        // this ensures that operationParam is given precedence
        reqParam.push(param);
      }
    });
    return reqParam;
  },

  /**
   * Generates a Trie-like folder structure from the root path object of the OpenAPI specification.
   * @param {Object} spec - specification in json format
   * @param {object} options - a standard list of options that's globally passed around. Check options.js for more.
   * @returns {Object} - The final object consists of the tree structure
   */
  generateTrieFromPaths: function (spec, options) {
    options = _.merge({}, defaultOptions, options);
    var paths = spec.paths, // the first level of paths
      currentPath = '',
      currentPathObject = '',
      commonParams = '',
      collectionVariables = {},
      operationItem,
      pathLevelServers = '',
      pathLength,
      currentPathRequestCount,
      currentNode,
      i,
      summary,
      path,
      componentsAndPaths = {
        components: spec.components,
        paths: spec.paths
      },
      pathMethods = [],
      // creating a root node for the trie (serves as the root dir)
      trie = new Trie(new Node({
        name: '/'
      })),

      // returns a list of methods supported at each pathItem
      // some pathItem props are not methods
      // https://github.com/OAI/OpenAPI-Specification/blob/master/versions/3.0.2.md#pathItemObject
      getPathMethods = function(pathKeys) {
        var methods = [];
        // TODO: Show warning for incorrect schema if !pathKeys
        pathKeys && pathKeys.forEach(function(element) {
          if (METHODS.includes(element)) {
            methods.push(element);
          }
        });
        return methods;
      };

    for (path in paths) {
      if (paths.hasOwnProperty(path)) {
        currentPathObject = paths[path];

        // discard the leading slash, if it exists
        if (path[0] === '/') {
          path = path.substring(1);
        }

        // split the path into indiv. segments for trie generation
        // unless path it the root endpoint
        currentPath = path === '' ? ['(root)'] : path.split('/').filter((pathItem) => {
          // remove any empty pathItems that might have cropped in
          // due to trailing or double '/' characters
          return pathItem !== '';
        });

        pathLength = currentPath.length;

        // get method names available for this path
        pathMethods = getPathMethods(Object.keys(currentPathObject));

        // the number of requests under this node
        currentPathRequestCount = pathMethods.length;
        currentNode = trie.root;

        // adding children for the nodes in the trie
        // start at the top-level and do a DFS
        for (i = 0; i < pathLength; i++) {
          if (!currentNode.children[currentPath[i]]) {
            // if the currentPath doesn't already exist at this node,
            // add it as a folder
            currentNode.addChildren(currentPath[i], new Node({
              name: currentPath[i],
              requestCount: 0,
              requests: [],
              children: {},
              type: 'item-group',
              childCount: 0
            }));

            // We are keeping the count children in a folder which can be a request or folder
            // For ex- In case of /pets/a/b, pets has 1 childCount (i.e a)
            currentNode.childCount += 1;
          }
          // requestCount increment for the node we just added
          currentNode.children[currentPath[i]].requestCount += currentPathRequestCount;
          currentNode = currentNode.children[currentPath[i]];
        }

        // extracting common parameters for all the methods in the current path item
        if (currentPathObject.hasOwnProperty('parameters')) {
          commonParams = currentPathObject.parameters;
        }

        // storing common path/collection vars from the server object at the path item level
        if (currentPathObject.hasOwnProperty('servers')) {
          pathLevelServers = currentPathObject.servers;
          collectionVariables[this.fixPathVariableName(path)] = pathLevelServers[0];
          delete currentPathObject.servers;
        }

        // add methods to node
        // eslint-disable-next-line no-loop-func
        _.each(pathMethods, (method) => {
          // base operationItem
          operationItem = currentPathObject[method];
          // params - these contain path/header/body params
          operationItem.parameters = this.getRequestParams(operationItem.parameters, commonParams,
            componentsAndPaths, options);
          summary = operationItem.summary || operationItem.description;
          currentNode.addMethod({
            name: summary,
            method: method,
            path: path,
            properties: operationItem,
            type: 'item',
            servers: pathLevelServers || undefined
          });
          currentNode.childCount += 1;
        });
        pathLevelServers = undefined;
        commonParams = [];
      }
    }

    return {
      tree: trie,
      variables: collectionVariables // server variables that are to be converted into collection variables.
    };
  },

  /**
   * Adds Postman Collection Items using paths.
   * Folders are grouped based on trie that's generated using all paths.
   *
   * @param {object} spec - openAPI spec object
   * @param {object} generatedStore - the store that holds the generated collection. Modified in-place
   * @param {object} components - components defined in the OAS spec. These are used to
   *  resolve references while generating params.
   * @param {object} options - a standard list of options that's globally passed around. Check options.js for more.
   * @param {object} schemaCache - object storing schemaFaker and schmeResolution caches
   * @returns {void} - generatedStore is modified in-place
   */
  addCollectionItemsUsingPaths: function (spec, generatedStore, components, options, schemaCache) {
    var folderTree,
      folderObj,
      child,
      key,
      variableStore = {};

    /**
      We need a trie because the decision of whether or not a node
      is a folder or request can only be made once the whole trie is generated
      This has a .trie and a .variables prop
    */
    folderObj = this.generateTrieFromPaths(spec, options);
    folderTree = folderObj.tree;

    /*
      * these are variables identified at the collection level
      * they need to be added explicitly to collection variables
      * deeper down in the trie, variables will be added directly to folders
      * If the folderObj.variables have their own variables, we add
      * them to the collectionVars
    */
    if (folderObj.variables) {
      _.forOwn(folderObj.variables, (server, key) => {
        // TODO: Figure out what this does
        this.convertToPmCollectionVariables(
          server.variables, // these are path variables in the server block
          key, // the name of the variable
          this.fixPathVariablesInUrl(server.url)
        ).forEach((element) => {
          generatedStore.collection.variables.add(element);
        });
      });
    }

    // Adds items from the trie into the collection that's in the store
    for (child in folderTree.root.children) {
      // A Postman request or folder is added if atleast one request is present in that sub-child's tree
      // requestCount is a property added to each node (folder/request) while constructing the trie
      if (folderTree.root.children.hasOwnProperty(child) && folderTree.root.children[child].requestCount > 0) {
        generatedStore.collection.items.add(
          this.convertChildToItemGroup(spec, folderTree.root.children[child],
            components, options, schemaCache, variableStore)
        );
      }
    }
    for (key in variableStore) {
      // variableStore contains all the kinds of variable created.
      // Add only the variables with type 'collection' to generatedStore.collection.variables
      if (variableStore[key].type === 'collection') {
        const collectionVar = new sdk.Variable(variableStore[key]);
        generatedStore.collection.variables.add(collectionVar);
      }
    }
  },

  /**
   * Adds Postman Collection Items using tags.
   * Each tag from OpenAPI tags object is mapped to a collection item-group (Folder), and all operation that has
   * corresponding tag in operation object's tags array is included in mapped item-group.
   *
   * @param {object} spec - openAPI spec object
   * @param {object} generatedStore - the store that holds the generated collection. Modified in-place
   * @param {object} components - components defined in the OAS spec. These are used to
   *  resolve references while generating params.
   * @param {object} options - a standard list of options that's globally passed around. Check options.js for more.
   * @param {object} schemaCache - object storing schemaFaker and schmeResolution caches
   * @returns {object} returns an object containing objects of tags and their requests
   */
  addCollectionItemsUsingTags: function(spec, generatedStore, components, options, schemaCache) {
    var globalTags = spec.tags || [],
      paths = spec.paths || {},
      pathMethods,
      variableStore = {},
      tagFolders = {};

    // adding globalTags in the tagFolder object that are defined at the root level
    _.forEach(globalTags, (globalTag) => {
      tagFolders[globalTag.name] = {
        description: _.get(globalTag, 'description', ''),
        requests: []
      };
    });

    _.forEach(paths, (currentPathObject, path) => {
      var commonParams = [],
        collectionVariables,
        pathLevelServers = '';

      // discard the leading slash, if it exists
      if (path[0] === '/') {
        path = path.substring(1);
      }

      // extracting common parameters for all the methods in the current path item
      if (currentPathObject.hasOwnProperty('parameters')) {
        commonParams = currentPathObject.parameters;
      }

      // storing common path/collection vars from the server object at the path item level
      if (currentPathObject.hasOwnProperty('servers')) {
        pathLevelServers = currentPathObject.servers;

        // add path level server object's URL as collection variable
        collectionVariables = this.convertToPmCollectionVariables(
          pathLevelServers[0].variables, // these are path variables in the server block
          this.fixPathVariableName(path), // the name of the variable
          this.fixPathVariablesInUrl(pathLevelServers[0].url)
        );

        _.forEach(collectionVariables, (collectionVariable) => {
          generatedStore.collection.variables.add(collectionVariable);
        });
        delete currentPathObject.servers;
      }

      // get available method names for this path (path item object can have keys apart from operations)
      pathMethods = _.filter(_.keys(currentPathObject), (key) => {
        return _.includes(METHODS, key);
      });

      _.forEach(pathMethods, (pathMethod) => {
        var summary,
          operationItem = currentPathObject[pathMethod],
          localTags = operationItem.tags;

        // params - these contain path/header/body params
        operationItem.parameters = this.getRequestParams(operationItem.parameters, commonParams,
          components, options);

        summary = operationItem.summary || operationItem.description;

        // add the request which has not any tags
        if (_.isEmpty(localTags)) {
          let tempRequest = {
            name: summary,
            method: pathMethod,
            path: path,
            properties: operationItem,
            type: 'item',
            servers: pathLevelServers || undefined
          };

          generatedStore.collection.items.add(this.convertRequestToItem(
            spec, tempRequest, components, options, schemaCache, variableStore));
        }
        else {
          _.forEach(localTags, (localTag) => {
            // add undefined tag object with empty description
            if (!_.has(tagFolders, localTag)) {
              tagFolders[localTag] = {
                description: '',
                requests: []
              };
            }

            tagFolders[localTag].requests.push({
              name: summary,
              method: pathMethod,
              path: path,
              properties: operationItem,
              type: 'item',
              servers: pathLevelServers || undefined
            });
          });
        }
      });
    });

    // Add all folders created from tags and corresponding operations
    // Iterate from bottom to top order to maintain tag order in spec
    _.forEachRight(tagFolders, (tagFolder, tagName) => {
      var itemGroup = new sdk.ItemGroup({
        name: tagName,
        description: tagFolder.description
      });

      _.forEach(tagFolder.requests, (request) => {
        itemGroup.items.add(this.convertRequestToItem(spec, request, components, options, schemaCache, variableStore));
      });

      // Add folders first (before requests) in generated collection
      generatedStore.collection.items.prepend(itemGroup);
    });

    // variableStore contains all the kinds of variable created.
    // Add only the variables with type 'collection' to generatedStore.collection.variables
    _.forEach(variableStore, (variable) => {
      if (variable.type === 'collection') {
        const collectionVar = new sdk.Variable(variable);
        generatedStore.collection.variables.add(collectionVar);
      }
    });
  },

  /**
   * Generates an array of SDK Variables from the common and provided path vars
   * @param {string} type - Level at the tree root/path level. Can be method/root/param.
   * method: request(operation)-level, root: spec-level,  param: url-level
   * @param {Array<object>} providedPathVars - Array of path variables
   * @param {object|array} commonPathVars - Object of path variables taken from the specification
   * @param {object} components - components defined in the OAS spec. These are used to
   * resolve references while generating params.
   * @param {object} options - a standard list of options that's globally passed around. Check options.js for more.
   * @param {object} schemaCache - object storing schemaFaker and schmeResolution caches
   * @returns {Array<object>} returns an array of sdk.Variable
   */
  convertPathVariables: function(type, providedPathVars, commonPathVars, components, options, schemaCache) {
    options = _.merge({}, defaultOptions, options);

    var variables = providedPathVars;
    // converting the base uri path variables, if any
    // commonPathVars is an object for type = root/method
    // array otherwise
    if (type === 'root' || type === 'method') {
      _.forOwn(commonPathVars, (value, key) => {
        let description = this.getParameterDescription(value);
        variables.push({
          key: key,
          value: type === 'root' ? '{{' + key + '}}' : value.default,
          description: description
        });
      });
    }
    else {
      _.forEach(commonPathVars, (variable) => {
<<<<<<< HEAD
        let fakedData = options.schemaFaker ?
            safeSchemaFaker(variable.schema || {}, options.requestParametersResolution, PROCESSING_TYPE.CONVERSION,
              PARAMETER_SOURCE.REQUEST, components, SCHEMA_FORMATS.DEFAULT, options.indentCharacter, schemaCache,
              options.stackLimit) : '',
          convertedPathVar = this.convertParamsWithStyle(variable, fakedData, PARAMETER_SOURCE.REQUEST,
            components, schemaCache, options);
=======
        let fakedData,
          convertedPathVar;

        this.assignParameterExamples(variable);

        fakedData = options.schemaFaker ?
          safeSchemaFaker(variable.schema || {}, options.requestParametersResolution, PROCESSING_TYPE.CONVERSION,
            PARAMETER_SOURCE.REQUEST, components, SCHEMA_FORMATS.DEFAULT, options.indentCharacter, schemaCache,
            options.stackLimit) : '';

        convertedPathVar = this.convertParamsWithStyle(variable, fakedData, PARAMETER_SOURCE.REQUEST,
          components, schemaCache);
>>>>>>> bc1a09c8

        variables = _.concat(variables, convertedPathVar);
      });
    }

    return variables;
  },

  /**
   * convert childItem from OpenAPI to Postman itemGroup if requestCount(no of requests inside childitem)>1
   * otherwise return postman request
   * @param {*} openapi object with root-level data like pathVariables baseurl
   * @param {*} child object is of type itemGroup or request
   * resolve references while generating params.
   * @param {object} components - components defined in the OAS spec. These are used to
   * resolve references while generating params.
   * @param {object} options - a standard list of options that's globally passed around. Check options.js for more.
   * @param {object} schemaCache - object storing schemaFaker and schmeResolution caches
   * @param {object} variableStore - array for storing collection variables
   * @returns {*} Postman itemGroup or request
   * @no-unit-test
   */
  convertChildToItemGroup: function (openapi, child, components, options, schemaCache, variableStore) {
    options = _.merge({}, defaultOptions, options);

    var resource = child,
      itemGroup,
      subChild,
      i,
      requestCount;

    // 3 options:

    // 1. folder with more than one request in its subtree
    // (immediate children or otherwise)
    if (resource.requestCount > 1) {
      // only return a Postman folder if this folder has>1 children in its subtree
      // otherwise we can end up with 10 levels of folders with 1 request in the end
      itemGroup = new sdk.ItemGroup({
        name: utils.insertSpacesInName(resource.name)
        // TODO: have to add auth here (but first, auth to be put into the openapi tree)
      });
      // If a folder has only one child which is a folder then we collapsed the child folder
      // with parent folder.
      /* eslint-disable max-depth */
      if (resource.childCount === 1 && options.collapseFolders) {
        let subChild = Object.keys(resource.children)[0],
          resourceSubChild = resource.children[subChild];

        resourceSubChild.name = resource.name + '/' + resourceSubChild.name;
        return this.convertChildToItemGroup(openapi, resourceSubChild, components, options, schemaCache, variableStore);
      }
      /* eslint-enable */
      // recurse over child leaf nodes
      // and add as children to this folder
      for (i = 0, requestCount = resource.requests.length; i < requestCount; i++) {
        itemGroup.items.add(
          this.convertRequestToItem(openapi, resource.requests[i], components, options, schemaCache, variableStore)
        );
      }

      // recurse over child folders
      // and add as child folders to this folder
      /* eslint-disable max-depth*/
      for (subChild in resource.children) {
        if (resource.children.hasOwnProperty(subChild) && resource.children[subChild].requestCount > 0) {
          itemGroup.items.add(
            this.convertChildToItemGroup(openapi, resource.children[subChild], components, options, schemaCache,
              variableStore)
          );
        }
      }
      /* eslint-enable */

      return itemGroup;
    }

    // 2. it has only 1 direct request of its own
    if (resource.requests.length === 1) {
      return this.convertRequestToItem(openapi, resource.requests[0], components, options, schemaCache, variableStore);
    }

    // 3. it's a folder that has no child request
    // but one request somewhere in its child folders
    for (subChild in resource.children) {
      if (resource.children.hasOwnProperty(subChild) && resource.children[subChild].requestCount === 1) {
        return this.convertChildToItemGroup(openapi, resource.children[subChild], components, options, schemaCache,
          variableStore);
      }
    }
  },

  /**
   * Gets helper object based on the root spec and the operation.security object
   * @param {*} openapi - the json object representing the OAS spec
   * @param {Array<object>} securitySet - the security object at an operation level
   * @returns {object} The authHelper to use while constructing the Postman Request. This is
   * not directly supported in the SDK - the caller needs to determine the header/body based on the return
   * value
   * @no-unit-test
   */
  getAuthHelper: function(openapi, securitySet) {
    var securityDef,
      helper;

    // return false if security set is not defined
    // or is an empty array
    // this will set the request's auth to null - which is 'inherit from parent'
    if (!securitySet || (Array.isArray(securitySet) && securitySet.length === 0)) {
      return null;
    }

    securitySet.forEach((security) => {
      securityDef = openapi.securityDefs[Object.keys(security)[0]];
      if (!_.isObject(securityDef)) {
        return;
      }
      else if (securityDef.type === 'http') {
        if (_.toLower(securityDef.scheme) === 'basic') {
          helper = {
            type: 'basic',
            basic: [
              { key: 'username', value: '<Basic Auth Username>' },
              { key: 'password', value: '<Basic Auth Password>' }
            ]
          };
        }
        else if (_.toLower(securityDef.scheme) === 'bearer') {
          helper = {
            type: 'bearer',
            bearer: [{ key: 'token', value: '<Bearer Token>' }]
          };
        }
        else if (_.toLower(securityDef.scheme) === 'digest') {
          helper = {
            type: 'digest',
            digest: [
              { key: 'username', value: '<Digest Auth Username>' },
              { key: 'password', value: '<Digest Auth Password>' },
              { key: 'realm', value: '<realm>' }
            ]
          };
        }
        else if (_.toLower(securityDef.scheme) === 'oauth' || _.toLower(securityDef.scheme) === 'oauth1') {
          helper = {
            type: 'oauth1',
            oauth1: [
              { key: 'consumerSecret', value: '<OAuth 1.0 Consumer Key>' },
              { key: 'consumerKey', value: '<OAuth 1.0 Consumer Secret>' },
              { key: 'addParamsToHeader', value: true }
            ]
          };
        }
      }
      else if (securityDef.type === 'oauth2') {
        helper = {
          type: 'oauth2'
        };
      }
      else if (securityDef.type === 'apiKey') {
        helper = {
          type: 'apikey',
          apikey: [
            {
              key: 'key',
              value: _.isString(securityDef.name) ? securityDef.name : '<API Key Name>'
            },
            { key: 'value', value: true },
            {
              key: 'in',
              value: _.includes(['query', 'header'], securityDef.in) ? securityDef.in : 'header'
            }
          ]
        };
      }

      // stop searching for helper if valid auth scheme is found
      if (!_.isEmpty(helper)) {
        return false;
      }
    });
    return helper;
  },

  /**
   * Generates Auth helper for response, params (query, headers) in helper object is added in
   * request (originalRequest) part of example.
   *
   * @param {*} requestAuthHelper - Auth helper object of corresponding request
   * @returns {Object} - Response Auth helper object containing params to be added
   */
  getResponseAuthHelper: function (requestAuthHelper) {
    var responseAuthHelper = {
        query: [],
        header: []
      },
      getValueFromHelper = function (authParams, keyName) {
        return _.find(authParams, { key: keyName }).value;
      },
      paramLocation,
      description;

    if (!_.isObject(requestAuthHelper)) {
      return responseAuthHelper;
    }
    description = 'Added as a part of security scheme: ' + requestAuthHelper.type;

    switch (requestAuthHelper.type) {
      case 'apikey':
        // find location of parameter from auth helper
        paramLocation = getValueFromHelper(requestAuthHelper.apikey, 'in');
        responseAuthHelper[paramLocation].push({
          key: getValueFromHelper(requestAuthHelper.apikey, 'key'),
          value: '<API Key>',
          description
        });
        break;
      case 'basic':
        responseAuthHelper.header.push({
          key: 'Authorization',
          value: 'Basic <credentials>',
          description
        });
        break;
      case 'bearer':
        responseAuthHelper.header.push({
          key: 'Authorization',
          value: 'Bearer <token>',
          description
        });
        break;
      case 'digest':
        responseAuthHelper.header.push({
          key: 'Authorization',
          value: 'Digest <credentials>',
          description
        });
        break;
      case 'oauth1':
        responseAuthHelper.header.push({
          key: 'Authorization',
          value: 'OAuth <credentials>',
          description
        });
        break;
      case 'oauth2':
        responseAuthHelper.header.push({
          key: 'Authorization',
          value: '<token>',
          description
        });
        break;
      default:
        break;
    }
    return responseAuthHelper;
  },

  /**
   * Converts a 'content' object into Postman response body. Any content-type header determined
   * from the body is returned as well
   * @param {*} contentObj response content - this is the content property of the response body
   * https://github.com/OAI/OpenAPI-Specification/blob/master/versions/3.0.2.md#responseObject
   * @param {object} components - components defined in the OAS spec. These are used to
   * resolve references while generating params.
  * @param {object} options - a standard list of options that's globally passed around. Check options.js for more.
  * @param {object} schemaCache - object storing schemaFaker and schmeResolution caches
   * @return {object} responseBody, contentType header needed
   */
  convertToPmResponseBody: function(contentObj, components, options, schemaCache) {
    options = _.merge({}, defaultOptions, options);

    var responseBody, cTypeHeader, hasComputedType, cTypes;
    if (!contentObj) {
      return {
        contentTypeHeader: null,
        responseBody: ''
      };
    }
    let headers = Object.keys(contentObj);

    for (let i = 0; i < headers.length; i++) {
      let headerFamily = this.getHeaderFamily(headers[i]);
      if (headerFamily !== HEADER_TYPE.INVALID) {
        cTypeHeader = headers[i];
        hasComputedType = true;
        if (headerFamily === HEADER_TYPE.JSON) {
          break;
        }
      }
    }

    // if no JSON or XML, take whatever we have
    if (!hasComputedType) {
      cTypes = Object.keys(contentObj);
      if (cTypes.length > 0) {
        cTypeHeader = cTypes[0];
        hasComputedType = true;
      }
      else {
        // just an empty object - can't convert anything
        return {
          contentTypeHeader: null,
          responseBody: ''
        };
      }
    }
    responseBody = this.convertToPmBodyData(contentObj[cTypeHeader], REQUEST_TYPE.EXAMPLE, cTypeHeader,
      PARAMETER_SOURCE.RESPONSE, options.indentCharacter, components, options, schemaCache);
    if (this.getHeaderFamily(cTypeHeader) === HEADER_TYPE.JSON) {
      responseBody = JSON.stringify(responseBody, null, options.indentCharacter);
    }
    else if (typeof responseBody !== 'string') {
      // since the collection v2 schema only supports body being a string
      responseBody = '';
    }
    return {
      contentTypeHeader: cTypeHeader,
      responseBody: responseBody
    };
  },

  /**
   * Create parameters specific for a request
   * @param {*} localParams parameters array
   * @returns {Object} with three arrays of query, header and path as keys.
   * @no-unit-test
   */
  getParametersForPathItem: function(localParams) {
    var tempParam,
      params = {
        query: [],
        header: [],
        path: []
      };

    _.forEach(localParams, (param) => {
      tempParam = param;
      if (tempParam.in === 'query') {
        params.query.push(tempParam);
      }
      else if (tempParam.in === 'header') {
        params.header.push(tempParam);
      }
      else if (tempParam.in === 'path') {
        params.path.push(tempParam);
      }
    });

    return params;
  },

  /**
   * returns first example in the input map
   * @param {*} exampleObj map[string, exampleObject]
   * @returns {*} first example in the input map type
   */
  getExampleData: function(exampleObj, components, options) {
    options = _.merge({}, defaultOptions, options);

    var example,
      exampleKey;

    if (typeof exampleObj !== 'object') {
      return '';
    }

    exampleKey = Object.keys(exampleObj)[0];
    example = exampleObj[exampleKey];
    // return example value if present else example is returned

    if (example.hasOwnProperty('$ref')) {
      example = this.getRefObject(example.$ref, components, options);
    }

    if (example.hasOwnProperty('value')) {
      example = example.value;
    }

    return example;
  },

  /**
   * converts one of the eamples or schema in Media Type object to postman data
   * @param {*} bodyObj is MediaTypeObject
   * @param {*} requestType - Specifies whether the request body is of example request or root request
   * @param {*} contentType - content type header
   * @param {string} parameterSourceOption tells that the schema object is of request or response
   * @param {string} indentCharacter is needed for XML/JSON bodies only
   * @param {object} components - components defined in the OAS spec. These are used to
   * resolve references while generating params.
  * @param {object} options - a standard list of options that's globally passed around. Check options.js for more.
  * @param {object} schemaCache - object storing schemaFaker and schmeResolution caches
   * @returns {*} postman body data
   */
  // TODO: We also need to accept the content type
  // and generate the body accordingly
  // right now, even if the content-type was XML, we'll generate
  // a JSON example/schema
  convertToPmBodyData: function(bodyObj, requestType, contentType, parameterSourceOption,
    indentCharacter, components, options, schemaCache) {

    options = _.merge({}, defaultOptions, options);
    var bodyData = '',
      schemaFormat = SCHEMA_FORMATS.DEFAULT,
      schemaType,
      resolveTo = this.resolveToExampleOrSchema(requestType, options.requestParametersResolution,
        options.exampleParametersResolution);

    if (bodyObj.example && (resolveTo === 'example' || !bodyObj.schema)) {
      if (bodyObj.example.hasOwnProperty('$ref')) {
        bodyObj.example = this.getRefObject(bodyObj.example.$ref, components, options);
        if (this.getHeaderFamily(contentType) === HEADER_TYPE.JSON) {
          // try to parse the example as JSON. OK if this fails

          // eslint-disable-next-line max-depth
          try {
            bodyObj.example = JSON.parse(bodyObj.example);
          }
          // eslint-disable-next-line no-empty
          catch (e) {}
        }
      }
      bodyData = bodyObj.example;
      // return example value if present else example is returned
      if (bodyData.hasOwnProperty('value')) {
        bodyData = bodyData.value;
      }
    }
    else if (!_.isEmpty(bodyObj.examples) && (resolveTo === 'example' || !bodyObj.schema)) {
      // take one of the examples as the body and not all
      bodyData = this.getExampleData(bodyObj.examples, components, options);
    }
    else if (bodyObj.schema) {
      if (bodyObj.schema.hasOwnProperty('$ref')) {
        bodyObj.schema = this.getRefObject(bodyObj.schema.$ref, components, options);
      }
      if (options.schemaFaker) {
        if (this.getHeaderFamily(contentType) === HEADER_TYPE.XML) {
          schemaFormat = SCHEMA_FORMATS.XML;
        }
        // Do not fake schemas if the complexity score is 10
        if (options.complexityScore === 10) {
          schemaType = bodyObj.schema.type;
          if (schemaType === 'object') {
            return {
              value: '<Error: Spec size too large, skipping faking of schemas>'
            };
          }
          if (schemaType === 'array') {
            return [
              '<Error: Spec size too large, skipping faking of schemas>'
            ];
          }
          return '<Error: Spec size too large, skipping faking of schemas>';
        }
        // Do not fake the bodyData if the complexity is 10.
        bodyData = safeSchemaFaker(bodyObj.schema || {}, resolveTo, PROCESSING_TYPE.CONVERSION, parameterSourceOption,
          components, schemaFormat, indentCharacter, schemaCache, options.stackLimit);
      }
      else {
        // do not fake if the option is false
        bodyData = '';
      }
    }
    return bodyData;
  },

  /**
   * returns whether to resolve to example or schema
   * @param {string} requestType - Specifies whether the request body is of example request or root request
   * @param {string} requestParametersResolution - the option value of requestParametersResolution
   * @param {string} exampleParametersResolution - the option value of exampleParametersResolution
   * @returns {string} Whether to resolve to example or schema
   */
  resolveToExampleOrSchema(requestType, requestParametersResolution, exampleParametersResolution) {
    if (requestType === REQUEST_TYPE.ROOT) {
      if (requestParametersResolution === 'example') {
        return 'example';
      }
      else if (requestParametersResolution === 'schema') {
        return 'schema';
      }
    }

    if (requestType === REQUEST_TYPE.EXAMPLE) {
      if (exampleParametersResolution === 'example') {
        return 'example';
      }
      else if (exampleParametersResolution === 'schema') {
        return 'schema';
      }
    }

    return 'schema';
  },

  /**
   * convert param with in='query' to string considering style and type
   * @param {*} param with in='query'
   * @param {*} requestType Specifies whether the request body is of example request or root request
   * @param {object} components - components defined in the OAS spec. These are used to
   * resolve references while generating params.
  * @param {object} options - a standard list of options that's globally passed around. Check options.js for more.
  * @param {object} schemaCache - object storing schemaFaker and schmeResolution caches
   * @returns {array} converted queryparam
   */
  convertToPmQueryParameters: function(param, requestType, components, options, schemaCache) {
    options = _.merge({}, defaultOptions, options);
    var pmParams = [],
      paramValue,
      resolveTo = this.resolveToExampleOrSchema(requestType, options.requestParametersResolution,
        options.exampleParametersResolution);

    if (!param) {
      return [];
    }
    // check for existence of schema
    if (param.hasOwnProperty('schema')) {
      this.assignParameterExamples(param);

      // fake data generated
      paramValue = options.schemaFaker ?
        safeSchemaFaker(param.schema, resolveTo, PROCESSING_TYPE.CONVERSION, PARAMETER_SOURCE.REQUEST,
          components, SCHEMA_FORMATS.DEFAULT, options.indentCharacter, schemaCache, options.stackLimit) : '';
      // paramType = param.schema.type;

      if (typeof paramValue === 'number' || typeof paramValue === 'boolean') {
        // the SDK will keep the number-ness,
        // which will be rejected by the collection v2 schema
        // converting to string to prevent issues like
        // https://github.com/postmanlabs/postman-app-support/issues/6500
        paramValue = paramValue.toString();
      }
      return this.convertParamsWithStyle(param, paramValue, PARAMETER_SOURCE.REQUEST, components, schemaCache, options);
    }

    let description = this.getParameterDescription(param);
    // since no schema present add the parameter with no value
    pmParams.push({
      key: param.name,
      value: '',
      description: description
    });


    return pmParams;
  },

  /**
   * Returns an array of parameters
   * Handles array/object/string param types
   * @param {*} param - the param object, as defined in
   * https://github.com/OAI/OpenAPI-Specification/blob/master/versions/3.0.2.md#parameterObject
   * @param {any} paramValue - the value to use (from schema or example) for the given param.
   * This will be exploded/parsed according to the param type
   * @param  {*} parameterSource — Specifies whether the schema being faked is from a request or response.
   * @param {object} components - components defined in the OAS spec. These are used to
   * resolve references while generating params.
    * @param {object} schemaCache - object storing schemaFaker and schmeResolution caches
   * @returns {array} parameters. One param with type=array might lead to multiple params
   * in the return value
   * The styles are documented at
   * https://github.com/OAI/OpenAPI-Specification/blob/master/versions/3.0.2.md#style-values
   */
  convertParamsWithStyle: function(param, paramValue, parameterSource, components, schemaCache, options) {
    var paramName = _.get(param, 'name'),
      pmParams = [],
      serialisedValue = '',
      description = this.getParameterDescription(param),
      disabled = false;

    // for invalid param object return null
    if (!_.isObject(param)) {
      return null;
    }

    let { style, explode, startValue, propSeparator, keyValueSeparator, isExplodable } =
      this.getParamSerialisationInfo(param, parameterSource, components, schemaCache);

    if (options && options.disableOptionalParameters) {
      disabled = !param.required;
    }

    // decide explodable params, starting value and separators between key-value and properties for serialisation
    switch (style) {
      case 'form':
        if (explode && _.isObject(paramValue)) {
          _.forEach(paramValue, (value, key) => {
            pmParams.push({
              key: _.isArray(paramValue) ? paramName : key,
              value: (value === undefined ? '' : value),
              description,
              disabled
            });
          });
          return pmParams;
        }

        // handle free-form parameter correctly
        if (explode && (_.get(param, 'schema.type') === 'object') && _.isEmpty(_.get(param, 'schema.properties'))) {
          return pmParams;
        }
        break;
      case 'deepObject':
<<<<<<< HEAD
        _.forOwn(paramValue, (value, key) => {
          pmParams.push({
            key: param.name + '[' + key + ']',
            value: (value === undefined ? '' : value),
            description,
            disabled
=======
        if (_.isObject(paramValue)) {
          _.forOwn(paramValue, (value, key) => {
            pmParams.push({
              key: param.name + '[' + key + ']',
              value: (value === undefined ? '' : value),
              description
            });
>>>>>>> bc1a09c8
          });
        }
        return pmParams;
      default:
        break;
    }

    // for array and object, serialize value
    if (_.isObject(paramValue)) {
      _.forEach(paramValue, (value, key) => {
        // add property separator for all index/keys except first
        !_.isEmpty(serialisedValue) && (serialisedValue += propSeparator);

        // append key for param that can be exploded
        isExplodable && (serialisedValue += (key + keyValueSeparator));
        serialisedValue += (value === undefined ? '' : value);
      });
    }
    // for non-object and non-empty value append value as is to string
    else if (!_.isNil(paramValue)) {
      serialisedValue += paramValue;
    }

    // prepend starting value to serialised value (valid for empty value also)
    serialisedValue = startValue + serialisedValue;
    pmParams.push({
      key: paramName,
      value: serialisedValue,
      description,
      disabled
    });

    return pmParams;
  },

  /**
   * converts params with in='header' to a Postman header object
   * @param {*} header param with in='header'
   * @param {*} requestType Specifies whether the request body is of example request or root request
   * @param  {*} parameterSource — Specifies whether the schema being faked is from a request or response.
   * @param {object} components - components defined in the OAS spec. These are used to
   * resolve references while generating params.
  * @param {object} options - a standard list of options that's globally passed around. Check options.js for more.
  * @param {object} schemaCache - object storing schemaFaker and schmeResolution caches
   * @returns {Object} instance of a Postman SDK Header
   */
  convertToPmHeader: function(header, requestType, parameterSource, components, options, schemaCache) {
    options = _.merge({}, defaultOptions, options);

    var fakeData,
      convertedHeader,
      reqHeader,
      resolveTo = this.resolveToExampleOrSchema(requestType, options.requestParametersResolution,
        options.exampleParametersResolution);

    if (header.hasOwnProperty('schema')) {
      if (!options.schemaFaker) {
        fakeData = '';
      }
      else {
        this.assignParameterExamples(header);

        fakeData = safeSchemaFaker(header.schema || {}, resolveTo, PROCESSING_TYPE.CONVERSION, parameterSource,
          components, SCHEMA_FORMATS.DEFAULT, options.indentCharacter, schemaCache, options.stackLimit);
      }
    }
    else {
      fakeData = '';
    }

    convertedHeader = _.get(this.convertParamsWithStyle(header, fakeData, parameterSource,
      components, schemaCache, options), '[0]');

    reqHeader = new sdk.Header(convertedHeader);
    reqHeader.description = this.getParameterDescription(header);

    return reqHeader;
  },

  /**
   * converts operation item requestBody to a Postman request body
   * @param {*} requestBody in operationItem
   * @param {*} requestType - Specifies whether the request body is of example request or root request
   * @param {object} components - components defined in the OAS spec. These are used to
   * resolve references while generating params.
  * @param {object} options - a standard list of options that's globally passed around. Check options.js for more.
  * @param {object} schemaCache - object storing schemaFaker and schmeResolution caches
   * @returns {Object} - Postman requestBody and Content-Type Header
   */
  convertToPmBody: function(requestBody, requestType, components, options, schemaCache) {
    options = _.merge({}, defaultOptions, options);
    var contentObj, // content is required
      bodyData,
      param,
      paramArray = [],
      updateOptions = {},
      reqBody = new sdk.RequestBody(),
      contentHeader,
      rDataMode,
      params,
      encoding,
      cType,
      description,
      required,
      enumValue,
      formHeaders = [];

    // @TODO: how do we support multiple content types
    contentObj = requestBody.content;

    // to handle cases of malformed request body, where contentObj is null
    if (!contentObj) {
      return {
        body: reqBody,
        contentHeader: null,
        formHeaders: null
      };
    }

    // handling for the urlencoded media type
    if (contentObj.hasOwnProperty(URLENCODED)) {
      rDataMode = 'urlencoded';
      if (contentObj[URLENCODED].hasOwnProperty('schema') && contentObj[URLENCODED].schema.hasOwnProperty('$ref')) {
        contentObj[URLENCODED].schema = this.getRefObject(contentObj[URLENCODED].schema.$ref, components, options);
      }
      bodyData = this.convertToPmBodyData(contentObj[URLENCODED], requestType, URLENCODED,
        PARAMETER_SOURCE.REQUEST, options.indentCharacter, components, options, schemaCache);
      encoding = contentObj[URLENCODED].encoding ? contentObj[URLENCODED].encoding : {};
      // create query parameters and add it to the request body object
      _.forOwn(bodyData, (value, key) => {

        if (_.get(contentObj[URLENCODED], 'schema.type') === 'object') {
          description = _.get(contentObj[URLENCODED], ['schema', 'properties', key, 'description'], '');
          required = _.get(contentObj[URLENCODED], ['schema', 'properties', key, 'required'], false);
          enumValue = _.get(contentObj[URLENCODED], ['schema', 'properties', key, 'enum']);
        }
        description = (required ? '(Required) ' : '') + description +
          (enumValue ? ' (This can only be one of ' + enumValue + ')' : '');
        if (encoding.hasOwnProperty(key)) {
          encoding[key].name = key;
          encoding[key].schema = {
            type: typeof value
          };
          encoding[key].description = description;
          params = this.convertParamsWithStyle(encoding[key], value, PARAMETER_SOURCE.REQUEST, components,
            schemaCache, options);
          // TODO: Show warning for incorrect schema if !params
          params && params.forEach((element) => {
            // Collection v2.1 schema allows urlencoded param value to be only string
            if (typeof element.value !== 'string') {
              try {
                // convert other datatype to string (i.e. number, boolean etc)
                element.value = JSON.stringify(element.value);
              }
              catch (e) {
                // JSON.stringify can fail in few cases, suggest invalid type for such case
                // eslint-disable-next-line max-len
                // https://developer.mozilla.org/en-US/docs/Web/JavaScript/Reference/Global_Objects/JSON/stringify#Exceptions
                element.value = 'INVALID_URLENCODED_PARAM_TYPE';
              }
            }
            delete element.description;
          });
          paramArray.push(...params);
        }
        else {
          // Collection v2.1 schema allows urlencoded param value to be only string
          if (typeof value !== 'string') {
            try {
              // convert other datatype to string (i.e. number, boolean etc)
              value = JSON.stringify(value);
            }
            catch (e) {
              // JSON.stringify can fail in few cases, suggest invalid type for such case
              // eslint-disable-next-line max-len
              // https://developer.mozilla.org/en-US/docs/Web/JavaScript/Reference/Global_Objects/JSON/stringify#Exceptions
              value = 'INVALID_URLENCODED_PARAM_TYPE';
            }
          }

          param = new sdk.QueryParam({
            key: key,
            value: value
          });
          param.description = description;
          paramArray.push(param);
        }
      });
      updateOptions = {
        mode: rDataMode,
        urlencoded: paramArray
      };

      // add a content type header for each media type for the request body
      contentHeader = new sdk.Header({
        key: 'Content-Type',
        value: URLENCODED
      });

      // update the request body with the options
      reqBody.update(updateOptions);
    }
    else if (contentObj.hasOwnProperty(FORM_DATA)) {
      rDataMode = 'formdata';
      bodyData = this.convertToPmBodyData(contentObj[FORM_DATA], requestType, FORM_DATA,
        PARAMETER_SOURCE.REQUEST, options.indentCharacter, components, options, schemaCache);
      encoding = contentObj[FORM_DATA].encoding ? contentObj[FORM_DATA].encoding : {};
      // create the form parameters and add it to the request body object
      _.forOwn(bodyData, (value, key) => {

        if (_.get(contentObj[FORM_DATA], 'schema.type') === 'object') {
          description = _.get(contentObj[FORM_DATA], ['schema', 'properties', key, 'description'], '');
          required = _.get(contentObj[FORM_DATA], ['schema', 'properties', key, 'required'], false);
          enumValue = _.get(contentObj[FORM_DATA], ['schema', 'properties', key, 'enum']);
        }
        description = (required ? '(Required) ' : '') + description +
          (enumValue ? ' (This can only be one of ' + enumValue + ')' : '');

        if (encoding.hasOwnProperty(key)) {
          _.forOwn(encoding[key].headers, (value, key) => {
            if (key !== 'Content-Type') {
              if (encoding[key].headers[key].hasOwnProperty('$ref')) {
                encoding[key].headers[key] = getRefObject(encoding[key].headers[key].$ref, components, options);
              }
              encoding[key].headers[key].name = key;
              // this is only for ROOT request because we are adding the headers for example request later
              formHeaders.push(this.convertToPmHeader(encoding[key].headers[key],
                REQUEST_TYPE.ROOT, PARAMETER_SOURCE.REQUEST, components, options, schemaCache));
            }
          });
        }
        // Collection v2.1 schema allows form param value to be only string
        if (typeof value !== 'string') {
          try {
            // convert other datatype to string (i.e. number, boolean etc)
            value = JSON.stringify(value);
          }
          catch (e) {
            // JSON.stringify can fail in few cases, suggest invalid type for such case
            // eslint-disable-next-line max-len
            // https://developer.mozilla.org/en-US/docs/Web/JavaScript/Reference/Global_Objects/JSON/stringify#Exceptions
            value = 'INVALID_FORM_PARAM_TYPE';
          }
        }

        param = new sdk.FormParam({
          key: key,
          value: value,
          type: 'text'
        });
        param.description = description;
        paramArray.push(param);
      });
      updateOptions = {
        mode: rDataMode,
        formdata: paramArray
      };
      // add a content type header for the pertaining media type
      contentHeader = new sdk.Header({
        key: 'Content-Type',
        value: FORM_DATA
      });
      // update the request body
      reqBody.update(updateOptions);
    }
    else {
      rDataMode = 'raw';
      let bodyType;

      // checking for all possible raw types
      if (contentObj.hasOwnProperty(APP_JS)) { bodyType = APP_JS; }
      else if (contentObj.hasOwnProperty(APP_JSON)) { bodyType = APP_JSON; }
      else if (contentObj.hasOwnProperty(TEXT_HTML)) { bodyType = TEXT_HTML; }
      else if (contentObj.hasOwnProperty(TEXT_PLAIN)) { bodyType = TEXT_PLAIN; }
      else if (contentObj.hasOwnProperty(TEXT_XML)) { bodyType = TEXT_XML; }
      else {
        // take the first property it has
        // types like image/png etc
        for (cType in contentObj) {
          if (contentObj.hasOwnProperty(cType)) {
            bodyType = cType;
            break;
          }
        }
      }

      bodyData = this.convertToPmBodyData(contentObj[bodyType], requestType, bodyType,
        PARAMETER_SOURCE.REQUEST, options.indentCharacter, components, options, schemaCache);

      updateOptions = {
        mode: rDataMode,
        raw: JSON.stringify(bodyData, null, 4)
      };

      contentHeader = new sdk.Header({
        key: 'Content-Type',
        value: bodyType
      });

      reqBody.update(updateOptions);
    }

    return {
      body: reqBody,
      contentHeader: contentHeader,
      formHeaders: formHeaders
    };
  },

  /**
   * @param {*} response in operationItem responses
   * @param {*} code - response Code
   * @param {*} originalRequest - the request for the example
   * @param {object} components - components defined in the OAS spec. These are used to
   * resolve references while generating params.
  * @param {object} options - a standard list of options that's globally passed around. Check options.js for more.
  * @param {object} schemaCache - object storing schemaFaker and schmeResolution caches
   * @returns {Object} postman response
   */
  convertToPmResponse: function(response, code, originalRequest, components, options, schemaCache) {
    options = _.merge({}, defaultOptions, options);
    var responseHeaders = [],
      previewLanguage = 'text',
      responseBodyWrapper,
      header,
      sdkResponse;

    if (!response) {
      return null;
    }
    _.forOwn(response.headers, (value, key) => {
      if (key !== 'Content-Type') {
        if (value.$ref) {
          // the convert to PmHeader function handles the
          // schema-faking
          header = this.getRefObject(value.$ref, components, options);
        }
        else {
          header = value;
        }
        header.name = key;
        responseHeaders.push(this.convertToPmHeader(header, REQUEST_TYPE.EXAMPLE,
          PARAMETER_SOURCE.RESPONSE, components, options, schemaCache));
      }
    });

    responseBodyWrapper = this.convertToPmResponseBody(response.content, components, options, schemaCache);

    if (responseBodyWrapper.contentTypeHeader) {
      // we could infer the content-type header from the body
      responseHeaders.push({ key: 'Content-Type', value: responseBodyWrapper.contentTypeHeader });
      if (this.getHeaderFamily(responseBodyWrapper.contentTypeHeader) === HEADER_TYPE.JSON) {
        previewLanguage = PREVIEW_LANGUAGE.JSON;
      }
      else if (this.getHeaderFamily(responseBodyWrapper.contentTypeHeader) === HEADER_TYPE.XML) {
        previewLanguage = PREVIEW_LANGUAGE.XML;
      }
    }
    else if (response.content && Object.keys(response.content).length > 0) {
      responseHeaders.push({ key: 'Content-Type', value: Object.keys(response.content)[0] });
      if (this.getHeaderFamily(Object.keys(response.content)[0]) === HEADER_TYPE.JSON) {
        previewLanguage = PREVIEW_LANGUAGE.JSON;
      }
      else if (this.getHeaderFamily(Object.keys(response.content)[0]) === HEADER_TYPE.XML) {
        previewLanguage = PREVIEW_LANGUAGE.XML;
      }
    }
    else {
      responseHeaders.push({ key: 'Content-Type', value: TEXT_PLAIN });
    }
    code = code.replace(/X/g, '0');

    sdkResponse = new sdk.Response({
      name: response.description,
      code: code === 'default' ? 500 : Number(code),
      header: responseHeaders,
      body: responseBodyWrapper.responseBody,
      originalRequest: originalRequest
    });
    sdkResponse._postman_previewlanguage = previewLanguage;

    return sdkResponse;
  },

  /**
   * @param {*} $ref reference object
   * @returns {Object} reference object from the saved components
   * @no-unit-tests
   */
  getRefObject: function($ref, components, options) {
    options = _.merge({}, defaultOptions, options);
    var refObj, savedSchema;

    savedSchema = $ref.split('/').slice(1).map((elem) => {
      // https://swagger.io/docs/specification/using-ref#escape
      // since / is the default delimiter, slashes are escaped with ~1
      return decodeURIComponent(
        elem
          .replace(/~1/g, '/')
          .replace(/~0/g, '~')
      );
    });
    // at this stage, savedSchema is [components, part1, parts]
    // must have min. 2 segments after "#/components"
    if (savedSchema.length < 3) {
      console.warn(`ref ${$ref} not found.`);
      return { value: `reference ${$ref} not found in the given specification` };
    }

    if (savedSchema[0] !== 'components' && savedSchema[0] !== 'paths') {
      console.warn(`Error reading ${$ref}. Can only use references from components and paths`);
      return { value: `Error reading ${$ref}. Can only use references from components and paths` };
    }

    // at this point, savedSchema is similar to ['components', 'schemas','Address']
    // components is actually components and paths (an object with components + paths as 1st-level-props)
    refObj = _.get(components, savedSchema);

    if (!refObj) {
      console.warn(`ref ${$ref} not found.`);
      return { value: `reference ${$ref} not found in the given specification` };
    }

    if (refObj.$ref) {
      return this.getRefObject(refObj.$ref, components, options);
    }

    return refObj;
  },

  /** Finds all the possible path variables in a given path string
   * @param {string} path Path string : /pets/{petId}
   * @returns {array} Array of path variables.
   */
  findPathVariablesFromPath: function (path) {

    // /{{path}}/{{file}}.{{format}}/{{hello}} return [ '{{path}}', '{{hello}}' ]
    // https://regex101.com/r/XGL4Gh/1
    return path.match(/(\/\{\{[^\/\{\}]+\}\})(?=\/|$)/g);
  },

  /** Finds all the possible collection variables in a given path string
   * @param {string} path Path string : /pets/{petId}
   * @returns {array} Array of collection variables.
   */
  findCollectionVariablesFromPath: function (path) {

    // /:path/{{file}}.{{format}}/:hello => only {{file}} and {{format}} will match
    // https://regex101.com/r/XGL4Gh/2
    return path.match(/(\{\{[^\/\{\}]+\}\})/g);
  },

  /**
   * Finds all the possible path variables conversion from schema path,
   * and excludes path variable that are converted to collection variable
   * @param {string} path Path string
   * @returns {array} Array of path variables.
   */
  findPathVariablesFromSchemaPath: function (path) {
    // /{path}/{file}.{format}/{hello} return [ '/{path}', '/{hello}' ]
    // https://regex101.com/r/aFRWQD/4
    let matches = path.match(/(\/\{[^\/\{\}]+\}(?=[\/\0]|$))/g);

    // remove leading '/' and starting and ending curly braces
    return _.map(matches, (match) => { return match.slice(2, -1); });
  },

  /**
   * Finds fixed parts present in path segment of collection or schema.
   *
   * @param {String} segment - Path segment
   * @param {String} pathType - Path type (one of 'collection' / 'schema')
   * @returns {Array} - Array of strings where each element is fixed part in order of their occurence
   */
  getFixedPartsFromPathSegment: function (segment, pathType = 'collection') {
    var tempSegment = segment,
      // collection is default
      varMatches = segment.match(pathType === 'schema' ? /(\{[^\/\{\}]+\})/g : /(\{\{[^\/\{\}]+\}\})/g),
      fixedParts = [];

    _.forEach(varMatches, (match) => {
      let matchedIndex = tempSegment.indexOf(match);

      // push fixed part before collection variable if present
      (matchedIndex !== 0) && (fixedParts.push(tempSegment.slice(0, matchedIndex)));

      // substract starting fixed and variable part from tempSegment
      tempSegment = tempSegment.substr(matchedIndex + match.length);
    });

    // add last fixed part if present
    (tempSegment.length > 0) && (fixedParts.push(tempSegment));

    return fixedParts;
  },

  /** Separates out collection and path variables from the reqUrl
   *
   * @param {string} reqUrl Request Url
   * @param {Array} pathVars Path variables
   *
   * @returns {Object} reqUrl, updated path Variables array and collection Variables.
   */
  sanitizeUrlPathParams: function (reqUrl, pathVars) {
    var matches,
      collectionVars = [];

    // converts all the of the following:
    // /{{path}}/{{file}}.{{format}}/{{hello}} => /:path/{{file}}.{{format}}/:hello
    matches = this.findPathVariablesFromPath(reqUrl);
    if (matches) {
      matches.forEach((match) => {
        const replaceWith = match.replace(/{{/g, ':').replace(/}}/g, '');
        reqUrl = reqUrl.replace(match, replaceWith);
      });
    }

    // Separates pathVars array and collectionVars.
    matches = this.findCollectionVariablesFromPath(reqUrl);
    if (matches) {
      matches.forEach((match) => {
        const collVar = match.replace(/{{/g, '').replace(/}}/g, '');

        pathVars = pathVars.filter((item) => {
          if (item.name === collVar) {
            collectionVars.push(item);
          }
          return !(item.name === collVar);
        });
      });
    }

    return { url: reqUrl, pathVars, collectionVars };
  },

  /**
   * function to convert an openapi path item to postman item
  * @param {*} openapi openapi object with root properties
  * @param {*} operationItem path operationItem from tree structure
  * @param {object} components - components defined in the OAS spec. These are used to
   * resolve references while generating params.
   * @param {object} options - a standard list of options that's globally passed around. Check options.js for more.
  * @param {object} schemaCache - object storing schemaFaker and schmeResolution caches
  * @param {array} variableStore - array
  * @returns {Object} postman request Item
  * @no-unit-test
  */
  convertRequestToItem: function(openapi, operationItem, components, options, schemaCache, variableStore) {
    options = _.merge({}, defaultOptions, options);
    var reqName,
      pathVariables = openapi.baseUrlVariables,
      operation = operationItem.properties,
      reqBody = operationItem.properties.requestBody,
      itemParams = operationItem.properties.parameters,
      reqParams = this.getParametersForPathItem(itemParams),
      baseUrl = '{{baseUrl}}',
      pathVarArray = [],
      authHelper,
      item,
      serverObj,
      displayUrl,
      reqUrl = '/' + operationItem.path,
      pmBody,
      authMeta,
      swagResponse,
      localServers = _.get(operationItem, 'properties.servers'),
      exampleRequestBody,
      sanitizeResult,
      globalServers = _.get(operationItem, 'servers');

    // handling path templating in request url if any
    // convert all {anything} to {{anything}}
    reqUrl = this.fixPathVariablesInUrl(reqUrl);

    // convert all /{{one}}/{{two}} to /:one/:two
    // Doesn't touch /{{file}}.{{format}}
    sanitizeResult = this.sanitizeUrlPathParams(reqUrl, reqParams.path);

    // Updated reqUrl
    reqUrl = sanitizeResult.url;

    // Updated reqParams.path
    reqParams.path = sanitizeResult.pathVars;

    // Add collection variables to the variableStore.
    sanitizeResult.collectionVars.forEach((element) => {
      if (!variableStore[element.name]) {
        let fakedData = options.schemaFaker ?
            safeSchemaFaker(element.schema || {}, options.requestParametersResolution, PROCESSING_TYPE.CONVERSION,
              PARAMETER_SOURCE.REQUEST, components, SCHEMA_FORMATS.DEFAULT, options.indentCharacter, schemaCache,
              options.stackLimit) : '',
          convertedPathVar = _.get(this.convertParamsWithStyle(element, fakedData, PARAMETER_SOURCE.REQUEST,
            components, schemaCache, options), '[0]', {});

        variableStore[element.name] = _.assign(convertedPathVar, { id: element.name, type: 'collection' });
      }
    });
    // accounting for the overriding of the root level and path level servers object if present at the operation level

    if (Array.isArray(localServers) && localServers.length) {
      serverObj = operationItem.properties.servers[0];

      // convert all {anything} to {{anything}}
      baseUrl = this.fixPathVariablesInUrl(serverObj.url);

      // add serverObj variables to pathVarArray
      if (serverObj.variables) {
        _.forOwn(serverObj.variables, (value, key) => {
          pathVarArray.push({
            name: key,
            value: value.default || '',
            description: this.getParameterDescription(value)
          });
        });

        // use pathVarAray to sanitize url for path params and collection variables.
        sanitizeResult = this.sanitizeUrlPathParams(baseUrl, pathVarArray);

        // update the base url with update url
        baseUrl = sanitizeResult.url;

        // Add new collection variables to the variableStore
        sanitizeResult.collectionVars.forEach((element) => {
          if (!variableStore[element.name]) {
            variableStore[element.name] = {
              id: element.name,
              value: element.value || '',
              description: element.description,
              type: 'collection'
            };
          }
        });

        // remove all the collection variables from serverObj.variables
        serverObj.pathVariables = {};
        sanitizeResult.pathVars.forEach((element) => {
          serverObj.pathVariables[element.name] = serverObj.variables[element.name];
        });

        // use this new filterd serverObj.pathVariables
        // to generate pm path variables.
        pathVarArray = this.convertPathVariables('method', [],
          serverObj.pathVariables, components, options, schemaCache);
      }
      baseUrl += reqUrl;
    }
    else {
      // accounting for the overriding of the root level servers object if present at the path level
      if (Array.isArray(globalServers) && globalServers.length) {
        // All the global servers present at the path level are taken care of in generateTrieFromPaths
        // Just adding the same structure of the url as the display URL.
        displayUrl = '{{' + this.fixPathVariableName(operationItem.path) + '}}' + reqUrl;
      }
      // In case there are no server available use the baseUrl
      else {
        baseUrl += reqUrl;
        if (pathVariables) {
          displayUrl = baseUrl;
        }
        else {
          displayUrl = '{{baseUrl}}' + reqUrl;
        }
      }
      pathVarArray = this.convertPathVariables('root', [], pathVariables, components, options, schemaCache);
    }

    switch (options.requestNameSource) {
      case 'fallback' : {
        // operationId is usually camelcase or snake case
        reqName = operation.summary || utils.insertSpacesInName(operation.operationId) || reqUrl;
        break;
      }
      case 'url' : {
        reqName = displayUrl || baseUrl;
        break;
      }
      default : {
        reqName = operation[options.requestNameSource];
        break;
      }
    }
    if (!reqName) {
      throw new openApiErr(`requestNameSource (${options.requestNameSource})` +
        ` in options is invalid or property does not exist in ${operationItem.path}`);
    }

    // handling authentication here (for http type only)
    authHelper = this.getAuthHelper(openapi, operation.security);

    // creating the request object
    item = new sdk.Item({
      name: reqName,
      request: {
        description: operation.description,
        url: displayUrl || baseUrl,
        name: reqName,
        method: operationItem.method.toUpperCase()
      }
    });

    // using the auth helper
    authMeta = operation['x-postman-meta'];
    if (authMeta && authMeta.currentHelper && authMap[authMeta.currentHelper]) {
      let thisAuthObject = {
        type: authMap[authMeta.currentHelper]
      };

      thisAuthObject[authMap[authMeta.currentHelper]] = authMeta.helperAttributes;
      item.request.auth = new sdk.RequestAuth(thisAuthObject);
    }
    else {
      item.request.auth = authHelper;
    }

    // adding query params to postman request url.
    _.forEach(reqParams.query, (queryParam) => {
      this.convertToPmQueryParameters(queryParam, REQUEST_TYPE.ROOT, components, options, schemaCache)
        .forEach((pmParam) => {
          item.request.url.addQueryParams(pmParam);
        });
    });
    item.request.url.query.members.forEach((query) => {
      query.description = _.get(query, 'description.content', '');
      // Collection v2.1 schema allows query param value to be string/null
      if (typeof query.value !== 'string') {
        try {
          // convert other datatype to string (i.e. number, boolean etc)
          query.value = JSON.stringify(query.value);
        }
        catch (e) {
          // JSON.stringify can fail in few cases, suggest invalid type for such case
          // eslint-disable-next-line max-len
          // https://developer.mozilla.org/en-US/docs/Web/JavaScript/Reference/Global_Objects/JSON/stringify#Exceptions
          query.value = 'INVALID_QUERY_PARAM_TYPE';
        }
      }
    });
    item.request.url.variables.clear();
    item.request.url.variables.assimilate(this.convertPathVariables('param', pathVarArray, reqParams.path,
      components, options, schemaCache));

    // Making sure description never goes out as an object
    // App / Collection transformer fail with the object syntax
    if (item.request.url.variables.members && item.request.url.variables.members.length > 0) {
      item.request.url.variables.members = _.map(item.request.url.variables.members, (m) => {
        if (typeof m.description === 'object' && m.description.content) {
          m.description = m.description.content;
        }
        return m;
      });
    }

    // adding headers to request from reqParam
    _.forEach(reqParams.header, (header) => {
      item.request.addHeader(this.convertToPmHeader(header, REQUEST_TYPE.ROOT, PARAMETER_SOURCE.REQUEST,
        components, options, schemaCache));
    });

    // adding Request Body and Content-Type header
    if (reqBody) {
      if (reqBody.$ref) {
        reqBody = this.getRefObject(reqBody.$ref, components, options);
      }
      pmBody = this.convertToPmBody(reqBody, REQUEST_TYPE.ROOT, components, options, schemaCache);
      item.request.body = pmBody.body;
      item.request.addHeader(pmBody.contentHeader);
      // extra form headers if encoding is present in request Body.
      // TODO: Show warning for incorrect schema if !pmBody.formHeaders
      pmBody.formHeaders && pmBody.formHeaders.forEach((element) => {
        item.request.addHeader(element);
      });
    }

    // adding responses to request item
    if (operation.responses) {
      let thisOriginalRequest = {},
        responseAuthHelper,
        authQueryParams,
        convertedResponse;

      if (options.includeAuthInfoInExample) {
        responseAuthHelper = this.getResponseAuthHelper(authHelper);

        // override auth helper with global security definition if no operation security definition found
        if (_.isEmpty(authHelper)) {
          responseAuthHelper = this.getResponseAuthHelper(this.getAuthHelper(openapi, openapi.security));
        }

        authQueryParams = _.map(responseAuthHelper.query, (queryParam) => {
          // key-value pair will be added as transformed query string
          return queryParam.key + '=' + queryParam.value;
        });
      }

      _.forOwn(operation.responses, (response, code) => {
        let originalRequestHeaders = [],
          originalRequestQueryParams = this.convertToPmQueryArray(reqParams, REQUEST_TYPE.EXAMPLE,
            components, options, schemaCache);

        swagResponse = response;
        if (response.$ref) {
          swagResponse = this.getRefObject(response.$ref, components, options);
        }

        if (options.includeAuthInfoInExample) {
          // add Authorization params if present
          originalRequestQueryParams = _.concat(originalRequestQueryParams, authQueryParams);
          originalRequestHeaders = _.concat(originalRequestHeaders, responseAuthHelper.header);
        }

        // Try and set fields for originalRequest (example.request)
        thisOriginalRequest.method = item.request.method;
        // setting URL
        thisOriginalRequest.url = displayUrl;

        // setting query params
        if (originalRequestQueryParams.length) {
          thisOriginalRequest.url += '?';
          thisOriginalRequest.url += originalRequestQueryParams.join('&');
        }

        // setting headers
        _.forEach(reqParams.header, (header) => {
          originalRequestHeaders.push(this.convertToPmHeader(header, REQUEST_TYPE.EXAMPLE,
            PARAMETER_SOURCE.REQUEST, components, options, schemaCache));
        });

        thisOriginalRequest.header = originalRequestHeaders;
        // setting request body
        try {
          exampleRequestBody = this.convertToPmBody(operationItem.properties.requestBody,
            REQUEST_TYPE.EXAMPLE, components, options, schemaCache);
          thisOriginalRequest.body = exampleRequestBody.body ? exampleRequestBody.body.toJSON() : {};
        }
        catch (e) {
          // console.warn('Exception thrown while trying to json-ify body for item.request.body:', item.request.body,
          // 'Exception:', e);
          thisOriginalRequest.body = {};
        }
        convertedResponse = this.convertToPmResponse(swagResponse, code, thisOriginalRequest,
          components, options, schemaCache);
        convertedResponse && item.responses.add(convertedResponse);
      });
    }

    return item;
  },

  /**
   * function to convert an openapi query params object to array of query params
  * @param {*} reqParams openapi query params object
  * @param {*} requestType Specifies whether the request body is of example request or root request
  * @param {object} components - components defined in the OAS spec. These are used to
   * resolve references while generating params.
  * @param {object} options - a standard list of options that's globally passed around. Check options.js for more.
  * @param {object} schemaCache - object storing schemaFaker and schmeResolution caches
  * @returns {*} array of all query params
  */
  convertToPmQueryArray: function(reqParams, requestType, components, options, schemaCache) {
    options = _.merge({}, defaultOptions, options);
    let requestQueryParams = [];
    _.forEach(reqParams.query, (queryParam) => {
      this.convertToPmQueryParameters(queryParam, requestType, components, options, schemaCache).forEach((pmParam) => {
        requestQueryParams.push(pmParam.key + '=' + pmParam.value);
      });
    });
    return requestQueryParams;
  },

  // along with the path object, this also returns the values of the
  // path variable's values
  // also, any endpoint-level params are merged into the returned pathItemObject
  findMatchingRequestFromSchema: function (method, url, schema, options) {
    // first step - get array of requests from schema
    let parsedUrl = require('url').parse(url),
      retVal = [],
      pathToMatch,
      matchedPath,
      matchedPathJsonPath,
      schemaPathItems = schema.paths,
      filteredPathItemsArray = [];

    // Return no matches for invalid url (if unable to decode parsed url)
    try {
      pathToMatch = decodeURI(parsedUrl.pathname);
    }
    catch (e) {
      console.warn(
        'Error decoding request URI endpoint. URI: ', url,
        'Error', e
      );
      return retVal;
    }

    // if pathToMatch starts with '/', we assume it's the correct path
    // if not, we assume the segment till the first '/' is the host
    // this is because a Postman URL like "{{url}}/a/b" will
    // likely have {{url}} as the host segment
    if (!pathToMatch.startsWith('/')) {
      pathToMatch = pathToMatch.substring(pathToMatch.indexOf('/'));
    }

    // Here, only take pathItemObjects that have the right method
    // of those that do, determine a score
    // then just pick that key-value pair from schemaPathItems
    _.forOwn(schemaPathItems, (pathItemObject, path) => {
      if (!pathItemObject) {
        // invalid schema. schema.paths had an invalid entry
        return true;
      }

      if (!pathItemObject.hasOwnProperty(method.toLowerCase())) {
        // the required method was not found at this path
        return true;
      }

      // filter empty parameters
      pathItemObject.parameters = _.reduce(pathItemObject.parameters, (accumulator, param) => {
        if (!_.isEmpty(param)) {
          accumulator.push(param);
        }
        return accumulator;
      }, []);

      // check if path and pathToMatch match (non-null)
      let schemaMatchResult = this.getPostmanUrlSchemaMatchScore(pathToMatch, path, options);
      if (!schemaMatchResult.match) {
        // there was no reasonable match b/w the postman path and this schema path
        return true;
      }

      filteredPathItemsArray.push({
        path,
        pathItem: pathItemObject,
        matchScore: schemaMatchResult.score,
        pathVars: schemaMatchResult.pathVars,
        // No. of fixed segment matches between schema and postman url path
        // i.e. schema path /user/{userId} and request path /user/{{userId}} has 1 fixed segment match ('user')
        fixedMatchedSegments: schemaMatchResult.fixedMatchedSegments,
        // No. of variable segment matches between schema and postman url path
        // i.e. schema path /user/{userId} and request path /user/{{userId}} has 1 variable segment match ('{userId}')
        variableMatchedSegments: schemaMatchResult.variableMatchedSegments
      });
    });

    // keep endpoints with more fix matched segments first in result
    _.each(_.orderBy(filteredPathItemsArray, ['fixedMatchedSegments', 'variableMatchedSegments'], ['desc']), (fp) => {
      let path = fp.path,
        pathItemObject = fp.pathItem,
        score = fp.matchScore,
        pathVars = fp.pathVars;

      matchedPath = pathItemObject[method.toLowerCase()];
      if (!matchedPath) {
        // method existed at the path, but was a falsy value
        return true;
      }

      matchedPathJsonPath = `$.paths[${path}]`;

      // filter empty parameters
      matchedPath.parameters = _.reduce(matchedPath.parameters, (accumulator, param) => {
        if (!_.isEmpty(param)) {
          accumulator.push(param);
        }
        return accumulator;
      }, []);

      // aggregate local + global parameters for this path
      matchedPath.parameters = _.map(matchedPath.parameters, (commonParam) => {
        // for path-specifix params that are added to the path, have a way to identify them
        // when the schemaPath is required
        // method is lowercased because OAS methods are always lowercase
        commonParam.pathPrefix = `${matchedPathJsonPath}.${method.toLowerCase()}.parameters`;

        return commonParam;
      }).concat(
        _.map(pathItemObject.parameters || [], (commonParam) => {
          // for common params that are added to the path, have a way to identify them
          // when the schemaPath is required
          commonParam.pathPrefix = matchedPathJsonPath + '.parameters';
          return commonParam;
        })
      );

      retVal.push({
        // using path instead of operationId / sumamry since it's widely understood
        name: method + ' ' + path,
        // assign path as schemaPathName property to use path in path object
        path: _.assign(matchedPath, { schemaPathName: path }),
        jsonPath: matchedPathJsonPath + '.' + method.toLowerCase(),
        pathVariables: pathVars,
        score: score
      });

      // code reaching here indicates the given method was not found
      return true;
    });

    return retVal;
  },

  /**
   * Checks if value is postman variable or not
   *
   * @param {*} value - Value to check for
   * @returns {Boolean} postman variable or not
   */
  isPmVariable: function (value) {
    // collection/environment variables are in format - {{var}}
    return _.isString(value) && _.startsWith(value, '{{') && _.endsWith(value, '}}');
  },

  /**
   * This function is little modified version of lodash _.get()
   * where if path is empty it will return source object instead undefined/fallback value
   *
   * @param {Object} sourceValue - source from where value is to be extracted
   * @param {String} dataPath - json path to value that is to be extracted
   * @param {*} fallback - fallback value if sourceValue doesn't contain value at dataPath
   * @returns {*} extracted value
   */
  getPathValue: function (sourceValue, dataPath, fallback) {
    return (dataPath === '' ? sourceValue : _.get(sourceValue, dataPath, fallback));
  },

  /**
   * Returns all security params that can be applied during converion.
   *
   * @param {Object} components - OpenAPI components
   * @param {String} location - location for which we want to get security params (i.e. 'header' | 'query')
   * @returns {Array} applicable security params
   */
  getSecurityParams: function (components, location) {
    let securityDefs = _.get(components, 'securitySchemes', {}),
      securityParams = [];

    _.forEach(securityDefs, (securityDef) => {
      // Currently we only apply header and query for apiKey type of security param during conversion
      if (_.get(securityDef, 'type') === 'apiKey' && _.get(securityDef, 'in') === location) {
        securityParams.push(securityDef);
      }
    });
    return securityParams;
  },

  /**
   * Provides information regarding serialisation of param
   *
   * @param {*} param - OpenAPI Parameter object
   * @param {String} parameterSource - Specifies whether the schema being faked is from a request or response.
   * @param {Object} components - OpenAPI components defined in the OAS spec. These are used to
   *  resolve references while generating params.
   * @param {Object} schemaCache - object storing schemaFaker and schmeResolution caches
   * @returns {Object} - Information regarding parameter serialisation. Contains following properties.
   * {
   *  style - style property defined/inferred from schema
   *  explode - explode property defined/inferred from schema
   *  startValue - starting value that is prepended to serialised value
   *  propSeparator - Character that separates two properties or values in serialised string of respective param
   *  keyValueSeparator - Character that separates key from values in serialised string of respective param
   *  isExplodable - whether params can be exploded (serialised value can contain key and value)
   * }
   */
  getParamSerialisationInfo: function (param, parameterSource, components, schemaCache) {
    var paramName = _.get(param, 'name'),
      paramSchema = deref.resolveRefs(_.cloneDeep(param.schema), parameterSource, components,
        _.get(schemaCache, 'schemaResolutionCache')),
      style, // style property defined/inferred from schema
      explode, // explode property defined/inferred from schema
      propSeparator, // separates two properties or values
      keyValueSeparator, // separats key from value
      startValue = '', // starting value that is unique to each style
      // following prop represents whether param can be truly exploded, as for some style even when explode is true,
      // serialisation doesn't separate key-value
      isExplodable = paramSchema.type === 'object';

    // for invalid param object return null
    if (!_.isObject(param)) {
      return null;
    }

    // decide allowed / default style for respective param location
    switch (param.in) {
      case 'path':
        style = _.includes(['matrix', 'label', 'simple'], param.style) ? param.style : 'simple';
        break;
      case 'query':
        style = _.includes(['form', 'spaceDelimited', 'pipeDelimited', 'deepObject'], param.style) ?
          param.style : 'form';
        break;
      case 'header':
        style = 'simple';
        break;
      default:
        style = 'simple';
        break;
    }

    // decide allowed / default explode property for respective param location
    explode = (_.isBoolean(param.explode) ? param.explode : (_.includes(['form', 'deepObject'], style)));

    // decide explodable params, starting value and separators between key-value and properties for serialisation
    switch (style) {
      case 'matrix':
        isExplodable = paramSchema.type === 'object' || explode;
        startValue = ';' + ((paramSchema.type === 'object' && explode) ? '' : (paramName + '='));
        propSeparator = explode ? ';' : ',';
        keyValueSeparator = explode ? '=' : ',';
        break;
      case 'label':
        startValue = '.';
        propSeparator = '.';
        keyValueSeparator = explode ? '=' : '.';
        break;
      case 'form':
        // for 'form' when explode is true, query is devided into different key-value pairs
        propSeparator = keyValueSeparator = ',';
        break;
      case 'simple':
        propSeparator = ',';
        keyValueSeparator = explode ? '=' : ',';
        break;
      case 'spaceDelimited':
        explode = false;
        propSeparator = keyValueSeparator = '%20';
        break;
      case 'pipeDelimited':
        explode = false;
        propSeparator = keyValueSeparator = '|';
        break;
      case 'deepObject':
        // for 'deepObject' query is devided into different key-value pairs
        explode = true;
        break;
      default:
        break;
    }

    return { style, explode, startValue, propSeparator, keyValueSeparator, isExplodable };
  },

  /**
   * This functiom deserialises parameter value based on param schema
   *
   * @param {*} param - OpenAPI Parameter object
   * @param {String} paramValue - Parameter value to be deserialised
   * @param {String} parameterSource - Specifies whether the schema being faked is from a request or response.
   * @param {Object} components - OpenAPI components defined in the OAS spec. These are used to
   *  resolve references while generating params.
   * @param {Object} schemaCache - object storing schemaFaker and schmeResolution caches
   * @returns {*} - deserialises parameter value
   */
  deserialiseParamValue: function (param, paramValue, parameterSource, components, schemaCache) {
    var constructedValue,
      paramSchema = deref.resolveRefs(_.cloneDeep(param.schema), parameterSource, components,
        _.get(schemaCache, 'schemaResolutionCache')),
      isEvenNumber = (num) => {
        return (num % 2 === 0);
      },
      convertToDataType = (value) => {
        try {
          return JSON.parse(value);
        }
        catch (e) {
          return value;
        }
      };

    // for invalid param object return null
    if (!_.isObject(param) || !_.isString(paramValue)) {
      return null;
    }

    let { startValue, propSeparator, keyValueSeparator, isExplodable } =
      this.getParamSerialisationInfo(param, parameterSource, components, schemaCache);

    // as query params are constructed from url, during conversion we use decodeURI which converts ('%20' into ' ')
    (keyValueSeparator === '%20') && (keyValueSeparator = ' ');
    (propSeparator === '%20') && (propSeparator = ' ');

    // remove start value from serialised value
    paramValue = paramValue.slice(paramValue.indexOf(startValue) === 0 ? startValue.length : 0);

    // define value to constructed according to type
    paramSchema.type === 'object' && (constructedValue = {});
    paramSchema.type === 'array' && (constructedValue = []);

    if (constructedValue) {
      let allProps = paramValue.split(propSeparator);
      _.forEach(allProps, (element, index) => {
        let keyValArray;

        if (propSeparator === keyValueSeparator && isExplodable) {
          if (isEvenNumber(index)) {
            keyValArray = _.slice(allProps, index, index + 2);
          }
          else {
            return;
          }
        }
        else if (isExplodable) {
          keyValArray = element.split(keyValueSeparator);
        }

        if (paramSchema.type === 'object') {
          _.set(constructedValue, keyValArray[0], convertToDataType(keyValArray[1]));
        }
        else if (paramSchema.type === 'array') {
          constructedValue.push(convertToDataType(_.get(keyValArray, '[1]', element)));
        }
      });
    }
    else {
      constructedValue = paramValue;
    }
    return constructedValue;
  },

  /**
   * Parses media type from given content-type header or media type
   * from content object into type and subtype
   *
   * @param {String} str - string to be parsed
   * @returns {Object} - Parsed media type into type and subtype
   */
  parseMediaType: function (str) {
    let simpleMediaTypeRegExp = /^\s*([^\s\/;]+)\/([^;\s]+)\s*(?:;(.*))?$/,
      match = simpleMediaTypeRegExp.exec(str),
      type = '',
      subtype = '';

    if (match) {
      // as mediatype name are case-insensitive keep it in lower case for uniformity
      type = _.toLower(match[1]);
      subtype = _.toLower(match[2]);
    }

    return { type, subtype };
  },

  /**
   * Finds valid JSON media type object from content object
   *
   * @param {*} contentObj - Content Object from schema
   * @returns {*} - valid JSON media type if exists
   */
  getJsonContentType: function (contentObj) {
    let jsonContentType = _.find(_.keys(contentObj), (contentType) => {
      let mediaType = this.parseMediaType(contentType);

      return mediaType.type === 'application' && (
        mediaType.subtype === 'json' || _.endsWith(mediaType.subtype, '+json')
      );
    });

    return jsonContentType;
  },

  /**
   *
   * @param {String} property - one of QUERYPARAM, PATHVARIABLE, HEADER, BODY, RESPONSE_HEADER, RESPONSE_BODY
   * @param {String} jsonPathPrefix - this will be prepended to all JSON schema paths on the request
   * @param {String} txnParamName - Optional - The name of the param being validated (useful for query params,
   *  req headers, res headers)
   * @param {*} value - the value of the property in the request
   * @param {String} schemaPathPrefix - this will be prepended to all JSON schema paths on the schema
   * @param {Object} openApiSchemaObj - The OpenAPI schema object against which to validate
   * @param {String} parameterSourceOption tells that the schema object is of request or response
   * @param {Object} components - Components in the spec that the schema might refer to
   * @param {Object} options - Global options
   * @param {Object} schemaCache object storing schemaFaker and schmeResolution caches
   * @param {Function} callback - For return
   * @returns {Array} array of mismatches
   */
  checkValueAgainstSchema: function (property, jsonPathPrefix, txnParamName, value, schemaPathPrefix, openApiSchemaObj,
    parameterSourceOption, components, options, schemaCache, callback) {

    let mismatches = [],
      jsonValue,
      humanPropName = propNames[property],
      needJsonMatching = (property === 'BODY' || property === 'RESPONSE_BODY'),
      invalidJson = false,
      valueToUse = value,

      // This is dereferenced schema (converted to JSON schema for validation)
      schema = deref.resolveRefs(openApiSchemaObj, parameterSourceOption, components,
        schemaCache.schemaResolutionCache, PROCESSING_TYPE.VALIDATION, 'example', 0, {}, options.stackLimit);

    if (needJsonMatching) {
      try {
        jsonValue = JSON.parse(value);
        // If valid JSON is detected, the parsed value should be used
        // to determine mismatches
        valueToUse = jsonValue;
      }
      catch (e) {
        jsonValue = '';
        invalidJson = true;
      }
    }

    // When processing a reference, schema.type could also be undefined
    if (schema && schema.type) {
      if (typeof schemaTypeToJsValidator[schema.type] === 'function') {
        let isCorrectType;

        // Treat unresolved postman collection/environment variable as correct type
        if (options.ignoreUnresolvedVariables && this.isPmVariable(valueToUse)) {
          isCorrectType = true;
        }
        else {
          isCorrectType = schemaTypeToJsValidator[schema.type](valueToUse);
        }

        if (!isCorrectType) {
          // if type didn't match, no point checking for AJV
          let reason = '',
            mismatchObj;

          if (property === 'RESPONSE_BODY' || property === 'BODY') {
            // we don't have names for the body, but there's only one
            reason = 'The ' + humanPropName;
          }
          else if (txnParamName) {
            // for query params, req/res headers, path vars, we have a name. Praise the lord.
            reason = `The ${humanPropName} "${txnParamName}"`;
          }
          else {
            // for query params, req/res headers, path vars, we might not ALWAYS have a name.
            reason = `A ${humanPropName}`;
          }
          reason += ` needs to be of type ${schema.type}, but we found `;
          if (!options.shortValidationErrors) {
            reason += `"${valueToUse}"`;
          }
          else if (invalidJson) {
            reason += 'invalid JSON';
          }
          else if (Array.isArray(valueToUse)) {
            reason += 'an array instead';
          }
          else if (typeof valueToUse === 'object') {
            reason += 'an object instead';
          }
          else {
            reason += `a ${typeof valueToUse} instead`;
          }

          mismatchObj = {
            property,
            transactionJsonPath: jsonPathPrefix,
            schemaJsonPath: schemaPathPrefix,
            reasonCode: 'INVALID_TYPE',
            reason
          };

          if (options.suggestAvailableFixes) {
            mismatchObj.suggestedFix = {
              key: txnParamName,
              actualValue: valueToUse,
              suggestedValue: safeSchemaFaker(openApiSchemaObj || {}, 'example', PROCESSING_TYPE.VALIDATION,
                parameterSourceOption, components, SCHEMA_FORMATS.DEFAULT, options.indentCharacter, schemaCache,
                options.stackLimit)
            };
          }

          return callback(null, [mismatchObj]);
        }

        // only do AJV if type is array or object
        // simpler cases are handled by a type check
        if (isCorrectType && needJsonMatching) {
          let filteredValidationError = validateSchema(schema, valueToUse, options);

          if (!_.isEmpty(filteredValidationError)) {
            let mismatchObj,
              suggestedValue,
              fakedValue = safeSchemaFaker(openApiSchemaObj || {}, 'example', PROCESSING_TYPE.VALIDATION,
                parameterSourceOption, components, SCHEMA_FORMATS.DEFAULT, options.indentCharacter, schemaCache,
                options.stackLimit);

            // Show detailed validation mismatches for only request/response body
            if (options.detailedBlobValidation && needJsonMatching) {
              _.forEach(filteredValidationError, (ajvError) => {
                let localSchemaPath = ajvError.schemaPath.replace(/\//g, '.').slice(2),
                  dataPath = ajvError.dataPath || '';

                // discard the leading '.' if it exists
                if (dataPath[0] === '.') {
                  dataPath = dataPath.slice(1);
                }

                mismatchObj = _.assign({
                  property: property,
                  transactionJsonPath: jsonPathPrefix + ajvError.dataPath,
                  schemaJsonPath: schemaPathPrefix + '.' + localSchemaPath
                }, ajvValidationError(ajvError, { property, humanPropName }));

                if (options.suggestAvailableFixes) {
                  mismatchObj.suggestedFix = {
                    key: _.split(dataPath, '.').pop(),
                    actualValue: this.getPathValue(valueToUse, dataPath, null),
                    suggestedValue: this.getSuggestedValue(fakedValue, valueToUse, ajvError)
                  };
                }
                mismatches.push(mismatchObj);
              });
            }
            else {
              mismatchObj = {
                reason: `The ${humanPropName} didn\'t match the specified schema`,
                reasonCode: 'INVALID_TYPE'
              };

              // assign proper reason codes for invalid body
              if (property === 'BODY') {
                mismatchObj.reasonCode = 'INVALID_BODY';
              }
              else if (property === 'RESPONSE_BODY') {
                mismatchObj.reasonCode = 'INVALID_RESPONSE_BODY';
              }

              if (options.suggestAvailableFixes) {
                suggestedValue = _.cloneDeep(valueToUse);

                // Apply each fix individually to respect existing values in request
                _.forEach(filteredValidationError, (ajvError) => {
                  let dataPath = ajvError.dataPath || '';

                  // discard the leading '.' if it exists
                  if (dataPath[0] === '.') {
                    dataPath = dataPath.slice(1);
                  }

                  // for empty string _.set creates new key with empty string '', so separate handling
                  if (dataPath === '') {
                    suggestedValue = this.getSuggestedValue(fakedValue, suggestedValue, ajvError);
                  }
                  else {
                    _.set(suggestedValue, dataPath, this.getSuggestedValue(fakedValue, suggestedValue, ajvError));
                  }
                });

                mismatchObj.suggestedFix = {
                  key: property.toLowerCase(),
                  actualValue: valueToUse,
                  suggestedValue
                };
              }

              mismatches.push(_.assign({
                property: property,
                transactionJsonPath: jsonPathPrefix,
                schemaJsonPath: schemaPathPrefix
              }, mismatchObj));
            }

            // only return AJV mismatches
            return callback(null, mismatches);
          }
          // result passed. No AJV mismatch
        }

        // Schema was not AJV or object
        // Req/Res Body was non-object but content type is application/json
        else if (needJsonMatching) {
          return callback(null, [{
            property,
            transactionJsonPath: jsonPathPrefix,
            schemaJsonPath: schemaPathPrefix,
            reasonCode: 'INVALID_TYPE',
            reason: `The ${humanPropName} needs to be of type object/array, but we found "${valueToUse}"`,
            suggestedFix: {
              key: null,
              actualValue: valueToUse,
              suggestedValue: {} // suggest value to be object
            }
          }]);
        }
      }
      else {
        // unknown schema.type found
        // TODO: Decide how to handle. Log?
      }
    }
    // Schema not defined
    return callback(null, []);

    // if (!schemaTypeToJsValidator[schema.type](value)) {
    //   callback(null, [{
    //     property,
    //     transactionJsonPath: jsonPathPrefix,
    //     schemaJsonPath: schemaPathPrefix,
    //     reasonCode: 'INVALID_TYPE',
    //     reason: `Value must be a token of type ${schema.type}, found ${value}`
    //   }]);
    // }
    // TODO: Further checks for object type
    // else {
    //   callback(null, []);
    // }
  },

  /**
   *
   * @param {*} determinedPathVariables the key/determined-value pairs of the path variables (from Postman)
   * @param {*} transactionPathPrefix the jsonpath for this validation (will be prepended to all identified mismatches)
   * @param {*} schemaPath the applicable pathItem defined at the schema level
   * @param {*} components the components + paths from the OAS spec that need to be used to resolve $refs
   * @param {*} options OAS options
   * @param {*} schemaCache object storing schemaFaker and schmeResolution caches
   * @param {*} callback Callback
   * @returns {array} mismatches (in the callback)
   */
  checkPathVariables: function (
    determinedPathVariables,
    transactionPathPrefix,
    schemaPath,
    components,
    options,
    schemaCache,
    callback) {

    // schema path should have all parameters needed
    // components need to be stored globally
    var mismatchProperty = 'PATHVARIABLE',
      // all path variables defined in this path. acc. to the spec, all path params are required
      schemaPathVariables,
      pmPathVariables;

    if (options.validationPropertiesToIgnore.includes(mismatchProperty)) {
      return callback(null, []);
    }

    // find all schema path variables that can be present as collection path variables
    pmPathVariables = this.findPathVariablesFromSchemaPath(schemaPath.schemaPathName);
    schemaPathVariables = _.filter(schemaPath.parameters, (param) => {
      // exclude path variables stored as collection variable from being validated further
      return (param.in === 'path' && _.includes(pmPathVariables, param.name));
    });

    async.map(determinedPathVariables, (pathVar, cb) => {
      let mismatches = [],
        resolvedParamValue,
        index = _.findIndex(determinedPathVariables, pathVar);

      const schemaPathVar = _.find(schemaPathVariables, (param) => {
        return param.name === pathVar.key;
      });

      if (!schemaPathVar) {
        // extra pathVar present in given request.
        if (options.showMissingInSchemaErrors) {
          mismatches.push({
            property: mismatchProperty,
            // not adding the pathVar name to the jsonPath because URL is just a string
            transactionJsonPath: transactionPathPrefix + `[${index}]`,
            schemaJsonPath: null,
            reasonCode: 'MISSING_IN_SCHEMA',
            reason: `The path variable "${pathVar.key}" was not found in the schema`
          });
        }
        return cb(null, mismatches);
      }

      // assign parameter example(s) as schema examples
      this.assignParameterExamples(schemaPathVar);

      resolvedParamValue = this.deserialiseParamValue(schemaPathVar, pathVar.value, PARAMETER_SOURCE.REQUEST,
        components, schemaCache);

      setTimeout(() => {
        if (!(schemaPathVar && schemaPathVar.schema)) {
          // no errors to show if there's no schema present in the spec
          return cb(null, []);
        }

        this.checkValueAgainstSchema(mismatchProperty,
          transactionPathPrefix + `[${index}].value`,
          pathVar.key,
          resolvedParamValue,
          schemaPathVar.pathPrefix + '[?(@.name==\'' + schemaPathVar.name + '\')]',
          schemaPathVar.schema,
          PARAMETER_SOURCE.REQUEST,
          components, options, schemaCache, cb);
      }, 0);
    }, (err, res) => {
      let mismatches = [],
        mismatchObj;

      if (err) {
        return callback(err);
      }

      // go through required schemaPathVariables, and params that aren't found in the given transaction are errors
      _.each(schemaPathVariables, (pathVar) => {
        if (!_.find(determinedPathVariables, (param) => { return param.key === pathVar.name; })) {

          // assign parameter example(s) as schema examples;
          this.assignParameterExamples(pathVar);

          mismatchObj = {
            property: mismatchProperty,
            transactionJsonPath: transactionPathPrefix,
            schemaJsonPath: pathVar.pathPrefix,
            reasonCode: 'MISSING_IN_REQUEST',
            reason: `The required path variable "${pathVar.name}" was not found in the transaction`
          };

          if (options.suggestAvailableFixes) {
            mismatchObj.suggestedFix = {
              key: pathVar.name,
              actualValue: null,
              suggestedValue: {
                key: pathVar.name,
                value: safeSchemaFaker(pathVar.schema || {}, 'example', PROCESSING_TYPE.VALIDATION,
                  PARAMETER_SOURCE.REQUEST, components, SCHEMA_FORMATS.DEFAULT, options.indentCharacter, schemaCache,
                  options.stackLimit)
              }
            };
          }
          mismatches.push(mismatchObj);
        }
      });

      // res is an array of mismatches (also an array) from all checkValueAgainstSchema calls
      return callback(null, _.concat(_.flatten(res), mismatches));
    });
  },

  /**
   *
   * @param {*} transaction Transaction with which to compare
   * @param {*} transactionPathPrefix the jsonpath for this validation (will be prepended to all identified mismatches)
   * @param {*} schemaPath the applicable pathItem defined at the schema level
   * @param {*} pathRoute Route to applicable pathItem (i.e. 'GET /users/{userID}')
   * @param {*} options OAS options
   * @param {*} callback Callback
   * @returns {array} mismatches (in the callback)
   */
  checkMetadata(transaction, transactionPathPrefix, schemaPath, pathRoute, options, callback) {
    let expectedReqName,
      expectedReqDesc,
      reqNameMismatch,
      actualReqName = _.get(transaction, 'name'),
      actualReqDesc,
      mismatches = [],
      mismatchObj,
      reqUrl;

    if (!options.validateMetadata) {
      return callback(null, []);
    }

    // handling path templating in request url if any
    // convert all {anything} to {{anything}}
    reqUrl = this.fixPathVariablesInUrl(pathRoute.slice(pathRoute.indexOf('/')));

    // convert all /{{one}}/{{two}} to /:one/:two
    // Doesn't touch /{{file}}.{{format}}
    reqUrl = this.sanitizeUrlPathParams(reqUrl, []).url;

    // description can be one of following two
    actualReqDesc = _.isObject(_.get(transaction, 'request.description')) ?
      _.get(transaction, 'request.description.content') : _.get(transaction, 'request.description');
    expectedReqDesc = schemaPath.description;

    switch (options.requestNameSource) {
      case 'fallback' : {
        // operationId is usually camelcase or snake case
        expectedReqName = schemaPath.summary || utils.insertSpacesInName(schemaPath.operationId) || reqUrl;
        reqNameMismatch = (actualReqName !== expectedReqName);
        break;
      }
      case 'url' : {
        // actual value may differ in conversion as it uses local/global servers info to generate it
        // for now suggest actual path as request name
        expectedReqName = reqUrl;
        reqNameMismatch = !_.endsWith(actualReqName, reqUrl);
        break;
      }
      default : {
        expectedReqName = schemaPath[options.requestNameSource];
        reqNameMismatch = (actualReqName !== expectedReqName);
        break;
      }
    }

    if (reqNameMismatch) {
      mismatchObj = {
        property: 'REQUEST_NAME',
        transactionJsonPath: transactionPathPrefix + '.name',
        schemaJsonPath: null,
        reasonCode: 'INVALID_VALUE',
        reason: 'The request name didn\'t match with specified schema'
      };

      options.suggestAvailableFixes && (mismatchObj.suggestedFix = {
        key: 'name',
        actualValue: actualReqName || null,
        suggestedValue: expectedReqName
      });
      mismatches.push(mismatchObj);
    }

    /**
     * Collection stores empty description as null, while OpenAPI spec can have empty string as description.
     * Hence We need to treat null and empty string as match. So check first if both schema and collection description
     * are not empty. _.isEmpty() returns true for null/undefined/''(empty string)
     * i.e. collection desc = null and schema desc = '', for this case no mismatch will occurr
     */
    if ((!_.isEmpty(actualReqDesc) || !_.isEmpty(expectedReqDesc)) && (actualReqDesc !== expectedReqDesc)) {
      mismatchObj = {
        property: 'REQUEST_DESCRIPTION',
        transactionJsonPath: transactionPathPrefix + '.request.description',
        schemaJsonPath: null,
        reasonCode: 'INVALID_VALUE',
        reason: 'The request description didn\'t match with specified schema'
      };

      options.suggestAvailableFixes && (mismatchObj.suggestedFix = {
        key: 'description',
        actualValue: actualReqDesc || null,
        suggestedValue: expectedReqDesc
      });
      mismatches.push(mismatchObj);
    }
    return callback(null, mismatches);
  },

  checkQueryParams(requestUrl, transactionPathPrefix, schemaPath, components, options,
    schemaCache, callback) {
    let parsedUrl = require('url').parse(requestUrl),
      schemaParams = _.filter(schemaPath.parameters, (param) => { return param.in === 'query'; }),
      requestQueryArray = [],
      requestQueryParams = [],
      resolvedSchemaParams = [],
      mismatchProperty = 'QUERYPARAM',
      securityParams,
      urlMalformedError;

    if (options.validationPropertiesToIgnore.includes(mismatchProperty)) {
      return callback(null, []);
    }

    if (!parsedUrl.query) {
      // null query params should be treated as lack of any params
      parsedUrl.query = '';
    }
    requestQueryArray = parsedUrl.query.split('&');

    _.each(requestQueryArray, (rqp) => {
      let parts = rqp.split('='),
        qKey, qVal;

      try {
        qKey = decodeURIComponent(parts[0]);
        qVal = decodeURIComponent(parts.slice(1).join('='));
      }
      catch (err) {
        return (urlMalformedError = err);
      }


      if (qKey.length > 0) {
        requestQueryParams.push({
          key: qKey,
          value: qVal
        });
      }
    });

    if (urlMalformedError) {
      return callback(urlMalformedError);
    }

    // filter out query params added by security schemes
    securityParams = _.map(this.getSecurityParams(_.get(components, 'components'), 'query'), 'name');
    requestQueryParams = _.filter(requestQueryParams, (pQuery) => {
      return !_.includes(securityParams, pQuery.key);
    });

    // resolve schema params
    // below will make sure for exploded params actual schema of property present in collection is present
    _.forEach(schemaParams, (param) => {
      let pathPrefix = param.pathPrefix,
        paramSchema = deref.resolveRefs(_.cloneDeep(param.schema), PARAMETER_SOURCE.REQUEST, components, schemaCache),
        { style, explode } = this.getParamSerialisationInfo(param, PARAMETER_SOURCE.REQUEST, components, schemaCache),
        isPropSeparable = _.includes(['form', 'deepObject'], style);

      if (isPropSeparable && paramSchema.type === 'array' && explode) {
        // add schema of items and instead array
        resolvedSchemaParams.push(_.assign({}, param, {
          schema: _.get(paramSchema, 'items'),
          isResolvedParam: true
        }));
      }
      else if (isPropSeparable && paramSchema.type === 'object' && explode) {
        // add schema of all properties instead entire object
        _.forEach(_.get(paramSchema, 'properties', {}), (propSchema, propName) => {
          resolvedSchemaParams.push({
            name: propName,
            schema: propSchema,
            isResolvedParam: true,
            pathPrefix
          });
        });
      }
      else {
        resolvedSchemaParams.push(param);
      }
    });

    return async.map(requestQueryParams, (pQuery, cb) => {
      let mismatches = [],
        index = _.findIndex(requestQueryParams, pQuery),
        resolvedParamValue = pQuery.value;

      const schemaParam = _.find(resolvedSchemaParams, (param) => { return param.name === pQuery.key; });

      if (!schemaParam) {
        // no schema param found
        if (options.showMissingInSchemaErrors) {
          mismatches.push({
            property: mismatchProperty,
            transactionJsonPath: transactionPathPrefix + `[${index}]`,
            schemaJsonPath: null,
            reasonCode: 'MISSING_IN_SCHEMA',
            reason: `The query parameter ${pQuery.key} was not found in the schema`
          });
        }
        return cb(null, mismatches);
      }

      // assign parameter example(s) as schema examples;
      this.assignParameterExamples(schemaParam);

      if (!schemaParam.isResolvedParam) {
        resolvedParamValue = this.deserialiseParamValue(schemaParam, pQuery.value, PARAMETER_SOURCE.REQUEST,
          components, schemaCache);
      }

      // query found in spec. check query's schema
      setTimeout(() => {
        if (!schemaParam.schema) {
          // no errors to show if there's no schema present in the spec
          return cb(null, []);
        }
        this.checkValueAgainstSchema(mismatchProperty,
          transactionPathPrefix + `[${index}].value`,
          pQuery.key,
          resolvedParamValue,
          schemaParam.pathPrefix + '[?(@.name==\'' + schemaParam.name + '\')]',
          schemaParam.schema,
          PARAMETER_SOURCE.REQUEST,
          components, options, schemaCache, cb
        );
      }, 0);
    }, (err, res) => {
      let mismatches = [],
        mismatchObj;

      _.each(_.filter(schemaParams, (q) => { return q.required; }), (qp) => {
        if (!_.find(requestQueryParams, (param) => { return param.key === qp.name; })) {

          // assign parameter example(s) as schema examples;
          this.assignParameterExamples(qp);

          mismatchObj = {
            property: mismatchProperty,
            transactionJsonPath: transactionPathPrefix,
            schemaJsonPath: qp.pathPrefix + '[?(@.name==\'' + qp.name + '\')]',
            reasonCode: 'MISSING_IN_REQUEST',
            reason: `The required query parameter "${qp.name}" was not found in the transaction`
          };

          if (options.suggestAvailableFixes) {
            mismatchObj.suggestedFix = {
              key: qp.name,
              actualValue: null,
              suggestedValue: {
                key: qp.name,
                value: safeSchemaFaker(qp.schema || {}, 'example', PROCESSING_TYPE.VALIDATION,
                  PARAMETER_SOURCE.REQUEST, components, SCHEMA_FORMATS.DEFAULT, options.indentCharacter, schemaCache,
                  options.stackLimit)
              }
            };
          }
          mismatches.push(mismatchObj);
        }
      });
      return callback(null, _.concat(_.flatten(res), mismatches));
    });
  },

  /**
   * Gives mismtach for content type header for request/response
   *
   * @param {Array} headers - Transaction Headers
   * @param {String} transactionPathPrefix - Transaction Path to headers
   * @param {String} schemaPathPrefix - Schema path to content object
   * @param {Object} contentObj - Corresponding Schema content object
   * @param {String} mismatchProperty - Mismatch property (HEADER / RESPONSE_HEADER)
   * @param {*} options - OAS options, check lib/options.js for more
   * @returns {Array} found mismatch objects
   */
  checkContentTypeHeader: function (headers, transactionPathPrefix, schemaPathPrefix, contentObj,
    mismatchProperty, options) {
    let mediaTypes = [],
      contentHeader,
      contentHeaderIndex,
      contentHeaderMediaType,
      suggestedContentHeader,
      hasComputedType,
      humanPropName = mismatchProperty === 'HEADER' ? 'header' : 'response header',
      mismatches = [];

    // get all media types present in content object
    _.forEach(_.keys(contentObj), (contentType) => {
      let contentMediaType = this.parseMediaType(contentType);

      mediaTypes.push(contentMediaType.type + '/' + contentMediaType.subtype);
    });

    // prefer JSON > XML > Other media types for suggested header.
    _.forEach(mediaTypes, (mediaType) => {
      let headerFamily = this.getHeaderFamily(mediaType);

      if (headerFamily !== HEADER_TYPE.INVALID) {
        suggestedContentHeader = mediaType;
        hasComputedType = true;
        if (headerFamily === HEADER_TYPE.JSON) {
          return false;
        }
      }
    });

    // if no JSON or XML, take whatever we have
    if (!hasComputedType && mediaTypes.length > 0) {
      suggestedContentHeader = mediaTypes[0];
      hasComputedType = true;
    }

    // get content-type header and info
    _.forEach(headers, (header, index) => {
      if (_.toLower(header.key) === 'content-type') {
        let mediaType = this.parseMediaType(header.value);

        contentHeader = header;
        contentHeaderIndex = index;
        contentHeaderMediaType = mediaType.type + '/' + mediaType.subtype;
        return false;
      }
    });

    // Schema body content has no media type objects
    if (!_.isEmpty(contentHeader) && _.isEmpty(mediaTypes)) {
      // ignore mismatch for default header (text/plain) added by conversion
      if (options.showMissingInSchemaErrors && _.toLower(contentHeaderMediaType) !== TEXT_PLAIN) {
        mismatches.push({
          property: mismatchProperty,
          transactionJsonPath: transactionPathPrefix + `[${contentHeaderIndex}]`,
          schemaJsonPath: null,
          reasonCode: 'MISSING_IN_SCHEMA',
          // Reason for missing in schema suggests that certain media type in req/res body is not present
          reason: `The ${mismatchProperty === 'HEADER' ? 'request' : 'response'} body should have media type` +
            ` "${contentHeaderMediaType}"`
        });
      }
    }

    // No request/response content-type header
    else if (_.isEmpty(contentHeader) && !_.isEmpty(mediaTypes)) {
      let mismatchObj = {
        property: mismatchProperty,
        transactionJsonPath: transactionPathPrefix,
        schemaJsonPath: schemaPathPrefix,
        reasonCode: 'MISSING_IN_REQUEST',
        reason: `The ${humanPropName} "Content-Type" was not found in the transaction`
      };

      if (options.suggestAvailableFixes) {
        mismatchObj.suggestedFix = {
          key: 'Content-Type',
          actualValue: null,
          suggestedValue: {
            key: 'Content-Type',
            value: suggestedContentHeader
          }
        };
      }
      mismatches.push(mismatchObj);
    }

    // Invalid type of header found
    else if (!_.isEmpty(contentHeader) && !_.includes(mediaTypes, contentHeaderMediaType)) {
      let mismatchObj = {
        property: mismatchProperty,
        transactionJsonPath: transactionPathPrefix + `[${contentHeaderIndex}].value`,
        schemaJsonPath: schemaPathPrefix,
        reasonCode: 'INVALID_TYPE',
        reason: `The ${humanPropName} "Content-Type" needs to be "${suggestedContentHeader}",` +
          ` but we found "${contentHeaderMediaType}" instead`
      };

      if (options.suggestAvailableFixes) {
        mismatchObj.suggestedFix = {
          key: 'Content-Type',
          actualValue: contentHeader.value,
          suggestedValue: suggestedContentHeader
        };
      }
      mismatches.push(mismatchObj);
    }
    return mismatches;
  },

  checkRequestHeaders: function (headers, transactionPathPrefix, schemaPathPrefix, schemaPath,
    components, options, schemaCache, callback) {
    let schemaHeaders = _.filter(schemaPath.parameters, (param) => { return param.in === 'header'; }),
      // key name of headers which are added by security schemes
      securityHeaders = _.map(this.getSecurityParams(_.get(components, 'components'), 'header'), 'name'),
      // filter out headers for following cases
      reqHeaders = _.filter(headers, (header) => {
        // 1. which need explicit handling according to schema (other than parameters object)
        // 2. which are added by security schemes
        return !_.includes(IMPLICIT_HEADERS, _.toLower(_.get(header, 'key'))) &&
          !_.includes(securityHeaders, header.key);
      }),
      mismatchProperty = 'HEADER';

    if (options.validationPropertiesToIgnore.includes(mismatchProperty)) {
      return callback(null, []);
    }
    // 1. for each header, find relevant schemaPath property

    return async.map(reqHeaders, (pHeader, cb) => {
      let mismatches = [],
        resolvedParamValue,
        index = _.findIndex(headers, pHeader); // find actual index from collection request headers

      const schemaHeader = _.find(schemaHeaders, (header) => { return header.name === pHeader.key; });

      if (!schemaHeader) {
        // no schema header found
        if (options.showMissingInSchemaErrors) {
          mismatches.push({
            property: mismatchProperty,
            transactionJsonPath: transactionPathPrefix + `[${index}]`,
            schemaJsonPath: null,
            reasonCode: 'MISSING_IN_SCHEMA',
            reason: `The header ${pHeader.key} was not found in the schema`
          });
        }
        return cb(null, mismatches);
      }

      // assign parameter example(s) as schema examples;
      this.assignParameterExamples(schemaHeader);

      resolvedParamValue = this.deserialiseParamValue(schemaHeader, pHeader.value, PARAMETER_SOURCE.REQUEST,
        components, schemaCache);

      // header found in spec. check header's schema
      setTimeout(() => {
        if (!schemaHeader.schema) {
          // no errors to show if there's no schema present in the spec
          return cb(null, []);
        }
        this.checkValueAgainstSchema(mismatchProperty,
          transactionPathPrefix + `[${index}].value`,
          pHeader.key,
          resolvedParamValue,
          schemaHeader.pathPrefix + '[?(@.name==\'' + schemaHeader.name + '\')]',
          schemaHeader.schema,
          PARAMETER_SOURCE.REQUEST,
          components, options, schemaCache, cb
        );
      }, 0);
    }, (err, res) => {
      let mismatches = [],
        mismatchObj,
        contentHeaderMismatches = this.checkContentTypeHeader(headers, transactionPathPrefix,
          schemaPathPrefix + '.requestBody.content', _.get(schemaPath, 'requestBody.content'),
          mismatchProperty, options);

      _.each(_.filter(schemaHeaders, (h) => { return h.required; }), (header) => {
        if (!_.find(reqHeaders, (param) => { return param.key === header.name; })) {

          // assign parameter example(s) as schema examples;
          this.assignParameterExamples(header);

          mismatchObj = {
            property: mismatchProperty,
            transactionJsonPath: transactionPathPrefix,
            schemaJsonPath: header.pathPrefix + '[?(@.name==\'' + header.name + '\')]',
            reasonCode: 'MISSING_IN_REQUEST',
            reason: `The required header "${header.name}" was not found in the transaction`
          };

          if (options.suggestAvailableFixes) {
            mismatchObj.suggestedFix = {
              key: header.name,
              actualValue: null,
              suggestedValue: {
                key: header.name,
                value: safeSchemaFaker(header.schema || {}, 'example', PROCESSING_TYPE.VALIDATION,
                  PARAMETER_SOURCE.REQUEST, components, SCHEMA_FORMATS.DEFAULT, options.indentCharacter, schemaCache,
                  options.stackLimit)
              }
            };
          }
          mismatches.push(mismatchObj);
        }
      });
      return callback(null, _.concat(contentHeaderMismatches, _.flatten(res), mismatches));
    });
  },

  checkResponseHeaders: function (schemaResponse, headers, transactionPathPrefix, schemaPathPrefix,
    components, options, schemaCache, callback) {
    // 0. Need to find relevant response from schemaPath.responses
    let schemaHeaders,
      // filter out headers which need explicit handling according to schema (other than parameters object)
      resHeaders = _.filter(headers, (header) => {
        return !_.includes(IMPLICIT_HEADERS, _.toLower(_.get(header, 'key')));
      }),
      mismatchProperty = 'RESPONSE_HEADER';

    if (options.validationPropertiesToIgnore.includes(mismatchProperty)) {
      return callback(null, []);
    }

    if (!schemaResponse) {
      // no default response found, we can't call it a mismatch
      return callback(null, []);
    }

    schemaHeaders = schemaResponse.headers;

    return async.map(resHeaders, (pHeader, cb) => {
      let mismatches = [],
        index = _.findIndex(headers, pHeader); // find actual index from collection response headers

      const schemaHeader = _.get(schemaHeaders, pHeader.key);

      if (!schemaHeader) {
        // no schema header found
        if (options.showMissingInSchemaErrors) {
          mismatches.push({
            property: mismatchProperty,
            transactionJsonPath: transactionPathPrefix + `[${index}]`,
            schemaJsonPath: schemaPathPrefix + '.headers',
            reasonCode: 'MISSING_IN_SCHEMA',
            reason: `The header ${pHeader.key} was not found in the schema`
          });
        }
        return cb(null, mismatches);
      }

      // assign parameter example(s) as schema examples;
      this.assignParameterExamples(schemaHeader);

      // header found in spec. check header's schema
      setTimeout(() => {
        if (!schemaHeader.schema) {
          // no errors to show if there's no schema present in the spec
          return cb(null, []);
        }
        return this.checkValueAgainstSchema(mismatchProperty,
          transactionPathPrefix + `[${index}].value`,
          pHeader.key,
          pHeader.value,
          schemaPathPrefix + '.headers[' + pHeader.key + ']',
          schemaHeader.schema,
          PARAMETER_SOURCE.RESPONSE,
          components, options, schemaCache, cb
        );
      }, 0);
    }, (err, res) => {
      let mismatches = [],
        mismatchObj,
        contentHeaderMismatches = this.checkContentTypeHeader(headers, transactionPathPrefix,
          schemaPathPrefix + '.content', _.get(schemaResponse, 'content'), mismatchProperty, options);

      _.each(_.filter(schemaHeaders, (h, hName) => {
        // exclude empty headers fron validation
        if (_.isEmpty(h)) {
          return false;
        }
        h.name = hName;
        return h.required;
      }), (header) => {
        if (!_.find(resHeaders, (param) => { return param.key === header.name; })) {

          // assign parameter example(s) as schema examples;
          this.assignParameterExamples(header);

          mismatchObj = {
            property: mismatchProperty,
            transactionJsonPath: transactionPathPrefix,
            schemaJsonPath: schemaPathPrefix + '.headers[\'' + header.name + '\']',
            reasonCode: 'MISSING_IN_REQUEST',
            reason: `The required response header "${header.name}" was not found in the transaction`
          };

          if (options.suggestAvailableFixes) {
            mismatchObj.suggestedFix = {
              key: header.name,
              actualValue: null,
              suggestedValue: {
                key: header.name,
                value: safeSchemaFaker(header.schema || {}, 'example', PROCESSING_TYPE.VALIDATION,
                  PARAMETER_SOURCE.REQUEST, components, SCHEMA_FORMATS.DEFAULT, options.indentCharacter, schemaCache,
                  options.stackLimit)
              }
            };
          }
          mismatches.push(mismatchObj);
        }
      });
      callback(null, _.concat(contentHeaderMismatches, _.flatten(res), mismatches));
    });
  },

  // Only application/json is validated for now
  checkRequestBody: function (requestBody, transactionPathPrefix, schemaPathPrefix, schemaPath,
    components, options, schemaCache, callback) {
    // check for body modes
    let jsonSchemaBody,
      jsonContentType,
      mismatchProperty = 'BODY';

    if (options.validationPropertiesToIgnore.includes(mismatchProperty)) {
      return callback(null, []);
    }

    // resolve $ref in requestBody object if present
    if (!_.isEmpty(_.get(schemaPath, 'requestBody.$ref'))) {
      schemaPath.requestBody = this.getRefObject(schemaPath.requestBody.$ref, components, options);
    }

    // get valid json content type
    jsonContentType = this.getJsonContentType(_.get(schemaPath, 'requestBody.content', {}));
    jsonSchemaBody = _.get(schemaPath, ['requestBody', 'content', jsonContentType, 'schema']);

    // only raw for now
    if (requestBody && requestBody.mode === 'raw' && jsonSchemaBody) {
      setTimeout(() => {
        return this.checkValueAgainstSchema(mismatchProperty,
          transactionPathPrefix,
          null, // no param name for the request body
          requestBody.raw,
          schemaPathPrefix + '.requestBody.content[' + jsonContentType + '].schema',
          jsonSchemaBody,
          PARAMETER_SOURCE.REQUEST,
          components,
          _.extend({}, options, { shortValidationErrors: true }),
          schemaCache,
          callback
        );
      }, 0);
    }
    else {
      return callback(null, []);
    }
  },

  checkResponseBody: function (schemaResponse, body, transactionPathPrefix, schemaPathPrefix,
    components, options, schemaCache, callback) {
    let schemaContent,
      jsonContentType,
      mismatchProperty = 'RESPONSE_BODY';

    if (options.validationPropertiesToIgnore.includes(mismatchProperty)) {
      return callback(null, []);
    }

    // get valid json content type
    jsonContentType = this.getJsonContentType(_.get(schemaResponse, 'content', {}));
    schemaContent = _.get(schemaResponse, ['content', jsonContentType, 'schema']);

    if (!schemaContent) {
      // no specific or default response with application/json
      // return callback(null, [{
      //   property: mismatchProperty,
      //   transactionJsonPath: transactionPathPrefix,
      //   schemaJsonPath: null,
      //   reasonCode: 'BODY_SCHEMA_NOT_FOUND',
      //   reason: 'No JSON schema found for this response'
      // }]);

      // cannot show mismatches if the schema didn't have any application/JSON response
      return callback(null, []);
    }

    setTimeout(() => {
      return this.checkValueAgainstSchema(mismatchProperty,
        transactionPathPrefix,
        null, // no param name for the response body
        body,
        schemaPathPrefix + '.content[' + jsonContentType + '].schema',
        schemaContent,
        PARAMETER_SOURCE.RESPONSE,
        components,
        _.extend({}, options, { shortValidationErrors: true }),
        schemaCache,
        callback
      );
    }, 0);
  },

  checkResponses: function (responses, transactionPathPrefix, schemaPathPrefix, schemaPath,
    components, options, schemaCache, cb) {
    // responses is an array of repsonses recd. for one Postman request
    // we've already determined the schemaPath against which all responses need to be validated
    // loop through all responses
    // for each response, find the appropriate response from schemaPath, and then validate response body and headers
    async.map(responses, (response, responseCallback) => {
      let thisResponseCode = response.code,
        thisSchemaResponse = _.get(schemaPath, ['responses', thisResponseCode]),
        responsePathPrefix = thisResponseCode;
      // find this code from the schemaPath
      if (!thisSchemaResponse) {
        // could not find an appropriate response for this code. check default?
        thisSchemaResponse = _.get(schemaPath, ['responses', 'default']);
        responsePathPrefix = 'default';
      }

      // resolve $ref in response object if present
      if (!_.isEmpty(_.get(thisSchemaResponse, '$ref'))) {
        thisSchemaResponse = this.getRefObject(thisSchemaResponse.$ref, components, options);
      }

      // resolve $ref in all header objects if present
      _.forEach(_.get(thisSchemaResponse, 'headers'), (header) => {
        if (header.hasOwnProperty('$ref')) {
          _.assign(header, this.getRefObject(header.$ref, components, options));
          _.unset(header, '$ref');
        }
      });

      if (!thisSchemaResponse) {
        // still didn't find a response
        responseCallback(null);
      }
      else {
        // check headers and body
        async.parallel({
          headers: (cb) => {
            this.checkResponseHeaders(thisSchemaResponse, response.header,
              transactionPathPrefix + '[' + response.id + '].header',
              schemaPathPrefix + '.responses.' + responsePathPrefix, components, options, schemaCache, cb);
          },
          body: (cb) => {
            // assume it's JSON at this point
            this.checkResponseBody(thisSchemaResponse, response.body,
              transactionPathPrefix + '[' + response.id + '].body',
              schemaPathPrefix + '.responses.' + responsePathPrefix, components, options, schemaCache, cb);
          }
        }, (err, result) => {
          return responseCallback(null, {
            id: response.id,
            matched: (result.body.length === 0 && result.headers.length === 0),
            mismatches: result.body.concat(result.headers)
          });
        });
      }
    }, (err, result) => {
      var retVal = _.keyBy(_.reject(result, (ai) => { return !ai; }), 'id');
      return cb(null, retVal);
    });
  },

  /**
   * @param {string} postmanPath - parsed path (exclude host and params) from the Postman request
   * @param {string} schemaPath - schema path from the OAS spec (exclude servers object)
   * @param {object} options - a standard list of options that's globally passed around. Check options.js for more.
   * @returns {*} score + match + pathVars - higher score - better match. null - no match
   */
  getPostmanUrlSchemaMatchScore: function (postmanPath, schemaPath, options) {
    var postmanPathArr = _.reject(postmanPath.split('/'), (segment) => {
        return segment === '';
      }),
      schemaPathArr = _.reject(schemaPath.split('/'), (segment) => {
        return segment === '';
      }),
      matchedPathVars = null,
      maxScoreFound = -Infinity,
      anyMatchFound = false,
      fixedMatchedSegments,
      variableMatchedSegments,
      postmanPathSuffixes = [];

    // get array with all suffixes of postmanPath
    // if postmanPath = {{url}}/a/b, the suffix array is [ [{{url}}, a, b] , [a, b] , [b]]
    for (let i = postmanPathArr.length; i > 0; i--) {
      // i will be 3, 2, 1
      postmanPathSuffixes.push(postmanPathArr.slice(-i));

      break; // we only want one item in the suffixes array for now
    }

    // for each suffx, calculate score against the schemaPath
    // the schema<>postman score is the sum
    _.each(postmanPathSuffixes, (pps) => {
      let suffixMatchResult = this.getPostmanUrlSuffixSchemaScore(pps, schemaPathArr, options);
      if (suffixMatchResult.match && suffixMatchResult.score > maxScoreFound) {
        maxScoreFound = suffixMatchResult.score;
        matchedPathVars = suffixMatchResult.pathVars;
        // No. of fixed segment matches between schema and postman url path
        fixedMatchedSegments = suffixMatchResult.fixedMatchedSegments;
        // No. of variable segment matches between schema and postman url path
        variableMatchedSegments = suffixMatchResult.variableMatchedSegments;
        anyMatchFound = true;
      }
    });

    // handle root path '/'
    if (postmanPath === '/' && schemaPath === '/') {
      anyMatchFound = true;
      maxScoreFound = 1; // assign max possible score
      matchedPathVars = []; // no path variables present
      fixedMatchedSegments = 0;
      variableMatchedSegments = 0;
    }

    if (anyMatchFound) {
      return {
        match: true,
        score: maxScoreFound,
        pathVars: matchedPathVars,
        fixedMatchedSegments,
        variableMatchedSegments
      };
    }
    return {
      match: false
    };
  },

  /**
   * @param {*} pmSuffix - Collection request's path suffix array
   * @param {*} schemaPath - schema operation's path suffix array
   * @param {object} options - a standard list of options that's globally passed around. Check options.js for more.
   * @returns {*} score - null of no match, int for match. higher value indicates better match
   * You get points for the number of URL segments that match
   * You are penalized for the number of schemaPath segments that you skipped
   */
  getPostmanUrlSuffixSchemaScore: function (pmSuffix, schemaPath, options) {
    let mismatchFound = false,
      variables = [],
      minLength = Math.min(pmSuffix.length, schemaPath.length),
      sMax = schemaPath.length - 1,
      pMax = pmSuffix.length - 1,
      matchedSegments = 0,
      // No. of fixed segment matches between schema and postman url path
      fixedMatchedSegments = 0,
      // No. of variable segment matches between schema and postman url path
      variableMatchedSegments = 0,
      // checks if schema segment provided is path variable
      isSchemaSegmentPathVar = (segment) => {
        return segment.startsWith('{') &&
        segment.endsWith('}') &&
        // check that only one path variable is present as collection path variable can contain only one var
        segment.indexOf('}') === segment.lastIndexOf('}');
      };

    if (options.strictRequestMatching && pmSuffix.length !== schemaPath.length) {
      return {
        match: false,
        score: null,
        pathVars: []
      };
    }

    // start from the last segment of both
    // segments match if the schemaPath segment is {..} or the postmanPathStr is :<anything> or {{anything}}
    // for (let i = pmSuffix.length - 1; i >= 0; i--) {
    for (let i = 0; i < minLength; i++) {
      let schemaFixedParts = this.getFixedPartsFromPathSegment(schemaPath[sMax - i], 'schema'),
        collectionFixedParts = this.getFixedPartsFromPathSegment(pmSuffix[pMax - i], 'collection');

      if (
        (_.isEqual(schemaFixedParts, collectionFixedParts)) || // exact fixed parts match
        (isSchemaSegmentPathVar(schemaPath[sMax - i])) || // schema segment is a pathVar
        (pmSuffix[pMax - i].startsWith(':')) || // postman segment is a pathVar
        (this.isPmVariable(pmSuffix[pMax - i])) // postman segment is an env/collection var
      ) {

        // for variable match increase variable matched segments count (used for determining order for multiple matches)
        if (
          (isSchemaSegmentPathVar(schemaPath[sMax - i])) && // schema segment is a pathVar
          ((pmSuffix[pMax - i].startsWith(':')) || // postman segment is a pathVar
            (this.isPmVariable(pmSuffix[pMax - i]))) // postman segment is an env/collection var
        ) {
          variableMatchedSegments++;
        }
        // for exact match increase fix matched segments count (used for determining order for multiple matches)
        else if (_.isEqual(schemaFixedParts, collectionFixedParts)) {
          fixedMatchedSegments++;
        }

        // add a matched path variable only if the schema one was a pathVar and only one path variable is in segment
        if (isSchemaSegmentPathVar(schemaPath[sMax - i])) {
          variables.push({
            key: schemaPath[sMax - i].substring(1, schemaPath[sMax - i].length - 1),
            value: pmSuffix[pMax - i]
          });
        }
        matchedSegments++;
      }
      else {
        // there was one segment for which there was no mismatch
        mismatchFound = true;
        break;
      }
    }

    if (!mismatchFound) {
      return {
        match: true,
        // schemaPath endsWith postman path suffix
        // score is length of the postman path array + schema array - length difference
        // the assumption is that a longer path matching a longer path is a higher score, with
        // penalty for any length difference
        // schemaPath will always be > postmanPathSuffix because SchemaPath ands with pps
        score: ((2 * matchedSegments) / (schemaPath.length + pmSuffix.length)),
        fixedMatchedSegments,
        variableMatchedSegments,
        pathVars: _.reverse(variables) // keep index in order of left to right
      };
    }
    return {
      match: false,
      score: null,
      pathVars: []
    };
  },

  /**
   * This function extracts suggested value from faked value at Ajv mismatch path (dataPath)
   *
   * @param {*} fakedValue Faked value by jsf
   * @param {*} actualValue Actual value in transaction
   * @param {*} ajvValidationErrorObj Ajv error for which fix is suggested
   * @returns {*} Suggested Value
   */
  getSuggestedValue: function (fakedValue, actualValue, ajvValidationErrorObj) {
    var suggestedValue,
      tempSuggestedValue,
      dataPath = ajvValidationErrorObj.dataPath || '',
      targetActualValue,
      targetFakedValue;

    // discard the leading '.' if it exists
    if (dataPath[0] === '.') {
      dataPath = dataPath.slice(1);
    }

    targetActualValue = this.getPathValue(actualValue, dataPath, {});
    targetFakedValue = this.getPathValue(fakedValue, dataPath, {});

    switch (ajvValidationErrorObj.keyword) {

      // to do: check for minItems, maxItems

      case 'minProperties':
        suggestedValue = _.assign({}, targetActualValue,
          _.pick(targetFakedValue, _.difference(_.keys(targetFakedValue), _.keys(targetActualValue))));
        break;

      case 'maxProperties':
        suggestedValue = _.pick(targetActualValue, _.intersection(_.keys(targetActualValue), _.keys(targetFakedValue)));
        break;

      case 'required':
        suggestedValue = _.assign({}, targetActualValue,
          _.pick(targetFakedValue, ajvValidationErrorObj.params.missingProperty));
        break;

      case 'minItems':
        suggestedValue = _.concat(targetActualValue, _.slice(targetFakedValue, targetActualValue.length));
        break;

      case 'maxItems':
        suggestedValue = _.slice(targetActualValue, 0, ajvValidationErrorObj.params.limit);
        break;

      case 'uniqueItems':
        tempSuggestedValue = _.cloneDeep(targetActualValue);
        tempSuggestedValue[ajvValidationErrorObj.params.j] = _.last(targetFakedValue);
        suggestedValue = tempSuggestedValue;
        break;

      // Keywords: minLength, maxLength, format, minimum, maximum, type, multipleOf, pattern
      default:
        suggestedValue = this.getPathValue(fakedValue, dataPath, null);
        break;
    }

    return suggestedValue;
  },

  /**
   * @param {*} schema OpenAPI spec
   * @param {Array} matchedEndpoints - All matched endpoints
   * @param {object} components - components defined in the OAS spec. These are used to
   * resolve references while generating params.
   * @param {object} options - a standard list of options that's globally passed around. Check options.js for more.
   * @param {object} schemaCache - object storing schemaFaker and schmeResolution caches
   * @returns {Array} - Array of all MISSING_ENDPOINT objects
   */
  getMissingSchemaEndpoints: function (schema, matchedEndpoints, components, options, schemaCache) {
    let endpoints = [],
      schemaPaths = schema.paths,
      rootCollectionVariables,
      schemaJsonPath;

    // collection variables generated for resolving for baseUrl and variables
    rootCollectionVariables = this.convertToPmCollectionVariables(
      schema.baseUrlVariables,
      'baseUrl',
      schema.baseUrl
    );

    _.forEach(schemaPaths, (schemaPathObj, schemaPath) => {
      _.forEach(_.keys(schemaPathObj), (pathKey) => {
        schemaJsonPath = `$.paths[${schemaPath}].${_.toLower(pathKey)}`;
        if (METHODS.includes(pathKey) && !matchedEndpoints.includes(schemaJsonPath)) {
          let mismatchObj = {
            property: 'ENDPOINT',
            transactionJsonPath: null,
            schemaJsonPath,
            reasonCode: 'MISSING_ENDPOINT',
            reason: `The endpoint "${_.toUpper(pathKey)} ${schemaPath}" is missing in collection`,
            endpoint: _.toUpper(pathKey) + ' ' + schemaPath
          };

          if (options.suggestAvailableFixes) {
            let operationItem = _.get(schemaPathObj, pathKey, {}),
              convertedRequest,
              variables = rootCollectionVariables,
              path = schemaPath,
              request;

            // add common parameters of path level
            operationItem.parameters = this.getRequestParams(operationItem.parameters,
              _.get(schemaPathObj, 'parameters'), components, options);

            // discard the leading slash, if it exists
            if (path[0] === '/') {
              path = path.substring(1);
            }

            // override root level collection variables (baseUrl and vars) with path level server url and vars if exists
            // storing common path/collection vars from the server object at the path item level
            if (!_.isEmpty(_.get(schemaPathObj, 'servers'))) {
              let pathLevelServers = schemaPathObj.servers;

              // add path level server object's URL as collection variable
              variables = this.convertToPmCollectionVariables(
                pathLevelServers[0].variables, // these are path variables in the server block
                this.fixPathVariableName(path), // the name of the variable
                this.fixPathVariablesInUrl(pathLevelServers[0].url)
              );
            }

            request = {
              name: operationItem.summary || operationItem.description,
              method: pathKey,
              path: schemaPath[0] === '/' ? schemaPath.substring(1) : schemaPath,
              properties: operationItem,
              type: 'item',
              servers: _.isEmpty(_.get(schemaPathObj, 'servers'))
            };

            // convert request to collection item and store collection variables
            convertedRequest = this.convertRequestToItem(schema, request, components, options, schemaCache, variables);

            mismatchObj.suggestedFix = {
              key: pathKey,
              actualValue: null,
              // Not adding colloection variables for now
              suggestedValue: {
                request: convertedRequest,
                variables: _.values(variables)
              }
            };
          }

          endpoints.push(mismatchObj);
        }
      });
    });
    return endpoints;
  }
};<|MERGE_RESOLUTION|>--- conflicted
+++ resolved
@@ -909,14 +909,6 @@
     }
     else {
       _.forEach(commonPathVars, (variable) => {
-<<<<<<< HEAD
-        let fakedData = options.schemaFaker ?
-            safeSchemaFaker(variable.schema || {}, options.requestParametersResolution, PROCESSING_TYPE.CONVERSION,
-              PARAMETER_SOURCE.REQUEST, components, SCHEMA_FORMATS.DEFAULT, options.indentCharacter, schemaCache,
-              options.stackLimit) : '',
-          convertedPathVar = this.convertParamsWithStyle(variable, fakedData, PARAMETER_SOURCE.REQUEST,
-            components, schemaCache, options);
-=======
         let fakedData,
           convertedPathVar;
 
@@ -928,8 +920,7 @@
             options.stackLimit) : '';
 
         convertedPathVar = this.convertParamsWithStyle(variable, fakedData, PARAMETER_SOURCE.REQUEST,
-          components, schemaCache);
->>>>>>> bc1a09c8
+          components, schemaCache, options);
 
         variables = _.concat(variables, convertedPathVar);
       });
@@ -1535,22 +1526,14 @@
         }
         break;
       case 'deepObject':
-<<<<<<< HEAD
-        _.forOwn(paramValue, (value, key) => {
-          pmParams.push({
-            key: param.name + '[' + key + ']',
-            value: (value === undefined ? '' : value),
-            description,
-            disabled
-=======
         if (_.isObject(paramValue)) {
           _.forOwn(paramValue, (value, key) => {
             pmParams.push({
               key: param.name + '[' + key + ']',
               value: (value === undefined ? '' : value),
-              description
+              description,
+              disabled
             });
->>>>>>> bc1a09c8
           });
         }
         return pmParams;
