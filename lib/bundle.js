--- conflicted
+++ resolved
@@ -13,11 +13,8 @@
   traverseUtility = require('traverse'),
   parse = require('./parse.js'),
   { ParseError } = require('./common/ParseError'),
-<<<<<<< HEAD
-=======
   Utils = require('./utils'),
   crypto = require('crypto'),
->>>>>>> 48169fb5
   { getBundleRulesDataByVersion } = require('./common/versionUtils');
 
 let path = require('path'),
@@ -487,8 +484,6 @@
 }
 
 /**
-<<<<<<< HEAD
- *
  * Generates a map of generated refernce to the original reference
  *
  * @param {object} globalReferences - Global references present at each root file context
@@ -504,7 +499,9 @@
   });
 
   return output;
-=======
+}
+
+/**
  * Returns a dictionary with the resusable component keys and their mainKeys in document before the bundle
  * @param {object} components - The wrapper with the root reusable components before the bundle
  * @param {string} version - The spec version
@@ -521,7 +518,6 @@
     }
   });
   return componentsDictionary;
->>>>>>> 48169fb5
 }
 
 module.exports = {
