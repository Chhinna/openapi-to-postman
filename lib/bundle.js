const { COMPONENTS_KEYS_30 } = require('./30XUtils/componentsParentMatcher'),
  {
    isExtRef,
    getKeyInComponents,
    getJsonPointerRelationToRoot,
    jsonPointerEncodeAndReplace,
    removeLocalReferenceFromPath,
    localPointer,
    jsonPointerLevelSeparator,
    isLocalRef
  } = require('./jsonPointer'),
  traverseUtility = require('traverse'),
  parse = require('./parse.js'),
  { COMPONENTS_KEYS_20 } = require('./swaggerUtils/componentParentMatcher');

let path = require('path'),
  pathBrowserify = require('path-browserify'),
  BROWSER = 'browser',
  { DFS } = require('./dfs'),
  deref = require('./deref.js'),
  { SWAGGER_VERSION } = require('./common/versionUtils');


/**
  * Locates a referenced node from the data input by path
  * @param {string} path1 - path1 to compare
  * @param {string} path2 - path2 to compare
  * @returns {boolean} - wheter is the same path
  */
function comparePaths(path1, path2) {
  return path1 === path2;
}


/**
  * Calculates the path relative to parent
  * @param {string} parentFileName - parent file name of the current node
  * @param {string} referencePath - value of the $ref property
  * @returns {object} - Detect root files result object
  */
function calculatePath(parentFileName, referencePath) {
  if (path.isAbsolute(referencePath)) {
    return referencePath;
  }
  if (referencePath[0] === localPointer) {
    return `${parentFileName}${referencePath}`;
  }
  let currentDirName = path.dirname(parentFileName),
    refDirName = path.join(currentDirName, referencePath);
  return refDirName;
}

/**
   * Locates a referenced node from the data input by path
   * @param {string} referencePath - value from the $ref property
   * @param {Array} allData -  array of { path, content} objects
   * @returns {object} - Detect root files result object
   */
function findNodeFromPath(referencePath, allData) {
  const partialComponents = referencePath.split(localPointer);
  let isPartial = partialComponents.length > 1,
    node = allData.find((node) => {
      if (isPartial) {
        referencePath = partialComponents[0];
      }
      return comparePaths(node.fileName, referencePath);
    });

  return node;
}

/**
   * Calculates the path relative to parent
   * @param {string} parentFileName - parent file name of the current node
   * @param {string} referencePath - value of the $ref property
   * @returns {object} - Detect root files result object
   */
function calculatePathMissing(parentFileName, referencePath) {
  let currentDirName = path.dirname(parentFileName),
    refDirName = path.join(currentDirName, referencePath);
  if (refDirName.startsWith('..' + path.sep)) {
    return { path: undefined, $ref: referencePath };
  }
  else if (path.isAbsolute(parentFileName) && !path.isAbsolute(referencePath)) {
    let relativeToRoot = path.join(currentDirName.replace(path.sep, ''), referencePath);
    if (relativeToRoot.startsWith('..' + path.sep)) {
      return { path: undefined, $ref: referencePath };
    }
  }
  return { path: refDirName, $ref: undefined };
}

/**
   * verifies if the path has been added to the result
   * @param {string} path - path to find
   * @param {Array} referencesInNode - Array with the already added paths
   * @returns {boolean} - wheter a node with the same path has been added
   */
function added(path, referencesInNode) {
  return referencesInNode.find((reference) => { return reference.path === path; }) !== undefined;
}

/**
 * Return a trace from the first parent node name attachable in components object
 * @param {array} nodeParents - The parent node's name from the current node
 * @returns {array} A trace from the first node name attachable in components object
 */
function getRootFileTrace(nodeParents) {
  let trace = [];
  for (let parentKey of nodeParents) {
    if ([undefined, 'oasObject'].includes(parentKey)) {
      break;
    }
    trace.push(parentKey);
  }
  return trace.reverse();
}

/**
 * Get partial content from file content
 * @param {object} content - The content in related node
 * @param {string} partial - The partial part from reference
 * @returns {object} The related content to the trace
 */
function getContentFromTrace(content, partial) {
  if (!partial) {
    return content;
  }
  partial = partial[0] === jsonPointerLevelSeparator ? partial.substring(1) : partial;
  const trace = partial.split(jsonPointerLevelSeparator);
  let currentValue = content;
  currentValue = deref._getEscaped(content, trace, undefined);
  return currentValue;
}

/**
  * Set a value in the global components object following the provided trace
  * @param {array} keyInComponents - The trace to the key in components
  * @param {object} components - A global components object
  * @param {object} value - The value from node matched with data
  * @param {string} version - The current version
  * @returns {null} It modifies components global context
*/
function setValueInComponents(keyInComponents, components, value, version) {
  const COMPONENTS_KEYS = version === SWAGGER_VERSION ? COMPONENTS_KEYS_20 : COMPONENTS_KEYS_30;
  let currentPlace = components,
    target = keyInComponents[keyInComponents.length - 2],
    key = keyInComponents.length === 2 && COMPONENTS_KEYS.includes(keyInComponents[0]) ?
      keyInComponents[1] :
      null;
  if (COMPONENTS_KEYS.includes(keyInComponents[0])) {
    if (keyInComponents[0] === 'schema') {
      keyInComponents[0] = 'schemas';
    }
    target = key;
  }

  for (let place of keyInComponents) {
    if (place === target) {
      currentPlace[place] = value;
      break;
    }
    else if (currentPlace[place]) {
      currentPlace = currentPlace[place];
    }
    else {
      currentPlace[place] = {};
      currentPlace = currentPlace[place];
    }
  }
}

/**
 * Return a trace from the current node's root to the place where we find a $ref
 * @param {object} nodeContext - The current node we are processing
 * @param {object} property - The current property that contains the $ref
 * @param {string} version - The current version of the spec
 * @returns {array} The trace to the place where the $ref appears
 */
function getTraceFromParentKeyInComponents(nodeContext, property, version) {
  const parents = [...nodeContext.parents].reverse(),
    isArrayKeyRegexp = new RegExp('^\\d$', 'g'),
    key = nodeContext.key,
    keyIsAnArrayItem = key.match(isArrayKeyRegexp),
    parentKeys = [...parents.map((parent) => {
      return parent.key;
    })],
    nodeParentsKey = keyIsAnArrayItem ?
      parentKeys :
      [key, ...parentKeys],
    nodeTrace = getRootFileTrace(nodeParentsKey),
    [file, local] = property.split(localPointer),
    keyTraceInComponents = getKeyInComponents(nodeTrace, file, local, version);
  return keyTraceInComponents;
}

/**
   * Gets all the $refs from an object
   * @param {object} currentNode - current node in process
   * @param {Function} isOutOfRoot - A filter to know if the current components was called from root or not
   * @param {Function} pathSolver - function to resolve the Path
   * @param {string} parentFilename - The parent's filename
   * @param {object} version - The version of the spec we are bundling
   * @returns {object} - The references in current node and the new content from the node
   */
function getReferences (currentNode, isOutOfRoot, pathSolver, parentFilename, version) {
  let referencesInNode = [],
    nodeReferenceDirectory = {};
  traverseUtility(currentNode).forEach(function (property) {
    if (property) {
      let hasReferenceTypeKey;
      hasReferenceTypeKey = Object.keys(property)
        .find(
          (key) => {
            const isLocalOutOfRoot = isOutOfRoot && isLocalRef(property, key),
              isExternal = isExtRef(property, key),
              isReferenciable = isLocalOutOfRoot || isExternal;
            return isReferenciable;
          }
        );
      if (hasReferenceTypeKey) {
        const tempRef = calculatePath(parentFilename, property.$ref),
          nodeTrace = getTraceFromParentKeyInComponents(this, tempRef, version),
          referenceInDocument = getJsonPointerRelationToRoot(
            jsonPointerEncodeAndReplace,
            tempRef,
            nodeTrace,
            version
          ),
          traceToParent = [...this.parents.map((item) => {
            return item.key;
          }).filter((item) => {
            return item !== undefined;
          }), this.key];
        let newValue,
          [, local] = tempRef.split(localPointer);

        newValue = Object.assign({}, this.node);
        newValue.$ref = referenceInDocument;

        this.update({ $ref: tempRef });

        nodeReferenceDirectory[tempRef] = {
          local,
          keyInComponents: nodeTrace,
          node: newValue,
          reference: referenceInDocument,
          traceToParent,
          parentNodeKey: parentFilename
        };

        if (!added(property.$ref, referencesInNode)) {
          referencesInNode.push({ path: pathSolver(property), keyInComponents: nodeTrace, newValue: this.node });
        }
      }
    }
  });

  return { referencesInNode, nodeReferenceDirectory };
}

/**
   * Maps the output from get root files to detect root files
   * @param {object} currentNode - current { path, content} object
   * @param {Array} allData -  array of { path, content} objects
   * @param {object} specRoot - root file information
   * @param {string} version - The current version
   * @returns {object} - Detect root files result object
   */
function getNodeContentAndReferences (currentNode, allData, specRoot, version) {
  let graphAdj = [],
    missingNodes = [],
    nodeContent;

  if (currentNode.parsed) {
    nodeContent = currentNode.parsed.oasObject;
  }
  else {
    nodeContent = parse.getOasObject(currentNode.content).oasObject;
  }

  const { referencesInNode, nodeReferenceDirectory } = getReferences(
    nodeContent,
    currentNode.fileName !== specRoot.fileName,
    removeLocalReferenceFromPath,
    currentNode.fileName,
    version
  );

  referencesInNode.forEach((reference) => {
    let referencePath = reference.path,
      adjacentNode = findNodeFromPath(calculatePath(currentNode.fileName, referencePath), allData);

    if (adjacentNode) {
      graphAdj.push(adjacentNode);
    }
    else if (!comparePaths(referencePath, specRoot.fileName)) {
      let calculatedPathForMissing = calculatePathMissing(currentNode.fileName, referencePath);
      if (!calculatedPathForMissing.$ref) {
        missingNodes.push({ path: calculatedPathForMissing.path });
      }
      else {
        missingNodes.push({ $ref: calculatedPathForMissing.$ref, path: null });
      }
    }
  });

  return { graphAdj, missingNodes, nodeContent, nodeReferenceDirectory, nodeName: currentNode.fileName };
}

/**
 * Generates the components object from the documentContext data
 * @param {object} documentContext The document context from root
 * @param {object} rootContent - The root's parsed content
 * @param {function} refTypeResolver - The resolver function to test if node has a reference
 * @param {object} components - The global components object
 * @param {string} version - The current version
 * @returns {object} The components object related to the file
 */
function generateComponentsObject (documentContext, rootContent, refTypeResolver, components, version) {
  [rootContent, components].forEach((contentData) => {
    traverseUtility(contentData).forEach(function (property) {
      if (property) {
        let hasReferenceTypeKey;
        hasReferenceTypeKey = Object.keys(property)
          .find(
            (key) => {
              return refTypeResolver(property, key);
            }
          );
        if (hasReferenceTypeKey) {
          let tempRef = property.$ref,
            [nodeRef, local] = tempRef.split(localPointer),
            refData = documentContext.globalReferences[tempRef],
            isMissingNode = documentContext.missing.find((missingNode) => {
              return missingNode.path === nodeRef;
            });
          if (isMissingNode) {
            refData.nodeContent = {
              [tempRef]: 'This related node was not found in provided data'
            };
            refData.inline = true;
            refData.local = false;
          }
          else {
            refData.nodeContent = documentContext.nodeContents[nodeRef];
            refData.inline = refData.keyInComponents.length === 0;
          }
          if (local) {
            let contentFromTrace = getContentFromTrace(refData.nodeContent, local);
            if (!contentFromTrace) {
              refData.nodeContent = { $ref: `${localPointer + local}` };
            }
            else {
              refData.nodeContent = contentFromTrace;
            }
          }
          if (refData.inline) {
            refData.node = refData.nodeContent;
          }
          this.update(refData.node);
          if (!refData.inline) {
            setValueInComponents(
              refData.keyInComponents,
              components,
              refData.nodeContent,
              version
            );
          }
        }
      }
    });
  });
}

<<<<<<< HEAD
/**
 * Generates the components object wrapper
 * @param {object} parsedOasObject The parsed root
 * @param {string} version - The current version
 * @returns {object} The components object wrapper
 */
function generateComponentsWrapper(parsedOasObject, version) {
  let components = {};

  if (version === SWAGGER_VERSION) {
    COMPONENTS_KEYS_20.forEach((property) => {
=======
function generateComponentsWrapper(parsedOasObject, version) {
  let components = {};
  if (version === '2.0') {
    ['definitions', 'parameters', 'responses', 'securityDefinitions'].forEach((property) => {
>>>>>>> e01f02af
      if (parsedOasObject.hasOwnProperty(property)) {
        components[property] = parsedOasObject[property];
      }
    });
  }
  else if (parsedOasObject.hasOwnProperty('components')) {
    components = parsedOasObject.components;
  }
<<<<<<< HEAD

  return components;
}

=======
  return components;
}


>>>>>>> e01f02af
module.exports = {
  /**
   * Takes in an spec root file and an array of data files
   * Bundles the content of the files into one single file according to the
   * json pointers ($ref)
   * @param {object} specRoot - root file information
   * @param {Array} allData -  array of { path, content} objects
   * @param {Array} origin - process origin (BROWSER or node)
   * @param {string} version - The version we are using
   * @returns {object} - Detect root files result object
   */
  getBundleContentAndComponents: function (specRoot, allData, origin, version) {
    if (origin === BROWSER) {
      path = pathBrowserify;
    }
    let algorithm = new DFS(),
      components = {},
      rootContextData;
    rootContextData = algorithm.traverseAndBundle(specRoot, (currentNode) => {
      return getNodeContentAndReferences(currentNode, allData, specRoot, version);
    });
    components = generateComponentsWrapper(specRoot.parsed.oasObject, version);
    generateComponentsObject(
      rootContextData,
      rootContextData.nodeContents[specRoot.fileName],
      isExtRef,
      components,
      version
    );
    return {
      fileContent: rootContextData.nodeContents[specRoot.fileName],
      components
    };
  },
  getReferences
};<|MERGE_RESOLUTION|>--- conflicted
+++ resolved
@@ -373,7 +373,6 @@
   });
 }
 
-<<<<<<< HEAD
 /**
  * Generates the components object wrapper
  * @param {object} parsedOasObject The parsed root
@@ -385,12 +384,6 @@
 
   if (version === SWAGGER_VERSION) {
     COMPONENTS_KEYS_20.forEach((property) => {
-=======
-function generateComponentsWrapper(parsedOasObject, version) {
-  let components = {};
-  if (version === '2.0') {
-    ['definitions', 'parameters', 'responses', 'securityDefinitions'].forEach((property) => {
->>>>>>> e01f02af
       if (parsedOasObject.hasOwnProperty(property)) {
         components[property] = parsedOasObject[property];
       }
@@ -399,17 +392,10 @@
   else if (parsedOasObject.hasOwnProperty('components')) {
     components = parsedOasObject.components;
   }
-<<<<<<< HEAD
 
   return components;
 }
 
-=======
-  return components;
-}
-
-
->>>>>>> e01f02af
 module.exports = {
   /**
    * Takes in an spec root file and an array of data files
