--- conflicted
+++ resolved
@@ -14,12 +14,7 @@
   parse = require('./parse.js'),
   { ParseError } = require('./common/ParseError'),
   Utils = require('./utils'),
-<<<<<<< HEAD
   crypto = require('crypto');
-=======
-  crypto = require('crypto'),
-  { getBundleRulesDataByVersion } = require('./common/versionUtils');
->>>>>>> 475eae2c
 
 let path = require('path'),
   pathBrowserify = require('path-browserify'),
@@ -285,11 +280,7 @@
    * @param {object} version - The version of the spec we are bundling
    * @param {object} rootMainKeys - A dictionary with the component keys in local components object and its mainKeys
    * @param {string} commonPathFromData - The common path in the file's paths
-<<<<<<< HEAD
-   * @param {Array} allData - array of { path, content} objects
-=======
    * @param {Array} allData -  array of { path, content} objects
->>>>>>> 475eae2c
    * @returns {object} - The references in current node and the new content from the node
    */
 function getReferences (currentNode, isOutOfRoot, pathSolver, parentFilename, version, rootMainKeys,
@@ -343,10 +334,6 @@
             nodeFromData.parsed = parseResult;
           }
         }
-<<<<<<< HEAD
-
-=======
->>>>>>> 475eae2c
         this.update({ $ref: tempRef });
 
         nodeReferenceDirectory[tempRef] = {
@@ -378,11 +365,7 @@
    * @param {Array} allData -  array of { path, content} objects
    * @param {object} specRoot - root file information
    * @param {string} version - The current version
-<<<<<<< HEAD
-   * @param {object} rootMainKeys - A dictionary with the local reusable components keys and its mainKeys
-=======
    * @param {object} rootMainKeys - A dictionary with the component keys in local components object and its mainKeys
->>>>>>> 475eae2c
    * @param {string} commonPathFromData - The common path in the file's paths
    * @returns {object} - Detect root files result object
    */
@@ -456,11 +439,7 @@
         value.keyInComponents,
         components,
         getContentFromTrace(documentContext.nodeContents[key], partial),
-<<<<<<< HEAD
         COMPONENTS_KEYS
-=======
-        version
->>>>>>> 475eae2c
       );
     }
   });
@@ -511,11 +490,7 @@
                 refData.keyInComponents,
                 components,
                 refData.nodeContent,
-<<<<<<< HEAD
                 COMPONENTS_KEYS
-=======
-                version
->>>>>>> 475eae2c
               );
             }
           }
@@ -549,8 +524,6 @@
 }
 
 /**
-<<<<<<< HEAD
-=======
  * Generates a map of generated refernce to the original reference
  *
  * @param {object} globalReferences - Global references present at each root file context
@@ -569,7 +542,6 @@
 }
 
 /**
->>>>>>> 475eae2c
  * Returns a dictionary with the resusable component keys and their mainKeys in document before the bundle
  * @param {object} components - The wrapper with the root reusable components before the bundle
  * @param {string} version - The spec version
