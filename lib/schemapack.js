'use strict';

// This is the default collection name if one can't be inferred from the OpenAPI spec
const COLLECTION_NAME = 'Converted from OpenAPI',
  Ajv = require('ajv'),
  async = require('async'),
  sdk = require('postman-collection'),
  schemaUtils = require('./schemaUtils.js'),
  OasResolverOptions = {
    resolve: true, // Resolve external references
    jsonSchema: true // Treat $ref like JSON Schema and convert to OpenAPI Schema Objects
  },
  parse = require('./parse.js'),
  getOptions = require('./options').getOptions,
  transactionSchema = require('../assets/validationRequestListSchema.json'),
  utils = require('./utils.js'),
  _ = require('lodash'),
  fs = require('fs'),
  // options for oas-resolver

  // This provides the base class for
  // errors with the input OpenAPI spec
  OpenApiErr = require('./error.js');

class SchemaPack {
  constructor (input, options = {}) {
    this.input = input;
    this.validated = false;
    this.openapi = null;
    this.validationResult = null;
    this.definedOptions = getOptions();
    this.computedOptions = null;
    this.schemaFakerCache = {};
    this.schemaResolutionCache = {};

    this.computedOptions = utils.mergeOptions(
      // predefined options
      _.keyBy(this.definedOptions, 'id'),
      // options provided by the user
      options
    );
    // hardcoding this option - not exposed to users yet
    this.computedOptions.schemaFaker = true;
    let indentCharacter = this.computedOptions.indentCharacter;
    this.computedOptions.indentCharacter = indentCharacter === 'tab' ? '\t' : ' ';

    this.validate();
  }

  // need to store the schema here
  validate() {
    let input = this.input,
      json,
      specParseResult;
    if (!input) {
      return {
        result: false,
        reason: 'Input not provided'
      };
    }
    if (input.type === 'string' || input.type === 'json') {
      // no need for extra processing before calling the converter
      // string can be JSON or YAML
      json = input.data;
    }
    else if (input.type === 'file') {
      try {
        json = fs.readFileSync(input.data, 'utf8');
      }
      catch (e) {
        this.validationResult = {
          result: false,
          reason: e.message
        };
        return this.validationResult;
      }
    }
    else if (input.type === 'folder') {
      this.validationResult = {
        result: false,
        reason: 'Input data not validated, please call mergeAndValidate() for input.type \'folder\''
      };

      return this.validationResult;
    }
    else {
      // invalid input type
      this.validationResult = {
        result: false,
        reason: `Invalid input type (${input.type}). type must be one of file/json/string.`
      };
      return this.validationResult;
    }
    if (_.isEmpty(json)) {
      this.validationResult = {
        result: false,
        reason: 'Empty input schema provided.'
      };
      return this.validationResult;
    }

    specParseResult = schemaUtils.parseSpec(json);

    if (!specParseResult.result) {
      // validation failed
      // calling this.convert() will be blocked
      this.validationResult = {
        result: false,
        reason: specParseResult.reason
      };
      return this.validationResult;
    }

    this.openapi = specParseResult.openapi;
    this.validated = true;
    this.validationResult = {
      result: true
    };
    return this.validationResult;
  }

  getMetaData (cb) {
    let input = this.input;

    // Return validation result if the schema is not validated.
    if (input.type !== 'folder' && !this.validated) {
      return cb(null, this.validationResult);
    }
    // if the schema is validated, return the meta data as required.
    else if (this.validated) {
      return cb(null, {
        result: true,
        name: _.get(this.openapi, 'info.title', COLLECTION_NAME),
        output: [{
          type: 'collection',
          name: _.get(this.openapi, 'info.title', COLLECTION_NAME)
        }]
      });
    }
    else if (input.type === 'folder') {
      this.mergeAndValidate((err, validationResult) => {
        if (err) {
          return cb(err);
        }

        if (!validationResult.result) {
          return cb(null, validationResult);
        }

        return cb(null, {
          result: true,
          name: _.get(this.openapi, 'info.title', COLLECTION_NAME),
          output: [{
            type: 'collection',
            name: _.get(this.openapi, 'info.title', COLLECTION_NAME)
          }]
        });
      });
    }
  }

  mergeAndValidate (cb) {
    let input = this.input,
      validationResult,
      rootFiles;

    try {
      rootFiles = parse.getRootFiles(input.data);
    }
    catch (e) {
      return cb(null, {
        result: false,
        reason: e
      });
    }
    if (rootFiles.length > 1) {
      this.validationResult = {
        result: false,
        reason: 'More than one root file not supported.'
      };
      return cb(null, this.validationResult);
    }
    if (rootFiles.length) {
      parse.mergeFiles(rootFiles[0], OasResolverOptions)
        .then((spec) => {
          this.input = {
            type: 'json',
            data: spec
          };
          validationResult = this.validate();

          return cb(null, validationResult);
        })
        .catch((err) => {
          this.validationResult = {
            result: false,
            reason: 'Error while merging files.',
            error: err
          };
          return cb(null, this.validationResult);
        });
    }
    else {
      return cb(null, {
        result: false,
        reason: 'No root files present / input is not an OpenAPI spec.'
      });
    }
  }

  // convert method, this is called when you want to convert a schema that you've already loaded
  // in the constructor
  convert (callback) {
    let openapi,
      options = this.computedOptions,
      generatedStore = {},
      collectionJSON,
      componentsAndPaths,
      authHelper,
      schemaCache = {
        schemaResolutionCache: this.schemaResolutionCache,
        schemaFakerCache: this.schemaFakerCache
      };

    if (!this.validated) {
      return callback(new OpenApiErr('The schema must be validated before attempting conversion'));
    }

    // this cannot be attempted before validation
    componentsAndPaths = {
      components: this.openapi.components,
      paths: this.openapi.paths
    };

    // create and sanitize basic spec
    openapi = this.openapi;
    openapi.servers = _.isEmpty(openapi.servers) ? [{ url: '/' }] : openapi.servers;
    openapi.securityDefs = _.get(openapi, 'components.securitySchemes', {});
    openapi.baseUrl = _.get(openapi, 'servers.0.url', '{{baseURL}}');

    // TODO: Multiple server variables need to be saved as environments
    openapi.baseUrlVariables = _.get(openapi, 'servers.0.variables');

    // Fix {scheme} and {path} vars in the URL to :scheme and :path
    openapi.baseUrl = schemaUtils.fixPathVariablesInUrl(openapi.baseUrl);

    // Creating a new instance of a Postman collection
    // All generated folders and requests will go inside this
    generatedStore.collection = new sdk.Collection({
      info: {
        name: _.get(openapi, 'info.title', COLLECTION_NAME)
      }
    });

    if (openapi.security) {
      authHelper = schemaUtils.getAuthHelper(openapi, openapi.security);
      if (authHelper) {
        if (authHelper.type === 'api-key') {
          // if authHelper has type apikey and has properties in header or query
          // we override authHelper to 'noauth'
          if (authHelper.properties.in === 'header' || authHelper.properties.in === 'query') {
            authHelper = {
              type: 'noauth'
            };
          }
        }
        generatedStore.collection.auth = authHelper;
      }
    }
    // ---- Collection Variables ----
    // adding the collection variables for all the necessary root level variables
    // and adding them to the collection variables
    schemaUtils.convertToPmCollectionVariables(
      openapi.baseUrlVariables,
      'baseUrl',
      openapi.baseUrl
    ).forEach((element) => {
      generatedStore.collection.variables.add(element);
    });

    generatedStore.collection.describe(schemaUtils.getCollectionDescription(openapi));

    // ---- Collection Items ----
    // Adding the collection items from openapi spec based on folderStrategy option
    // For tags, All operations are grouped based on respective tags object
    // For paths, All operations are grouped based on corresponding paths
    try {
      if (options.folderStrategy === 'tags') {
        schemaUtils.addCollectionItemsUsingTags(openapi, generatedStore, componentsAndPaths, options, schemaCache);
      }
      else {
        schemaUtils.addCollectionItemsUsingPaths(openapi, generatedStore, componentsAndPaths, options, schemaCache);
      }
    }
    catch (e) {
      return callback(e);
    }

    collectionJSON = generatedStore.collection.toJSON();

    // this needs to be deleted as even if version is not specified to sdk,
    // it returns a version property with value set as undefined
    // this fails validation against v2.1 collection schema definition.
    delete collectionJSON.info.version;

    return callback(null, {
      result: true,
      output: [{
        type: 'collection',
        data: collectionJSON
      }]
    });
  }

  /**
   *
   * @description Takes in a transaction object (meant to represent a Postman history object)
   *
   * @param {*} transactions RequestList
   * @param {*} callback return
   * @returns {boolean} validation
   */
  validateTransaction(transactions, callback) {
    let schema = this.openapi,
      componentsAndPaths,
      options = this.computedOptions,
<<<<<<< HEAD
      schemaCache = {
        schemaResolutionCache: this.schemaResolutionCache,
        schemaFakerCache: this.schemaFakerCache
      };
      // schemaResolutionCache = this.schemaResolutionCache;
=======
      schemaResolutionCache = this.schemaResolutionCache,
      matchedEndpoints = [];
>>>>>>> 8626dce8


    if (!this.validated) {
      return callback(new OpenApiErr('The schema must be validated before attempting conversion'));
    }

    // this cannot be attempted before validation
    componentsAndPaths = {
      components: this.openapi.components,
      paths: this.openapi.paths
    };

    // check validity of transactions
    try {
      // add Ajv options to support validation of OpenAPI schema.
      // For more details see https://ajv.js.org/#options
      let ajv = new Ajv({ unknownFormats: ['int32', 'int64'], allErrors: true, nullable: true }),
        validate = ajv.compile(transactionSchema),
        res = validate(transactions);

      if (!res) {
        return callback(new OpenApiErr('Invalid syntax provided for requestList', validate.errors));
      }
    }
    catch (e) {
      return callback(new OpenApiErr('Invalid syntax provided for requestList', e));
    }

    return setTimeout(() => {
      async.map(transactions, (transaction, requestCallback) => {
        if (!transaction.id || !transaction.request) {
          return requestCallback(new Error('All transactions must have `id` and `request` properties.'));
        }

        let requestUrl = transaction.request.url,
          matchedPaths;
        if (typeof requestUrl === 'object') {

          // SDK.Url.toString() resolves pathvar to empty string if value is empty
          // so update path variable value to same as key in such cases
          _.forEach(requestUrl.variable, (pathVar) => {
            _.isEmpty(pathVar.value) && (pathVar.value = ':' + pathVar.key);
          });

          // SDK URL object. Get raw string representation.
          requestUrl = (new sdk.Url(requestUrl)).toString();
        }

        // 1. Look at transaction.request.URL + method, and find matching request from schema
        matchedPaths = schemaUtils.findMatchingRequestFromSchema(
          transaction.request.method,
          requestUrl,
          schema,
          options
        );

        if (!matchedPaths.length) {
          // No matching paths found
          return requestCallback(null, {
            requestId: transaction.id,
            endpoints: []
          });
        }

        return setTimeout(() => {
          // 2. perform validation for each identified matchedPath (schema endpoint)
          return async.map(matchedPaths, (matchedPath, pathsCallback) => {
            matchedEndpoints.push(matchedPath.jsonPath);
            // 3. validation involves checking these individual properties
            async.parallel({
              metadata: function(cb) {
                schemaUtils.checkMetadata(transaction, '$', matchedPath.path, matchedPath.name, options, cb);
              },
              path: function(cb) {
                schemaUtils.checkPathVariables(matchedPath.pathVariables, '$.request.url.variable', matchedPath.path,
                  componentsAndPaths, options, schemaCache, cb);
              },
              queryparams: function(cb) {
                schemaUtils.checkQueryParams(requestUrl, '$.request.url.query', matchedPath.path,
                  componentsAndPaths, options, schemaCache, cb);
              },
              headers: function(cb) {
                schemaUtils.checkRequestHeaders(transaction.request.header, '$.request.header', matchedPath.path,
                  componentsAndPaths, options, schemaCache, cb);
              },
              requestBody: function(cb) {
                schemaUtils.checkRequestBody(transaction.request.body, '$.request.body', matchedPath.jsonPath,
                  matchedPath.path, componentsAndPaths, options, schemaCache, cb);
              },
              responses: function (cb) {
                schemaUtils.checkResponses(transaction.response, '$.responses', matchedPath.jsonPath,
                  matchedPath.path, componentsAndPaths, options, schemaCache, cb);
              }
            }, (err, result) => {
              let allMismatches = _.concat(result.metadata, result.queryparams, result.headers, result.path,
                  result.requestBody),
                responseMismatchesPresent = false,
                retVal;

              // adding mistmatches from responses
              _.each(result.responses, (response) => {
                if (_.get(response, 'mismatches', []).length > 0) {
                  responseMismatchesPresent = true;
                  return false;
                }
              });

              retVal = {
                matched: (allMismatches.length === 0 && !responseMismatchesPresent),
                endpointMatchScore: matchedPath.score,
                endpoint: matchedPath.name,
                mismatches: allMismatches,
                responses: result.responses
              };

              pathsCallback(null, retVal);
            });
          }, (err, result) => {
            // only need to return endpoints that have the joint-highest score
            let highestScore = -Infinity,
              bestResults;
            result.forEach((endpoint) => {
              if (endpoint.endpointMatchScore > highestScore) {
                highestScore = endpoint.endpointMatchScore;
              }
            });
            bestResults = _.filter(result, (ep) => {
              return ep.endpointMatchScore === highestScore;
            });

            requestCallback(err, {
              requestId: transaction.id,
              endpoints: bestResults
            });
          });
        }, 0);
      }, (err, result) => {
        var retVal;

        if (err) {
          return callback(err);
        }

        // determine if any endpoint for any request misatched
        _.each(result, (reqRes) => {
          let thisMismatch = false;
          _.each(reqRes.endpoints, (ep) => {
            if (!ep.matched) {
              return false;
            }
          });
          if (thisMismatch) {
            return false;
          }
        });

        retVal = {
          requests: _.keyBy(result, 'requestId'),
          missingEndpoints: schemaUtils.getMissingSchemaEndpoints(schema.paths, matchedEndpoints)
        };

        callback(null, retVal);
      });
    }, 0);
  }

  static getOptions(mode, criteria) {
    return getOptions(mode, criteria);
  }
}

module.exports = {
  SchemaPack
};<|MERGE_RESOLUTION|>--- conflicted
+++ resolved
@@ -324,16 +324,11 @@
     let schema = this.openapi,
       componentsAndPaths,
       options = this.computedOptions,
-<<<<<<< HEAD
       schemaCache = {
         schemaResolutionCache: this.schemaResolutionCache,
         schemaFakerCache: this.schemaFakerCache
-      };
-      // schemaResolutionCache = this.schemaResolutionCache;
-=======
-      schemaResolutionCache = this.schemaResolutionCache,
+      },
       matchedEndpoints = [];
->>>>>>> 8626dce8
 
 
     if (!this.validated) {
