const sdk = require('postman-collection'),
  schemaFaker = require('../assets/json-schema-faker.js'),
  parse = require('./parse.js'),
  deref = require('./deref.js'),
  _ = require('lodash'),
  xmlFaker = require('./xmlSchemaFaker.js'),
  openApiErr = require('./error.js'),
  { Node, Trie } = require('./trie.js'),
  SCHEMA_FORMATS = {
    DEFAULT: 'default', // used for non-request-body data and json
    XML: 'xml' // used for request-body XMLs
  },
  URLENCODED = 'application/x-www-form-urlencoded',
  APP_JSON = 'application/json',
  APP_JS = 'application/javascript',
  TEXT_XML = 'text/xml',
  TEXT_PLAIN = 'text/plain',
  TEXT_HTML = 'text/html',
  FORM_DATA = 'multipart/form-data',
<<<<<<< HEAD
  REQUEST_TYPE = {
    GET: 'GET',
    POST: 'POST'
=======
  HEADER_TYPE = {
    JSON: 'json',
    XML: 'xml',
    INVALID: 'invalid'
  },
  PREVIEW_LANGUAGE = {
    JSON: 'json',
    XML: 'xml',
    TEXT: 'text',
    HTML: 'html'
>>>>>>> 6742fc00
  },
  authMap = {
    basicAuth: 'basic',
    bearerAuth: 'bearer',
    digestAuth: 'digest',
    hawkAuth: 'hawk',
    oAuth1: 'oauth1',
    oAuth2: 'oauth2',
    ntlmAuth: 'ntlm',
    awsSigV4: 'awsv4',
    normal: null
  },

  // These are the methods supported in the PathItem schema
  // https://github.com/OAI/OpenAPI-Specification/blob/master/versions/3.0.2.md#pathItemObject
  METHODS = ['get', 'put', 'post', 'delete', 'options', 'head', 'patch', 'trace'];

// See https://github.com/json-schema-faker/json-schema-faker/tree/master/docs#available-options
schemaFaker.option({
  requiredOnly: false,
  optionalsProbability: 1.0, // always add optional fields
  minLength: 4, // for faked strings
  maxLength: 4,
  minItems: 1, // for arrays
  maxItems: 2,
  useDefaultValue: true,
  ignoreMissingRefs: true
});

/**
* Safe wrapper for schemaFaker that resolves references and
* removes things that might make schemaFaker crash
* @param {*} oldSchema the schema to fake
* @param {*} components list of predefined components (with schemas)
* @param {string} schemaFormat default or xml
* @param {string} indentCharacter char for 1 unit of indentation
* @returns {object} fakedObject
*/
function safeSchemaFaker(oldSchema, components, schemaFormat, indentCharacter) {
  var prop,
    schema = deref.resolveRefs(oldSchema, components);

  if (schema.properties) {
    // If any property exists with format:binary (and type: string) schemaFaker crashes
    // we just delete based on format=binary
    for (prop in schema.properties) {
      if (schema.properties.hasOwnProperty(prop)) {
        if (schema.properties[prop].format === 'binary') {
          delete schema.properties[prop].format;
        }
      }
    }
  }

  try {
    if (schemaFormat === SCHEMA_FORMATS.XML) {
      return xmlFaker(null, schema, indentCharacter);
    }
    // for JSON, the indentCharacter will be applied in the JSON.stringify step later on
    return schemaFaker(schema);
  }
  catch (e) {
    console.warn(
      'Error faking a schema. Not faking this schema. Schema:', schema,
      'Error', e
    );
    return null;
  }
}

module.exports = {
  // list of predefined schemas in components
  components: {},
  options: {},
  safeSchemaFaker: safeSchemaFaker,

  /**
  * Changes the {} around scheme and path variables to :variable
  * @param {string} url - the url string
  * @returns {string} string after replacing /{pet}/ with /:pet/
  */
  fixPathVariablesInUrl: function (url) {
    // All complicated logic removed
    // This simply replaces all instances of {text} with {{text}}
    // text cannot have any of these 3 chars: /{}
    // and {text} cannot be followed by a }
    // {{text}} will not be converted
    // https://regex101.com/r/9N1520/1
    return url
      .replace(/(\{[^\/\{\}]+\})(?!\})/g, '{$1}');
  },

  /**
  * Get the format of content type header
  * @param {string} cTypeHeader - the content type header string
  * @returns {string} type of content type header
  */
  getHeaderFamily: function(cTypeHeader) {
    if (cTypeHeader.startsWith('application') && cTypeHeader.endsWith('json')) {
      return HEADER_TYPE.JSON;
    }
    if ((cTypeHeader.startsWith('application') && cTypeHeader.endsWith('xml')) || cTypeHeader === TEXT_XML) {
      return HEADER_TYPE.XML;
    }
    return HEADER_TYPE.INVALID;
  },

  /**
   * Converts the neccessary server variables to the
   * something that can be added to the collection
   * TODO: Figure out better description
   * @param {object} serverVariables - Object containing the server variables at the root/path-item level
   * @param {string} keyName - an additional key to add the serverUrl to the variable list
   * @param {string} serverUrl - URL from the server object
   * @returns {object} modified collection after the addition of the server variables
   */
  convertToPmCollectionVariables: function(serverVariables, keyName, serverUrl = '') {
    var variables = [];
    if (serverVariables) {
      _.forOwn(serverVariables, (value, key) => {
        variables.push(new sdk.Variable({
          id: key,
          value: value.default || '',
          description: value.description + (value.enum ? ' (is one of ' + value.enum + ')' : '')
        }));
      });
    }
    if (keyName) {
      variables.push(new sdk.Variable({
        id: keyName,
        value: serverUrl,
        type: 'string'
      }));
    }
    return variables;
  },

  /**
   * Parses an OAS string/object as a YAML or JSON
   * @param {YAML/JSON} openApiSpec - The OAS 3.x specification specified in either YAML or JSON
   * @returns {Object} - Contains the parsed JSON-version of the OAS spec, or an error
   * @no-unit-test
   */
  parseSpec: function (openApiSpec) {
    var openApiObj = openApiSpec,
      detailedError,
      rootValidation;

    // If the open api specification is a string could be YAML or JSON
    if (typeof openApiSpec === 'string') {
      try {
        openApiObj = parse.asYaml(openApiSpec);
      }
      catch (yamlException) {
        // Not valid YAML, could be a JSON as well
        try {
          openApiObj = parse.asJson(openApiSpec);
        }
        catch (jsonException) {
          // It's neither JSON nor YAML
          // try and determine json-ness or yaml-ness
          if (openApiSpec && openApiSpec[0] === '{') {
            // probably JSON
            detailedError = ' ' + jsonException.message;
          }
          else if (openApiSpec && openApiSpec.indexOf('openapi:') === 0) {
            // probably YAML
            detailedError = ' ' + yamlException.message;
          }
          return {
            result: false,
            reason: 'Invalid format. Input must be in YAML or JSON format.' + detailedError
          };
        }
      }
    }

    // spec is a valid JSON object at this point

    // Validate the root level object for semantics
    rootValidation = parse.validateRoot(openApiObj);
    if (!rootValidation.result) {
      return {
        result: false,
        reason: rootValidation.reason
      };
    }

    // Valid openapi root object
    return {
      result: true,
      openapi: rootValidation.openapi
    };
  },

  /**
   * Returns params applied to specific operation with resolved references. Params from parent
   * blocks (collection/folder) are merged, so that the request has a flattened list of params needed.
   * OperationParams take precedence over pathParams
   * @param {array} operationParam operation (Postman request)-level params.
   * @param {array} pathParam are path parent-level params.
   * @returns {*} combined requestParams from operation and path params.
   */
  getRequestParams: function(operationParam, pathParam) {
    if (!_.isEmpty(pathParam)) {
      // if pathParams exist, resolve refs
      pathParam.forEach((param, index, arr) => {
        if (param.hasOwnProperty('$ref')) {
          arr[index] = this.getRefObject(param.$ref);
        }
      });
    }
    if (!_.isEmpty(operationParam)) {
      // if operationParams exist, resolve references
      operationParam.forEach((param, index, arr) => {
        if (param.hasOwnProperty('$ref')) {
          arr[index] = this.getRefObject(param.$ref);
        }
      });
    }

    if (_.isEmpty(pathParam)) {
      return operationParam;
    }
    else if (_.isEmpty(operationParam)) {
      return pathParam;
    }

    // If both path and operation params exist,
    // we need to de-duplicate
    // A param with the same name and 'in' value from operationParam
    // will get precedence
    var reqParam = operationParam.slice();
    pathParam.forEach((param) => {
      var dupParam = operationParam.find(function(element) {
        return element.name === param.name && element.in === param.in;
      });
      if (!dupParam) {
        // if there's no duplicate param in operationParam,
        // use the one from the common pathParam list
        // this ensures that operationParam is given precedence
        reqParam.push(param);
      }
    });
    return reqParam;
  },

  /**
   * Generates a Trie-like folder structure from the root path object of the OpenAPI specification.
   * @param {Object} spec - specification in json format
   * @returns {Object} - The final object consists of the tree structure and collection variables
   */
  generateTrieFromPaths: function (spec) {
    var paths = spec.paths, // the first level of paths
      currentPath = '',
      currentPathObject = '',
      commonParams = '',
      collectionVariables = {},
      operationItem,
      pathLevelServers = '',
      pathLength,
      currentPathRequestCount,
      currentNode,
      i,
      summary,
      path,
      pathMethods = [],
      // creating a root node for the trie (serves as the root dir)
      trie = new Trie(new Node({
        name: '/'
      })),

      // returns a list of methods supported at each pathItem
      // some pathItem props are not methods
      // https://github.com/OAI/OpenAPI-Specification/blob/master/versions/3.0.2.md#pathItemObject
      getPathMethods = function(pathKeys) {
        var methods = [];
        // TODO: Show warning for incorrect schema if !pathKeys
        pathKeys && pathKeys.forEach(function(element) {
          if (METHODS.includes(element)) {
            methods.push(element);
          }
        });
        return methods;
      };

    for (path in paths) {
      if (paths.hasOwnProperty(path)) {
        currentPathObject = paths[path];

        // discard the leading slash, if it exists
        if (path[0] === '/') {
          path = path.substring(1);
        }

        // split the path into indiv. segments for trie generation
        // unless path it the root endpoint
        currentPath = path === '' ? ['(root)'] : path.split('/').filter((pathItem) => {
          // remove any empty pathItems that might have cropped in
          // due to trailing or double '/' characters
          return pathItem !== '';
        });

        pathLength = currentPath.length;

        // get method names available for this path
        pathMethods = getPathMethods(Object.keys(currentPathObject));

        // the number of requests under this node
        currentPathRequestCount = pathMethods.length;
        currentNode = trie.root;

        // adding children for the nodes in the trie
        // start at the top-level and do a DFS
        for (i = 0; i < pathLength; i++) {
          if (!currentNode.children[currentPath[i]]) {
            // if the currentPath doesn't already exist at this node,
            // add it as a folder
            currentNode.addChildren(currentPath[i], new Node({
              name: currentPath[i],
              requestCount: 0,
              type: 'item-group'
            }));
          }
          // requestCount increment for the node we just added
          currentNode.children[currentPath[i]].requestCount += currentPathRequestCount;
          currentNode = currentNode.children[currentPath[i]];
        }

        // extracting common parameters for all the methods in the current path item
        if (currentPathObject.hasOwnProperty('parameters')) {
          commonParams = currentPathObject.parameters;
        }

        // storing common path/collection vars from the server object at the path item level
        if (currentPathObject.hasOwnProperty('servers')) {
          pathLevelServers = currentPathObject.servers;
          collectionVariables[path + 'Url'] = pathLevelServers[0];
          delete currentPathObject.servers;
        }

        // add methods to node
        // eslint-disable-next-line no-loop-func
        _.each(pathMethods, (method) => {
          // base operationItem
          operationItem = currentPathObject[method];
          // params - these contain path/header/body params
          operationItem.parameters = this.getRequestParams(operationItem.parameters, commonParams);
          // auth info - local security object takes precedence over the parent object
          operationItem.security = operationItem.security || spec.security;
          summary = operationItem.summary || operationItem.description;
          currentNode.addMethod({
            name: summary,
            method: method,
            path: path,
            properties: operationItem,
            type: 'item',
            servers: pathLevelServers || undefined
          });
        });
        pathLevelServers = undefined;
        commonParams = [];
      }
    }

    return {
      tree: trie,
      variables: collectionVariables // server variables that are to be converted into collection variables.
    };
  },

  /**
   * Generates an array of SDK Variables from the common and provided path vars
   * @param {string} type - Level at the tree root/path level. Can be method/root/param.
   * method: request(operation)-level, root: spec-level,  param: url-level
   * @param {Array<object>} providedPathVars - Array of path variables
   * @param {object|array} commonPathVars - Object of path variables taken from the specification
   * @returns {Array<object>} returns an array of sdk.Variable
   */
  convertPathVariables: function(type, providedPathVars, commonPathVars) {
    var variables = providedPathVars;
    // converting the base uri path variables, if any
    // commonPathVars is an object for type = root/method
    // array otherwise
    if (type === 'root' || type === 'method') {
      _.forOwn(commonPathVars, (value, key) => {
        variables.push({
          key: key,
          value: type === 'root' ? '{{' + key + '}}' : value.default,
          description: (value.description || '') + (value.enum ?
            ' (This can only be one of ' + value.enum.toString() + ')' : '')
        });
      });
    }
    else {
      _.forEach(commonPathVars, (variable) => {
        variables.push({
          key: variable.name,
          // we only fake the schema for param-level pathVars
          value: this.options.schemaFaker ?
            safeSchemaFaker(variable.schema || {}, this.components, SCHEMA_FORMATS.DEFAULT) : '',
          description: variable.description || ''
        });
      });
    }

    return variables;
  },

  /**
   * Helper function to generate a query string from an object with kvPairs
   * that will be merged with the provided delimiter
   * See apporpriate unit test for example usage
   * @param {String} kvPairs - object containing the kvPairs which need to be merged
   * @param {String} delimiter - the delimiter which is to be used
   * @returns {String} returns the query string with the delimiter at appropriate points
   */
  getQueryStringWithStyle: function(kvPairs, delimiter) {
    var queryStringArray = [];
    _.forOwn(kvPairs, (value, key) => {
      queryStringArray.push(
        key +
        ((value !== undefined) ? (delimiter + value) : '')
      );
    });
    return queryStringArray.join(delimiter);
  },

  /**
   * Converts Title/Camel case to a space-separated string
   * @param {*} string - string in snake/camelCase
   * @returns {string} space-separated string
   */
  insertSpacesInName: function (string) {
    if (!string || (typeof string !== 'string')) {
      return '';
    }

    return string
      .replace(/([a-z])([A-Z])/g, '$1 $2') // convert createUser to create User
      .replace(/([A-Z])([A-Z][a-z])/g, '$1 $2') // convert NASAMission to NASA Mission
      .replace(/(_+)([a-zA-Z0-9])/g, ' $2'); // convert create_user to create user
  },

  /**
   * convert childItem from OpenAPI to Postman itemGroup if requestCount(no of requests inside childitem)>1
   * otherwise return postman request
   * @param {*} openapi object with root-level data like pathVariables baseurl
   * @param {*} child object is of type itemGroup or request
   * @returns {*} Postman itemGroup or request
   * @no-unit-test
   */
  convertChildToItemGroup: function(openapi, child) {
    var resource = child,
      itemGroup,
      subChild,
      item,
      i,
      requestCount;

    // it's a folder
    if (resource.type === 'item-group') {
      // 3 options:

      // 1. folder with more than one request in its subtree
      // (immediate children or otherwise)
      if (resource.requestCount > 1) {
        // only return a Postman folder if this folder has>1 requests in its subtree
        // otherwise we can end up with 10 levels of folders with 1 request in the end
        itemGroup = new sdk.ItemGroup({
          name: this.insertSpacesInName(resource.name)
          // TODO: have to add auth here (but first, auth to be put into the openapi tree)
        });

        // recurse over child leaf nodes
        // and add as children to this folder
        for (i = 0, requestCount = resource.requests.length; i < requestCount; i++) {
          itemGroup.items.add(
            this.convertChildToItemGroup(openapi, resource.requests[i])
          );
        }

        // recurse over child folders
        // and add as child folders to this folder
        for (subChild in resource.children) {
          if (resource.children.hasOwnProperty(subChild) && resource.children[subChild].requestCount > 0) {
            itemGroup.items.add(
              this.convertChildToItemGroup(openapi, resource.children[subChild])
            );
          }
        }

        return itemGroup;
      }

      // 2. it has only 1 direct request of its own
      if (resource.requests.length === 1) {
        return this.convertChildToItemGroup(openapi, resource.requests[0]);
      }

      // 3. it's a folder that has no child request
      // but one request somewhere in its child folders
      for (subChild in resource.children) {
        if (resource.children.hasOwnProperty(subChild) && resource.children[subChild].requestCount === 1) {
          return this.convertChildToItemGroup(openapi, resource.children[subChild]);
        }
      }
    }

    // it's a request item
    item = this.convertRequestToItem(openapi, resource);
    return item;
  },

  /**
   * Gets helper object based on the root spec and the operation.security object
   * @param {*} openapi - the json object representing the OAS spec
   * @param {Array<object>} securitySet - the security object at an operation level
   * @returns {object} The authHelper to use while constructing the Postman Request. This is
   * not directly supported in the SDK - the caller needs to determine the header/body based on the return
   * value
   * @no-unit-test
   */
  getAuthHelper: function(openapi, securitySet) {
    var securityDef,
      helper;

    // return noAuth if security set is not defined
    // or is an empty array
    if (!securitySet || (Array.isArray(securitySet) && securitySet.length === 0)) {
      return {
        type: 'noauth'
      };
    }

    securitySet.forEach((security) => {
      securityDef = openapi.securityDefs[Object.keys(security)[0]];
      if (!securityDef) {
        return false;
      }
      else if (securityDef.type === 'http') {
        helper = {
          type: securityDef.scheme
        };
      }
      else if (securityDef.type === 'oauth2') {
        helper = {
          type: 'oauth2'
        };
      }
      else if (securityDef.type === 'apiKey') {
        helper = {
          type: 'api-key',
          properties: securityDef
        };
      }
      return false;
    });
    return helper;
  },

  /**
   * Converts a 'content' object into Postman response body. Any content-type header determined
   * from the body is returned as well
   * @param {*} contentObj response content - this is the content property of the response body
   * https://github.com/OAI/OpenAPI-Specification/blob/master/versions/3.0.2.md#responseObject
   * @return {object} responseBody, contentType header needed
   */
  convertToPmResponseBody: function(contentObj) {
    var responseBody, cTypeHeader, hasComputedType, cTypes;
    if (!contentObj) {
      return {
        contentTypeHeader: null,
        responseBody: ''
      };
    }
    let headers = Object.keys(contentObj);

    for (let i = 0; i < headers.length; i++) {
      let headerFamily = this.getHeaderFamily(headers[i]);
      if (headerFamily !== HEADER_TYPE.INVALID) {
        cTypeHeader = headers[i];
        hasComputedType = true;
        if (headerFamily === HEADER_TYPE.JSON) {
          break;
        }
      }
    }

    // if no JSON or XML, take whatever we have
    if (!hasComputedType) {
      cTypes = Object.keys(contentObj);
      if (cTypes.length > 0) {
        cTypeHeader = cTypes[0];
        hasComputedType = true;
      }
      else {
        // just an empty object - can't convert anything
        return {
          contentTypeHeader: null,
          responseBody: ''
        };
      }
    }

    responseBody = this.convertToPmBodyData(contentObj[cTypeHeader], cTypeHeader, this.options.indentCharacter);
    if (this.getHeaderFamily(cTypeHeader) === HEADER_TYPE.JSON) {
      responseBody = JSON.stringify(responseBody, null, this.options.indentCharacter);
    }
    else if (typeof responseBody !== 'string') {
      // since the collection v2 schema only supports body being a string
      responseBody = '';
    }
    return {
      contentTypeHeader: cTypeHeader,
      responseBody: responseBody
    };
  },

  /**
   * Create parameters specific for a request
   * @param {*} localParams parameters array
   * @returns {Object} with three arrays of query, header and path as keys.
   * @no-unit-test
   */
  getParametersForPathItem: function(localParams) {
    var tempParam,
      params = {
        query: [],
        header: [],
        path: []
      };

    _.forEach(localParams, (param) => {
      tempParam = param;
      if (tempParam.in === 'query') {
        params.query.push(tempParam);
      }
      else if (tempParam.in === 'header') {
        params.header.push(tempParam);
      }
      else if (tempParam.in === 'path') {
        params.path.push(tempParam);
      }
    });

    return params;
  },

  /**
   * returns first example in the input map
   * @param {*} exampleObj map[string, exampleObject]
   * @returns {*} first example in the input map type
   */
  getExampleData: function(exampleObj) {
    var example,
      exampleKey;

    if (typeof exampleObj !== 'object') {
      return '';
    }

    exampleKey = Object.keys(exampleObj)[0];
    example = exampleObj[exampleKey];
    // return example value if present else example is returned

    if (example.hasOwnProperty('$ref')) {
      example = this.getRefObject(example.$ref);
    }

    if (example.value) {
      example = example.value;
    }

    return example;
  },

  /**
   * converts one of the eamples or schema in Media Type object to postman data
   * @param {*} bodyObj is MediaTypeObject
   * @param {string} indentCharacter is needed for XML/JSON bodies only
   * @returns {*} postman body data
   */
  // TODO: We also need to accept the content type
  // and generate the body accordingly
  // right now, even if the content-type was XML, we'll generate
  // a JSON example/schema
  convertToPmBodyData: function(bodyObj, contentType, indentCharacter = '') {
    var bodyData = '',
      schemaType = SCHEMA_FORMATS.DEFAULT;

    if (bodyObj.example) {
      if (bodyObj.example.hasOwnProperty('$ref')) {
        bodyObj.example = this.getRefObject(bodyObj.example.$ref);
        if (this.getHeaderFamily(contentType) === HEADER_TYPE.JSON) {
          // try to parse the example as JSON. OK if this fails

          try {
            bodyObj.example = JSON.parse(bodyObj.example);
          }
          // eslint-disable-next-line no-empty
          catch (e) {}
        }
      }
      bodyData = bodyObj.example;
      // return example value if present else example is returned
      if (bodyData.value) {
        bodyData = bodyData.value;
      }
    }
    else if (bodyObj.examples) {
      // take one of the examples as the body and not all
      bodyData = this.getExampleData(bodyObj.examples);
    }
    else if (bodyObj.schema) {
      if (bodyObj.schema.hasOwnProperty('$ref')) {
        bodyObj.schema = this.getRefObject(bodyObj.schema.$ref);
      }
      if (this.options.schemaFaker) {
        if (this.getHeaderFamily(contentType) === HEADER_TYPE.XML) {
          schemaType = SCHEMA_FORMATS.XML;
        }
        bodyData = safeSchemaFaker(bodyObj.schema || {}, this.components, schemaType, indentCharacter);
      }
      else {
        // do not fake if the option is false
        bodyData = '';
      }
    }
    return bodyData;
  },

  /**
   * convert param with in='query' to string considering style and type
   * @param {*} param with in='query'
   * @returns {array} converted queryparam
   */
  convertToPmQueryParameters: function(param) {
    var pmParams = [],
      paramValue;

    if (!param) {
      return [];
    }
    // check for existence of schema
    if (param.hasOwnProperty('schema')) {
      // fake data generated
      paramValue = this.options.schemaFaker ?
        safeSchemaFaker(param.schema, this.components, SCHEMA_FORMATS.DEFAULT) : '';
      // paramType = param.schema.type;

      if (typeof paramValue === 'number' || typeof paramValue === 'boolean') {
        // the SDK will keep the number-ness,
        // which will be rejected by the collection v2 schema
        // converting to string to prevent issues like
        // https://github.com/postmanlabs/postman-app-support/issues/6500
        paramValue = paramValue.toString();
      }
      return this.convertParamsWithStyle(param, paramValue);
    }

    // since no schema present add the parameter with no value
    pmParams.push({
      key: param.name,
      value: '',
      description: param.description
    });


    return pmParams;
  },

  /**
   * Returns an array of parameters
   * Handles array/object/string param types
   * @param {*} param - the param object, as defined in
   * https://github.com/OAI/OpenAPI-Specification/blob/master/versions/3.0.2.md#parameterObject
   * @param {any} paramValue - the value to use (from schema or example) for the given param.
   * This will be exploded/parsed according to the param type
   * @returns {array} parameters. One param with type=array might lead to multiple params
   * in the return value
   * The styles are documented at
   * https://github.com/OAI/OpenAPI-Specification/blob/master/versions/3.0.2.md#style-values
   */
  convertParamsWithStyle: function(param, paramValue) {
    var paramType = param.schema.type,
      paramNameArray,
      pmParams = [],
      // converts: {a: [1,2,3]} to:
      // [{key: a, val: 1}, {key: a, val: 2}, {key: a, val: 3}] if explodeFlag
      // else to [{key:a, val: 1,2,3}]
      handleExplode = (explodeFlag, paramValue, paramName) => {
        if (explodeFlag) {
          paramNameArray = _.times(paramValue.length, _.constant(paramName));
          pmParams.push(...paramNameArray.map((value, index) => {
            return {
              key: value,
              value: paramValue[index],
              description: param.description
            };
          }));
        }
        else {
          pmParams.push({
            key: paramName,
            value: paramValue.join(','),
            description: param.description
          });
        }
        return pmParams;
      };

    if (paramType === 'array') {
      // paramValue will be an array
      if (paramValue === '') { // No example provided
        paramValue = [];
      }
      if (param.style === 'form') {
        pmParams = handleExplode(param.explode, paramValue, param.name);
      }
      else if (param.style === 'spaceDelimited') {
        pmParams.push({
          key: param.name,
          value: paramValue.join(' '),
          description: param.description
        });
      }
      else if (param.style === 'pipeDelimited') {
        pmParams.push({
          key: param.name,
          value: paramValue.join('|'),
          description: param.description
        });
      }
      else if (param.style === 'deepObject') {
        pmParams.push(..._.map(paramValue, (pv) => {
          return {
            key: param.name + '[]',
            value: pv,
            description: param.description
          };
        }));
      }
      else {
        // if there is not style parameter we assume that it will be form by default;
        if (paramValue instanceof Array) {
          // non-primitive
          // this is to avoid problems with primitives as the default even when type is array
          paramValue = paramValue.join(',');
        }

        pmParams.push({
          key: param.name,
          value: paramValue,
          description: param.description
        });
      }
    }
    else if (paramType === 'object') {
      if (paramValue === '') { // No example provided
        paramValue = {};
      }
      if (param.hasOwnProperty('style')) {
        if (param.style === 'form') {
          // converts paramValue = {a:1, b:2} to:
          // [{key: a, val: 1, desc}, {key: b, val: 2, desc}] if explode
          // else to [{key: paramName, value: a,1,b,2}]
          if (param.explode) {
            paramNameArray = Object.keys(paramValue);
            pmParams.push(...paramNameArray.map((keyName) => {
              return {
                key: keyName,
                value: paramValue[keyName],
                description: param.description
              };
            }));
          }
          else {
            pmParams.push({
              key: param.name,
              value: this.getQueryStringWithStyle(paramValue, ','),
              description: param.description
            });
          }
        }
        else if (param.style === 'spaceDelimited') {
          pmParams.push({
            key: param.name,
            value: this.getQueryStringWithStyle(paramValue, '%20'),
            description: param.description
          });
        }
        else if (param.style === 'pipeDelimited') {
          pmParams.push({
            key: param.name,
            value: this.getQueryStringWithStyle(paramValue, '|'),
            description: param.description
          });
        }
        else if (param.style === 'deepObject') {
          _.forOwn(paramValue, (value, key) => {
            pmParams.push({
              key: param.name + '[' + key + ']',
              value: value,
              description: param.description
            });
          });
        }
      }
      else {
        pmParams.push({
          key: param.name,
          value: (paramValue),
          description: param.description
        });
      }
    }
    else {
      pmParams.push({
        key: param.name,
        value: (paramValue),
        description: param.description
      });
    }

    return pmParams;
  },

  /**
   * converts params with in='header' to a Postman header object
   * @param {*} header param with in='header'
   * @returns {Object} instance of a Postman SDK Header
   */
  convertToPmHeader: function(header) {
    var fakeData,
      reqHeader;

    if (header.hasOwnProperty('schema')) {
      if (!this.options.schemaFaker) {
        fakeData = '';
      }
      else {
        fakeData = safeSchemaFaker(header.schema || {}, this.components, SCHEMA_FORMATS.DEFAULT);

        // for schema.type=string or number,
        // adding JSON.stringify will add unnecessary extra double quotes around the value
        if (header.schema && (header.schema.type === 'object')) {
          fakeData = JSON.stringify(fakeData);
        }
      }
    }
    else {
      fakeData = '';
    }

    reqHeader = new sdk.Header({
      key: header.name,
      value: fakeData
    });
    reqHeader.description = header.description;

    return reqHeader;
  },

  /**
   * converts operation item requestBody to a Postman request body
   * @param {*} requestBody in operationItem
   * @returns {Object} - Postman requestBody and Content-Type Header
   */
  convertToPmBody: function(requestBody) {
    var contentObj, // content is required
      bodyData,
      param,
      paramArray = [],
      updateOptions = {},
      reqBody = new sdk.RequestBody(),
      contentHeader,
      rDataMode,
      params,
      encoding,
      cType,
      formHeaders = [];

    // @TODO: how do we support multiple content types
    contentObj = requestBody.content;

    // to handle cases of malformed request body, where contentObj is null
    if (!contentObj) {
      return {
        body: reqBody,
        contentHeader: null,
        formHeaders: null
      };
    }

    // handling for the urlencoded media type
    if (contentObj.hasOwnProperty(URLENCODED)) {
      rDataMode = 'urlencoded';
      if (contentObj[URLENCODED].hasOwnProperty('schema') && contentObj[URLENCODED].schema.hasOwnProperty('$ref')) {
        contentObj[URLENCODED].schema = this.getRefObject(contentObj[URLENCODED].schema.$ref);
      }
      bodyData = this.convertToPmBodyData(contentObj[URLENCODED], URLENCODED);
      encoding = contentObj[URLENCODED].encoding ? contentObj[URLENCODED].encoding : {};
      // create query parameters and add it to the request body object
      _.forOwn(bodyData, (value, key) => {
        if (encoding.hasOwnProperty(key)) {
          encoding[key].name = key;
          encoding[key].schema = {
            type: typeof value
          };
          params = this.convertParamsWithStyle(encoding[key], value);
          // TODO: Show warning for incorrect schema if !params
          params && params.forEach((element) => {
            if (typeof element.value === 'object') { element.value = JSON.stringify(element.value); }
            // element.value = JSON.stringify(element.value);
            delete element.description;
          });
          paramArray.push(...params);
        }
        else {
          if (typeof value === 'object') { value = JSON.stringify(value); }

          param = new sdk.QueryParam({
            key: key,
            value: value
          });
          paramArray.push(param);
        }
      });
      updateOptions = {
        mode: rDataMode,
        urlencoded: paramArray
      };

      // add a content type header for each media type for the request body
      contentHeader = new sdk.Header({
        key: 'Content-Type',
        value: URLENCODED
      });

      // update the request body with the options
      reqBody.update(updateOptions);
    }
    else if (contentObj.hasOwnProperty(FORM_DATA)) {
      rDataMode = 'formdata';
      bodyData = this.convertToPmBodyData(contentObj[FORM_DATA], FORM_DATA);
      encoding = contentObj[FORM_DATA].encoding ? contentObj[FORM_DATA].encoding : {};
      // create the form parameters and add it to the request body object
      _.forOwn(bodyData, (value, key) => {
        if (encoding.hasOwnProperty(key)) {
          _.forOwn(encoding[key].headers, (value, key) => {
            if (key !== 'Content-Type') {
              if (encoding[key].headers[key].hasOwnProperty('$ref')) {
                encoding[key].headers[key] = getRefObject(encoding[key].headers[key].$ref);
              }
              encoding[key].headers[key].name = key;
              formHeaders.push(this.convertToPmHeader(encoding[key].headers[key]));
            }
          });
        }
        if (typeof value === 'object') { value = JSON.stringify(value); }

        param = new sdk.FormParam({
          key: key,
          value: value
        });
        paramArray.push(param);
      });
      updateOptions = {
        mode: rDataMode,
        formdata: paramArray
      };
      // add a content type header for the pertaining media type
      contentHeader = new sdk.Header({
        key: 'Content-Type',
        value: FORM_DATA
      });
      // update the request body
      reqBody.update(updateOptions);
    }
    else {
      rDataMode = 'raw';
      let bodyType;

      // checking for all possible raw types
      if (contentObj.hasOwnProperty(APP_JS)) { bodyType = APP_JS; }
      else if (contentObj.hasOwnProperty(APP_JSON)) { bodyType = APP_JSON; }
      else if (contentObj.hasOwnProperty(TEXT_HTML)) { bodyType = TEXT_HTML; }
      else if (contentObj.hasOwnProperty(TEXT_PLAIN)) { bodyType = TEXT_PLAIN; }
      else if (contentObj.hasOwnProperty(TEXT_XML)) { bodyType = TEXT_XML; }
      else {
        // take the first property it has
        // types like image/png etc
        for (cType in contentObj) {
          if (contentObj.hasOwnProperty(cType)) {
            bodyType = cType;
            break;
          }
        }
      }

      bodyData = this.convertToPmBodyData(contentObj[bodyType], bodyType, this.options.indentCharacter);

      updateOptions = {
        mode: rDataMode,
        raw: JSON.stringify(bodyData, null, 4)
      };

      contentHeader = new sdk.Header({
        key: 'Content-Type',
        value: bodyType
      });

      reqBody.update(updateOptions);
    }

    return {
      body: reqBody,
      contentHeader: contentHeader,
      formHeaders: formHeaders
    };
  },

  /**
   * @param {*} response in operationItem responses
   * @param {*} code - response Code
   * @param {*} originalRequest - the request for the example
   * @returns {Object} postman response
   */
  convertToPmResponse: function(response, code, originalRequest) {
    var responseHeaders = [],
      previewLanguage = 'text',
      responseBodyWrapper,
      header,
      sdkResponse;

    if (!response) {
      return null;
    }
    _.forOwn(response.headers, (value, key) => {
      if (key !== 'Content-Type') {
        if (value.$ref) {
          // the convert to PmHeader function handles the
          // schema-faking
          header = this.getRefObject(value.$ref);
        }
        else {
          header = value;
        }
        header.name = key;
        responseHeaders.push(this.convertToPmHeader(header));
      }
    });

    responseBodyWrapper = this.convertToPmResponseBody(response.content);

    if (responseBodyWrapper.contentTypeHeader) {
      // we could infer the content-type header from the body
      responseHeaders.push({ key: 'Content-Type', value: responseBodyWrapper.contentTypeHeader });
      if (this.getHeaderFamily(responseBodyWrapper.contentTypeHeader) === HEADER_TYPE.JSON) {
        previewLanguage = PREVIEW_LANGUAGE.JSON;
      }
      else if (this.getHeaderFamily(responseBodyWrapper.contentTypeHeader) === HEADER_TYPE.XML) {
        previewLanguage = PREVIEW_LANGUAGE.XML;
      }
    }
    else if (response.content && Object.keys(response.content).length > 0) {
      responseHeaders.push({ key: 'Content-Type', value: Object.keys(response.content)[0] });
      if (this.getHeaderFamily(Object.keys(response.content)[0]) === HEADER_TYPE.JSON) {
        previewLanguage = PREVIEW_LANGUAGE.JSON;
      }
      else if (this.getHeaderFamily(Object.keys(response.content)[0]) === HEADER_TYPE.XML) {
        previewLanguage = PREVIEW_LANGUAGE.XML;
      }
    }
    else {
      responseHeaders.push({ key: 'Content-Type', value: TEXT_PLAIN });
    }
    code = code.replace(/X/g, '0');

    sdkResponse = new sdk.Response({
      name: response.description,
      code: code === 'default' ? 500 : Number(code),
      header: responseHeaders,
      body: responseBodyWrapper.responseBody,
      originalRequest: originalRequest
    });
    sdkResponse._postman_previewlanguage = previewLanguage;

    return sdkResponse;
  },

  /**
   * @param {*} $ref reference object
   * @returns {Object} reference object from the saved components
   * @no-unit-tests
   */
  getRefObject: function($ref) {
    var refObj, savedSchema;

    savedSchema = $ref.split('/').slice(1).map((elem) => {
      // https://swagger.io/docs/specification/using-ref#escape
      // since / is the default delimiter, slashes are escaped with ~1
      return elem
        .replace(/~1/g, '/')
        .replace(/~0/g, '~');
    });
    // at this stage, savedSchema is [components, part1, parts]
    // must have min. 2 segments after "#/components"
    if (savedSchema.length < 3) {
      console.warn(`ref ${$ref} not found.`);
      return null;
    }

    if (savedSchema[0] !== 'components' && savedSchema[0] !== 'paths') {
      console.warn(`Error reading ${ref}. Can only use references from components and paths`);
      return null;
    }

    // at this point, savedSchema is similar to ['schemas','Address']
    refObj = _.get(this, savedSchema);
    if (!refObj) {
      console.warn(`ref ${$ref} not found.`);
      return null;
    }

    if (refObj.$ref) {
      return this.getRefObject(refObj.$ref);
    }

    return refObj;
  },

  /**
   * function to convert an openapi path item to postman item
  * @param {*} openapi openapi object with root properties
  * @param {*} operationItem path operationItem from tree structure
  * @returns {Object} postman request Item
  * @no-unit-test
  */
  convertRequestToItem: function(openapi, operationItem) {
    var reqName,
      pathVariables = openapi.baseUrlVariables,
      operation = operationItem.properties,
      reqBody = operationItem.properties.requestBody,
      itemParams = operationItem.properties.parameters,
      reqParams = this.getParametersForPathItem(itemParams),
      baseUrl = openapi.baseUrl,
      pathVarArray,
      authHelper,
      item,
      serverObj,
      displayUrl,
      reqUrl = '/' + operationItem.path,
      pmBody,
      authMeta,
      swagResponse;

    // handling path templating in request url if any
    reqUrl = reqUrl.replace(/{/g, ':').replace(/}/g, '');

    // accounting for the overriding of the root level and path level servers object if present at the operation level
    if (operationItem.properties.hasOwnProperty('servers')) {
      serverObj = operationItem.properties.servers[0];
      baseUrl = serverObj.url.replace(/{/g, ':').replace(/}/g, '');
      if (serverObj.variables) {
        pathVarArray = this.convertPathVariables('method', [], serverObj.variables);
      }
    }
    else {
      // accounting for the overriding of the root level servers object if present at the path level
      if (operationItem.hasOwnProperty('servers') && operationItem.servers) {
        if (operationItem.servers[0].hasOwnProperty('variables')) {
          serverObj = operationItem.servers[0];
          baseUrl = serverObj.url.replace(/{/g, ':').replace(/}/g, '');
          pathVariables = serverObj.variables;
        }
        else {
          displayUrl = '{{' + operationItem.path + 'Url}}' + reqUrl;
        }
      }
      else {
        baseUrl += reqUrl;
        if (pathVariables) {
          displayUrl = baseUrl;
        }
        else {
          displayUrl = '{{baseUrl}}' + reqUrl;
        }
      }
      pathVarArray = this.convertPathVariables('root', [], pathVariables);
    }

    switch (this.options.requestNameSource) {
      case 'fallback' : {
        // operationId is usually camelcase or snake case
        reqName = operation.summary || this.insertSpacesInName(operation.operationId) || reqUrl;
        break;
      }
      case 'url' : {
        reqName = displayUrl || baseUrl;
        break;
      }
      default : {
        reqName = operation[this.options.requestNameSource];
        break;
      }
    }
    if (!reqName) {
      throw new openApiErr(`requestNameSource (${this.options.requestNameSource})` +
        ` in options is invalid or property does not exist in ${operationItem.path}`);
    }

    // handling authentication here (for http type only)
    authHelper = this.getAuthHelper(openapi, operation.security);

    // creating the request object
    item = new sdk.Item({
      name: reqName,
      request: {
        description: operation.description,
        url: displayUrl || baseUrl,
        name: reqName,
        method: operationItem.method.toUpperCase()
      }
    });

    // using the auth helper
    authMeta = operation['x-postman-meta'];
    if (authMeta && authMeta.currentHelper && authMap[authMeta.currentHelper]) {
      let thisAuthObject = {
        type: authMap[authMeta.currentHelper]
      };

      thisAuthObject[authMap[authMeta.currentHelper]] = authMeta.helperAttributes;
      item.request.auth = new sdk.RequestAuth(thisAuthObject);
    }
    // TODO: Figure out what happens if type!=api-key
    else if (authHelper && authHelper.type === 'api-key') {
      if (authHelper.properties.in === 'header') {
        item.request.addHeader(this.convertToPmHeader(authHelper.properties));
        item.request.auth = {
          type: 'noauth'
        };
      }
      else if (authHelper.properties.in === 'query') {
        this.convertToPmQueryParameters(authHelper.properties).forEach((pmParam) => {
          item.request.url.addQueryParams(pmParam);
        });
        item.request.auth = {
          type: 'noauth'
        };
      }
    }
    else {
      item.request.auth = authHelper;
    }

    // adding query params to postman request url.
    _.forEach(reqParams.query, (queryParam) => {
      this.convertToPmQueryParameters(queryParam).forEach((pmParam) => {
        item.request.url.addQueryParams(pmParam);
      });
    });
    item.request.url.query.members.forEach((query) => {
      query.description = query.description.content;
      query.value = (typeof query.value === 'object') ? JSON.stringify(query.value) : query.value;
    });
    item.request.url.variables.clear();
    item.request.url.variables.assimilate(this.convertPathVariables('param', pathVarArray, reqParams.path));
    // TODO: There is a bug in Postman that causes these request descriptions
    // to be converted as "object Object"

    // adding headers to request from reqParam
    _.forEach(reqParams.header, (header) => {
      item.request.addHeader(this.convertToPmHeader(header));
    });

    // adding Request Body and Content-Type header
    if (reqBody) {
      if (reqBody.$ref) {
        reqBody = this.getRefObject(reqBody.$ref);
      }
      pmBody = this.convertToPmBody(reqBody);
      item.request.body = pmBody.body;
      item.request.addHeader(pmBody.contentHeader);
      // extra form headers if encoding is present in request Body.
      // TODO: Show warning for incorrect schema if !pmBody.formHeaders
      pmBody.formHeaders && pmBody.formHeaders.forEach((element) => {
        item.request.addHeader(element);
      });
    }

    // adding responses to request item
    if (operation.responses) {
      let thisOriginalRequest = {},
        convertedResponse;
      _.forOwn(operation.responses, (response, code) => {
        swagResponse = response;
        if (response.$ref) {
          swagResponse = this.getRefObject(response.$ref);
        }

        // Try and set fields for originalRequest (example.request)
        thisOriginalRequest.method = item.request.method;
        try {
          thisOriginalRequest.url = item.request.url.toString();
        }
        catch (e) {
          // the SDK sometimes throws an exception in url.toString :/
          // console.warn('Exception thrown while trying to stringify url for item.request.url:', item.request.url,
          // 'Exception:', e);
          thisOriginalRequest.url = '';
        }
        try {
          thisOriginalRequest.header = item.request.headers.toJSON();
        }
        catch (e) {
          // console.warn('Exception thrown while trying to stringify headers for item.request.headers:',
          // item.request.headers, 'Exception:', e);
          thisOriginalRequest.header = [];
        }
        try {
          thisOriginalRequest.body = (item.request.body ? item.request.body.toJSON() : {});
        }
        catch (e) {
          // console.warn('Exception thrown while trying to json-ify body for item.request.body:', item.request.body,
          // 'Exception:', e);
          thisOriginalRequest.body = {};
        }
        convertedResponse = this.convertToPmResponse(swagResponse, code, thisOriginalRequest);
        convertedResponse && item.responses.add(convertedResponse);
      });
    }

    return item;
  }
};
<|MERGE_RESOLUTION|>--- conflicted
+++ resolved
@@ -17,11 +17,10 @@
   TEXT_PLAIN = 'text/plain',
   TEXT_HTML = 'text/html',
   FORM_DATA = 'multipart/form-data',
-<<<<<<< HEAD
   REQUEST_TYPE = {
     GET: 'GET',
     POST: 'POST'
-=======
+  },
   HEADER_TYPE = {
     JSON: 'json',
     XML: 'xml',
@@ -32,7 +31,6 @@
     XML: 'xml',
     TEXT: 'text',
     HTML: 'html'
->>>>>>> 6742fc00
   },
   authMap = {
     basicAuth: 'basic',
