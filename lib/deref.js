const _ = require('lodash'),
  type = {
    integer: {
      int32: '<integer>',
      int64: '<long>'
    },
    number: {
      float: '<float>',
      double: '<double>'
    },
    string: {
      byte: '<byte>',
      binary: '<binary>',
      date: '<date>',
      'date-time': '<dateTime>',
      password: '<password>'
    },
    boolean: '<boolean>'
  },
  PARAMETER_SOURCE = {
    REQUEST: 'REQUEST',
    RESPONSE: 'RESPONSE'
  };

module.exports = {
  /**
   * @param {*} rootObject - the object from which you're trying to read a property
   * @param {*} pathArray - each element in this array a property of the previous object
   * @param {*} defValue - what to return if the required path is not found
   * @returns {*} - required property value
   * @description - this is similar to _.get(rootObject, pathArray.join('.')), but also works for cases where
   * there's a . in the property name
   */
  _getEscaped: function (rootObject, pathArray, defValue) {
    if (!(pathArray instanceof Array)) {
      return null;
    }

    if (!rootObject) {
      return defValue;
    }

    if (_.isEmpty(pathArray)) {
      return rootObject;
    }

    return this._getEscaped(rootObject[pathArray.shift()], pathArray, defValue);
  },

  /**
   * Creates a schema that's a union of all input schemas (only type: object is supported)
   *
   * @param {array} schemaArr - array of schemas, all of which must be valid in the returned object
   * @param {string} parameterSourceOption tells that the schema object is of request or response
   * @param {*} components components in openapi spec.
   * @param {object} schemaResolutionCache stores already resolved references
   * @param {*} stack counter which keeps a tab on nested schemas
   * @returns {*} schema - schema that adheres to all individual schemas in schemaArr
   */
  resolveAllOf: function (schemaArr, parameterSourceOption, components, schemaResolutionCache, stack = 0) {
    if (!(schemaArr instanceof Array)) {
      return null;
    }

    if (schemaArr.length === 1) {
      // for just one entry in allOf, don't need to enforce type: object restriction
      return this.resolveRefs(schemaArr[0], parameterSourceOption, components, schemaResolutionCache, stack);
    }

    // generate one object for each schema
    let indivObjects = schemaArr.map((schema) => {
        return this.resolveRefs(schema, parameterSourceOption, components, schemaResolutionCache, stack);
      }).filter((schema) => {
        return schema.type === 'object';
      }),

      // generated object with properties from all allOf entries which we return
      finalObject = {
        type: 'object',
        properties: {}
      },

      // set of properties which we've already handled, to avoid repitition
      handledProps = {},
      i,
      j;

    for (i = 0; i < indivObjects.length; i++) {
      // go through the indiv props, and add to finalObject if not in handledProps
      for (j in indivObjects[i].properties) {
        if (indivObjects[i].properties.hasOwnProperty(j) && !handledProps[j]) {
          handledProps[j] = true;
          finalObject.properties[j] = indivObjects[i].properties[j];
        }
      }

      finalObject.description = finalObject.description || indivObjects[i].description;
    }

    return finalObject;
  },

  /**
   * Resolves references to components for a given schema.
   * @param {*} schema (openapi) to resolve references.
   * @param {string} parameterSourceOption tells that the schema object is of request or response
   * @param {*} components components in openapi spec.
   * @param {object} schemaResolutionCache stores already resolved references
   * @param {*} stack counter which keeps a tab on nested schemas
   * @returns {*} schema satisfying JSON-schema-faker.
   */
  resolveRefs: function (schema, parameterSourceOption, components, schemaResolutionCache, stack = 0) {
    var resolvedSchema, prop, splitRef;
    stack++;
    schemaResolutionCache = schemaResolutionCache || {};
    if (stack > 20) {
      return { value: '<Error: Too many levels of nesting to fake this schema>' };
    }

    if (schema.anyOf) {
      return this.resolveRefs(schema.anyOf[0], parameterSourceOption, components, schemaResolutionCache, stack);
    }
    if (schema.oneOf) {
      return this.resolveRefs(schema.oneOf[0], parameterSourceOption, components, schemaResolutionCache, stack);
    }
    if (schema.allOf) {
      return this.resolveAllOf(schema.allOf, parameterSourceOption, components, schemaResolutionCache, stack);
    }
    if (schema.$ref) {
      let refKey = schema.$ref;
      // points to an existing location
      // .split will return [#, components, schemas, schemaName]
      splitRef = refKey.split('/');

      if (splitRef.length < 4) {
<<<<<<< HEAD
        throw new openApiErr(`Invalid schema reference: ${refKey}`);
      }
      if (schemaResolutionCache[refKey]) {
        return schemaResolutionCache[refKey];
=======
        // not throwing an error. We didn't find the reference - generate a dummy value
        // throw new openApiErr(`Invalid schema reference: ${schema.$ref}`);
        return { value: 'reference ' + schema.$ref + ' not found in the OpenAPI spec' };
>>>>>>> 224550ce
      }

      // something like #/components/schemas/PaginationEnvelope/properties/page
      // will be resolved - we don't care about anything after the components part
      // splitRef.slice(1) will return ['components', 'schemas', 'PaginationEnvelope', 'properties', 'page']
      // not using _.get here because that fails if there's a . in the property name (Pagination.Envelope, for example)
      resolvedSchema = this._getEscaped(components, splitRef.slice(1));
      if (resolvedSchema) {
        let refResolvedSchema = this.resolveRefs(resolvedSchema, parameterSourceOption,
          components, schemaResolutionCache, stack);
        schemaResolutionCache[refKey] = refResolvedSchema;
        return refResolvedSchema;
      }
<<<<<<< HEAD
      return { value: 'reference ' + refKey + ' not found in the api spec' };
=======
      return { value: 'reference ' + schema.$ref + ' not found in the OpenAPI spec' };
>>>>>>> 224550ce
    }
    if (schema.type === 'object' || schema.hasOwnProperty('properties')) {
      // go through all props
      schema.type = 'object';
      if (schema.hasOwnProperty('properties')) {
        // shallow cloning schema object except properties object
        let tempSchema = _.omit(schema, 'properties');
        tempSchema.properties = {};
        for (prop in schema.properties) {
          if (schema.properties.hasOwnProperty(prop)) {
            /* eslint-disable max-depth */
            // handling OAS readOnly and writeOnly properties in schema
            // Related Doc - https://github.com/OAI/OpenAPI-Specification/blob/master/versions/3.0.2.md#schemaObject
            let property = schema.properties[prop];
            if (property.readOnly && parameterSourceOption === PARAMETER_SOURCE.REQUEST) {
              continue;
            }
            else if (property.writeOnly && parameterSourceOption === PARAMETER_SOURCE.RESPONSE) {
              continue;
            }
            /* eslint-enable */
            tempSchema.properties[prop] = this.resolveRefs(property,
              parameterSourceOption, components, schemaResolutionCache, stack);
          }
        }
        return tempSchema;
      }

      schema.type = 'string';
      schema.default = '<object>';
    }
    else if (schema.type === 'array' && schema.items) {

      // This nonsense is needed because the schemaFaker doesn't respect options.maxItems/minItems
      schema.maxItems = 2;
      schema.minItems = 2;
      // have to create a shallow clone of schema object,
      // so that the original schema.items object will not change
      // without this, schemas with circular references aren't faked correctly
      let tempSchema = _.omit(schema, 'items');
      tempSchema.items = this.resolveRefs(schema.items, parameterSourceOption,
        components, schemaResolutionCache, stack);
      return tempSchema;
    }
    else if (!schema.hasOwnProperty('default')) {
      if (schema.hasOwnProperty('type')) {
        if (!schema.hasOwnProperty('format')) {
          schema.default = '<' + schema.type + '>';
        }
        else if (type.hasOwnProperty(schema.type)) {
          schema.default = type[schema.type][schema.format];

          // in case the format is a custom format (email, hostname etc.)
          // https://swagger.io/docs/specification/data-models/data-types/#string
          if (!schema.default && schema.format) {
            schema.default = '<' + schema.format + '>';
          }
        }
        else {
          schema.default = '<' + schema.type + (schema.format ? ('-' + schema.format) : '') + '>';
        }
      }
      else if (schema.enum && schema.enum.length > 0) {
        return {
          type: (typeof (schema.enum[0])),
          value: schema.enum[0]
        };
      }
      else {
        return {
          type: 'string',
          default: 'schema type not provided'
        };
      }
      if (!schema.type) {
        schema.type = 'string';
      }
      delete schema.format;
    }

    return schema;
  }
};<|MERGE_RESOLUTION|>--- conflicted
+++ resolved
@@ -133,18 +133,12 @@
       splitRef = refKey.split('/');
 
       if (splitRef.length < 4) {
-<<<<<<< HEAD
-        throw new openApiErr(`Invalid schema reference: ${refKey}`);
+        // not throwing an error. We didn't find the reference - generate a dummy value
+        return { value: 'reference ' + schema.$ref + ' not found in the OpenAPI spec' };
       }
       if (schemaResolutionCache[refKey]) {
         return schemaResolutionCache[refKey];
-=======
-        // not throwing an error. We didn't find the reference - generate a dummy value
-        // throw new openApiErr(`Invalid schema reference: ${schema.$ref}`);
-        return { value: 'reference ' + schema.$ref + ' not found in the OpenAPI spec' };
->>>>>>> 224550ce
-      }
-
+      }
       // something like #/components/schemas/PaginationEnvelope/properties/page
       // will be resolved - we don't care about anything after the components part
       // splitRef.slice(1) will return ['components', 'schemas', 'PaginationEnvelope', 'properties', 'page']
@@ -156,11 +150,7 @@
         schemaResolutionCache[refKey] = refResolvedSchema;
         return refResolvedSchema;
       }
-<<<<<<< HEAD
-      return { value: 'reference ' + refKey + ' not found in the api spec' };
-=======
       return { value: 'reference ' + schema.$ref + ' not found in the OpenAPI spec' };
->>>>>>> 224550ce
     }
     if (schema.type === 'object' || schema.hasOwnProperty('properties')) {
       // go through all props
