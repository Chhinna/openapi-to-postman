--- conflicted
+++ resolved
@@ -8,12 +8,8 @@
   VERSION_3_1 = VERSION_31.version,
   fs = require('fs'),
   { RULES_30 } = require('./../bundleRules/spec30'),
-<<<<<<< HEAD
   { RULES_31 } = require('./../bundleRules/spec31'),
   { RULES_20 } = require('./../bundleRules/spec20');
-=======
-  { RULES_31 } = require('./../bundleRules/spec31');
->>>>>>> 7dcfbaad
 
 /**
  * gets the version key and the version and generates a regular expression that
@@ -255,15 +251,6 @@
 }
 
 /**
- * Calculates if thew current input is using OAS 3.1 spec
- * @param {string} version The current spec version
- * @returns {boolean} True if the current spec is using OAS 3.1 spec
- */
-function isOAS31(version) {
-  return compareVersion(version, VERSION_31.version);
-}
-
-/**
  * Validates if the input version is valid
  * @param {string} version The current spec version
  * @returns {boolean} True if the current version is supported
@@ -297,35 +284,6 @@
   }
 }
 
-/**
- * Validates if the input version is valid
- * @param {string} version The current spec version
- * @returns {boolean} True if the current version is supported
- */
-function validateSupportedVersion(version) {
-  if (!version) {
-    return false;
-  }
-  let isValid = [DEFAULT_SPEC_VERSION, SWAGGER_VERSION, VERSION_3_1].find((supportedVersion) => {
-    return compareVersion(version, supportedVersion);
-  });
-  return isValid !== undefined;
-}
-
-/**
- * Return the bundling rules to follow in the bundling process
- * @param {string} version The spec version we are bundling
- * @returns {object} The bundling rules related with the spec
- */
-function getBundleRulesDataByVersion(version) {
-  const is31 = compareVersion(version, VERSION_31.version);
-  if (is31) {
-    return RULES_31;
-  }
-  else {
-    return RULES_30;
-  }
-}
 
 module.exports = {
   getSpecVersion,
@@ -336,10 +294,6 @@
   getVersionRegexBySpecificationVersion,
   SWAGGER_VERSION,
   VERSION_3_1,
-<<<<<<< HEAD
-  isOAS31,
-=======
->>>>>>> 7dcfbaad
   validateSupportedVersion,
   getBundleRulesDataByVersion
 };