--- conflicted
+++ resolved
@@ -24,11 +24,8 @@
     'strictRequestMatching',
     'disableOptionalParameters',
     'keepImplicitHeaders',
-<<<<<<< HEAD
-    'includeWebhooks'
-=======
+    'includeWebhooks',
     'allowUrlPathVarMatching'
->>>>>>> 49a1771e
   ],
   expectedOptions = {
     collapseFolders: {
