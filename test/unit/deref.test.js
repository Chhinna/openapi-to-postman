var expect = require('chai').expect,
  _ = require('lodash'),
  deref = require('../../lib/deref.js'),
  schemaUtils30X = require('./../../lib/30XUtils/schemaUtils30X');

describe('DEREF FUNCTION TESTS ', function() {
  describe('resolveRefs Function', function () {
    it('should return schema with resolved references.', function(done) {
      var schema = {
          $ref: '#/components/schemas/schema1'
        },
        schemaWithDotInKey = {
          $ref: '#/components/schemas/schema.four'
        },
        schemaWithCustomFormat = {
          $ref: '#/components/schemas/schema3'
        },
        schemaWithAllOf = {
          allOf: [{
            $ref: '#/components/schemas/schema2'
          },
          {
            properties: {
              test_prop: {
                type: 'string'
              }
            }
          }]
        },
        schemaWithTypeArray = {
          $ref: '#/components/schemas/schemaTypeArray'
        },
        schemaWithEmptyObject = {
          $ref: '#/components/schemas/schemaWithEmptyObject'
        },
        schemaWithAdditionPropRef = {
          $ref: '#/components/schemas/schemaAdditionalProps'
        },
        componentsAndPaths = {
          components: {
            schemas: {
              schema1: {
                anyOf: [{
                  $ref: '#/components/schemas/schema2'
                },
                {
                  $ref: '#/components/schemas/schema3'
                }
                ]
              },
              schema2: {
                type: 'object',
                required: [
                  'id'
                ],
                description: 'Schema 2',
                properties: {
                  id: {
                    type: 'integer',
                    format: 'int64'
                  }
                }
              },
              'schema.four': {
                type: 'object',
                required: [
                  'id'
                ],
                properties: {
                  id: {
                    type: 'integer',
                    format: 'int64'
                  }
                }
              },
              schema3: {
                type: 'object',
                properties: {
                  emailField: {
                    type: 'string',
                    format: 'email'
                  }
                }
              },
              schemaTypeArray: {
                type: 'array',
                items: {
                  type: 'string'
                },
                minItems: 5,
                maxItems: 55
              },
              schemaWithEmptyObject: {
                type: 'object'
              },
              schemaAdditionalProps: {
                type: 'object',
                required: ['name'],
                properties: {
                  name: {
                    type: 'string'
                  }
                },
                additionalProperties: {
                  type: 'object',
                  properties: {
                    hello: {
                      type: 'string'
                    }
                  }
                }
              }
            }
          },
          concreteUtils: schemaUtils30X
        },
        parameterSource = 'REQUEST',
        // deref.resolveRefs modifies the input schema and components so cloning to keep tests independent of each other
        output = deref.resolveRefs(schema, parameterSource, _.cloneDeep(componentsAndPaths)),
        output_validation = deref.resolveRefs(schema, parameterSource, _.cloneDeep(componentsAndPaths),
          {}, 'VALIDATION'),
        output_withdot = deref.resolveRefs(schemaWithDotInKey, parameterSource, _.cloneDeep(componentsAndPaths)),
        output_customFormat = deref.resolveRefs(schemaWithCustomFormat, parameterSource,
          _.cloneDeep(componentsAndPaths)),
        output_withAllOf = deref.resolveRefs(schemaWithAllOf, parameterSource, _.cloneDeep(componentsAndPaths)),
        output_validationTypeArray = deref.resolveRefs(schemaWithTypeArray, parameterSource,
          _.cloneDeep(componentsAndPaths), {}, 'VALIDATION'),
        output_emptyObject = deref.resolveRefs(schemaWithEmptyObject, parameterSource, _.cloneDeep(componentsAndPaths)),
        output_additionalProps = deref.resolveRefs(schemaWithAdditionPropRef, parameterSource,
          _.cloneDeep(componentsAndPaths), {}, 'VALIDATION'),
        output_additionalPropsOverride;

      expect(output).to.deep.include({ type: 'object',
        required: ['id'],
        properties: { id: { default: '<long>', type: 'integer' } } });

      expect(output_validation).to.deep.include({ anyOf: [
        { type: 'object',
          required: ['id'],
          description: 'Schema 2',
          properties: { id: { type: 'integer' } }
        }, {
          type: 'object',
          properties: { emailField: { type: 'string', format: 'email' } }
        }
      ] });

      expect(output_withdot).to.deep.include({ type: 'object',
        required: ['id'],
        properties: { id: { default: '<long>', type: 'integer' } } });

      expect(output_customFormat).to.deep.include({ type: 'object',
        properties: { emailField: { default: '<email>', format: 'email', type: 'string' } } });

      expect(output_withAllOf).to.deep.include({
        type: 'object',
        description: 'Schema 2',
        properties: {
          id: { default: '<long>', type: 'integer' },
          test_prop: { default: '<string>', type: 'string' }
        }
      });

      // deref.resolveRef() should not change minItems and maxItems for VALIDATION
      expect(output_validationTypeArray).to.deep.include({
        type: 'array',
        items: {
          type: 'string'
        },
        minItems: 5,
        maxItems: 55
      });

      // object without no properties should not resolve to string
      expect(output_emptyObject).to.deep.include({
        type: 'object'
      });

      // additionalProperties $ref should be resolved
      expect(output_additionalProps).to.deep.include(componentsAndPaths.components.schemas.schemaAdditionalProps);

      // add default to above resolved schema
      output_additionalProps.additionalProperties.properties.hello.default = '<string>';

      output_additionalPropsOverride = deref.resolveRefs(schemaWithAdditionPropRef, parameterSource,
        _.cloneDeep(componentsAndPaths), {}, 'VALIDATION');

      // override should not affect newly resolved schema
      expect(output_additionalPropsOverride).to.deep.include(
        componentsAndPaths.components.schemas.schemaAdditionalProps);
      done();
    });

    it('should only contain format property in resolved schema for supported formats', function(done) {
      var schema = {
          $ref: '#/components/schemas/schemaWithFormat'
        },
        allSupportedFormats = [
          'date', 'time', 'date-time', 'uri', 'uri-reference', 'uri-template', 'email',
          'hostname', 'ipv4', 'ipv6', 'regex', 'uuid', 'json-pointer'
        ],
        nonSupportedFormats = [
          { type: 'integer', format: 'int32' },
          { type: 'integer', format: 'int64' },
          { type: 'number', format: 'float' },
          { type: 'number', format: 'double' },
          { type: 'string', format: 'byte' },
          { type: 'string', format: 'binary' },
          { type: 'string', format: 'password' },
          { type: 'string', format: 'nonExistentFormat' }
        ],
        parameterSource = 'REQUEST',
        output;

      // check for supported formats
      _.forEach(allSupportedFormats, (supportedFormat) => {
        output = deref.resolveRefs(schema, parameterSource,
          {
            components:
              { schemas: { schemaWithFormat: { type: 'string', format: supportedFormat } } },
            concreteUtils: schemaUtils30X
          });

        expect(output.type).to.equal('string');
        expect(output.format).to.equal(supportedFormat);
      });

      // check for not supported formats
      _.forEach(nonSupportedFormats, (nonSupportedFormat) => {
        output = deref.resolveRefs(schema, parameterSource,
          {
            components: { schemas: { schemaWithFormat: nonSupportedFormat } },
            concreteUtils: schemaUtils30X
          });

        expect(output.type).to.equal(nonSupportedFormat.type);
        expect(output.format).to.be.undefined;
      });
      done();
    });

    it('should not contain format property in resolved schema if pattern is already defined', function(done) {
      var schema = {
          'type': 'string',
          'format': 'date-time',
          'pattern': '^([0-9]{4})-(1[0-2]|0[1-9])-(3[01]|0[1-9]|[12][0-9])' +
            '( (2[0-3]|[01][0-9]):([0-5][0-9]):([0-5][0-9]))?$'
        },
        parameterSource = 'REQUEST',
        output;

      output = deref.resolveRefs(schema, parameterSource, { concreteUtils: schemaUtils30X });
      expect(output.type).to.equal('string');
      expect(output.format).to.be.undefined;
      expect(output.pattern).to.eql(schema.pattern);
      done();
    });
<<<<<<< HEAD

    it('should correctly resolve schema from schemaResoltionCache based on schema resolution level', function (done) {
      let schema = {
          $ref: '#/components/schemas/schemaUsed'
        },
        consumerSchema = {
          type: 'object',
          properties: { level2: {
            type: 'object',
            properties: { level3: {
              type: 'object',
              properties: { level4: {
                type: 'object',
                properties: { level5: {
                  type: 'object',
                  properties: { level6: {
                    type: 'object',
                    properties: { level7: {
                      type: 'object',
                      properties: { level8: {
                        type: 'object',
                        properties: { level9: { $ref: '#/components/schemas/schemaUsed' } }
                      } }
                    } }
                  } }
                } }
              } }
            } }
          } }
        },
        componentsAndPaths = {
          components: {
            schemas: {
              schemaUsed: {
                'type': 'object',
                'required': [
                  'id',
                  'name'
                ],
                'properties': {
                  'id': {
                    'type': 'integer',
                    'format': 'int64'
                  },
                  'name': {
                    'type': 'string'
                  },
                  'tag': {
                    'type': 'string'
                  }
                }
              }
            }
          },
          concreteUtils: schemaUtils30X
        },
        parameterSource = 'REQUEST',
        schemaResoltionCache = {},
        resolvedConsumerSchema,
        resolvedSchema;

      resolvedConsumerSchema = deref.resolveRefs(consumerSchema, parameterSource, componentsAndPaths,
        schemaResoltionCache);

      // Consumer schema contains schema at nesting level 9, which results in impartial resolution of schema
      expect(_.get(schemaResoltionCache, ['#/components/schemas/schemaUsed', 'resLevel'])).to.eql(9);
      expect(_.get(resolvedConsumerSchema, _.join(_.map(_.range(1, 10), (ele) => {
        return `properties.level${ele}`;
      }), '.'))).to.not.deep.equal(componentsAndPaths.components.schemas.schemaUsed);
      expect(_.get(schemaResoltionCache, ['#/components/schemas/schemaUsed', 'schema'])).to.not.deep
        .equal(componentsAndPaths.components.schemas.schemaUsed);
      resolvedSchema = deref.resolveRefs(schema, parameterSource, componentsAndPaths, schemaResoltionCache);
      // Restoring the original format as it is deleted if not supported by json-schema-faker and ajv
      resolvedSchema.properties.id.format = 'int64';

      /**
       * Even though schema cache contains schemaUsed as impartially cached,resolution were it's used again will
       * depend on ongoing resolution level and schema is cached again if it's updated.
       */
      expect(resolvedSchema).to.deep.equal(componentsAndPaths.components.schemas.schemaUsed);
      expect(_.get(schemaResoltionCache, ['#/components/schemas/schemaUsed', 'schema'])).to.deep
        .equal(componentsAndPaths.components.schemas.schemaUsed);
      done();
    });

    it('should not contain readOnly properties in resolved schema if they are not contained' +
      ' in resolved schema', function(done) {
      var schema = {
          type: 'object',
          required: ['id', 'name'],
          properties: {
            id: {
              type: 'integer',
              format: 'int64',
              readOnly: true
            },
            name: {
              type: 'string'
            },
            tag: {
              type: 'string',
              writeOnly: true
            }
          }
        },
        parameterSource = 'REQUEST',
        output;

      output = deref.resolveRefs(schema, parameterSource, { concreteUtils: schemaUtils30X });
      expect(output.type).to.equal('object');
      expect(output.properties).to.not.haveOwnProperty('id');
      expect(output.required).to.not.include('id');
      done();
    });

    it('should not contain writeOnly properties in resolved schema if they are not contained' +
      ' in resolved schema', function(done) {
      var schema = {
          type: 'object',
          required: ['id', 'tag'],
          properties: {
            id: {
              type: 'integer',
              format: 'int64',
              readOnly: true
            },
            name: {
              type: 'string'
            },
            tag: {
              type: 'string',
              writeOnly: true
            }
          }
        },
        parameterSource = 'RESPONSE',
        output;

      output = deref.resolveRefs(schema, parameterSource, { concreteUtils: schemaUtils30X });
      expect(output.type).to.equal('object');
      expect(output.properties).to.not.haveOwnProperty('tag');
      expect(output.required).to.not.include('tag');
      done();
    });
=======
>>>>>>> 298f7314
  });

  describe('resolveAllOf Function', function () {
    it('should resolve allOf schemas correctly', function (done) {
      var allOfschema = [
        {
          'type': 'object',
          'properties': {
            'source': {
              'type': 'string',
              'format': 'uuid'
            },
            'actionId': { 'type': 'integer', 'minimum': 5 },
            'result': { 'type': 'object' }
          },
          'required': ['source', 'actionId', 'result']
        },
        {
          'properties': {
            'result': {
              'type': 'object',
              'properties': {
                'err': { 'type': 'string' },
                'data': { 'type': 'object' }
              }
            }
          }
        }
      ];

      expect(deref.resolveAllOf(
        allOfschema,
        'REQUEST',
        { concreteUtils: schemaUtils30X },
        {},
        null,
        'example'
      )).to.deep.include({
        type: 'object',
        properties: {
          source: {
            type: 'string',
            format: 'uuid'
          },
          actionId: { 'type': 'integer', 'minimum': 5 },
          result: {
            type: 'object',
            properties: {
              err: { 'type': 'string' },
              data: { 'type': 'object' }
            }
          }
        }
      });
      done();
    });
  });

  describe('_getEscaped should', function() {
    var rootObject = {
      person: {
        name: {
          firstName: 'John'
        },
        'key.with.period': true,
        pets: ['Cooper', 'Calvin']
      },
      alive: true
    };

    it('work correctly for all _.get cases', function() {
      // return object at path
      expect(deref._getEscaped(rootObject, ['person', 'name'], 'Jane').firstName).to.equal('John');

      // return object at path
      expect(deref._getEscaped(rootObject, ['alive'], 'Jane')).to.equal(true);

      // return primitive at path
      expect(deref._getEscaped(rootObject, ['person', 'name', 'firstName'], 'Jane')).to.equal('John');

      // return primitive at path with . in propname
      expect(deref._getEscaped(rootObject, ['person', 'key.with.period'], 'Jane')).to.equal(true);

      // return default for wrong path
      expect(deref._getEscaped(rootObject, ['person', 'wrongname'], 'Jane')).to.equal('Jane');

      // return array elem 0
      expect(deref._getEscaped(rootObject, ['person', 'pets', 0], 'Hello?')).to.equal('Cooper');

      // return array elem 1
      expect(deref._getEscaped(rootObject, ['person', 'pets', 1], 'Hello?')).to.equal('Calvin');

      // return array elem 2 (nonexistent)
      expect(deref._getEscaped(rootObject, ['person', 'pets', 2], 'Pet not found')).to.equal('Pet not found');

      // bad inputs should not crash the process
      expect(deref._getEscaped(rootObject, { randomObject: 1 })).to.equal(null);
      expect(deref._getEscaped(2, { randomObject: 1 })).to.equal(null);
      expect(deref._getEscaped(null, { randomObject: 1 })).to.equal(null);
    });
  });
});<|MERGE_RESOLUTION|>--- conflicted
+++ resolved
@@ -255,91 +255,6 @@
       expect(output.pattern).to.eql(schema.pattern);
       done();
     });
-<<<<<<< HEAD
-
-    it('should correctly resolve schema from schemaResoltionCache based on schema resolution level', function (done) {
-      let schema = {
-          $ref: '#/components/schemas/schemaUsed'
-        },
-        consumerSchema = {
-          type: 'object',
-          properties: { level2: {
-            type: 'object',
-            properties: { level3: {
-              type: 'object',
-              properties: { level4: {
-                type: 'object',
-                properties: { level5: {
-                  type: 'object',
-                  properties: { level6: {
-                    type: 'object',
-                    properties: { level7: {
-                      type: 'object',
-                      properties: { level8: {
-                        type: 'object',
-                        properties: { level9: { $ref: '#/components/schemas/schemaUsed' } }
-                      } }
-                    } }
-                  } }
-                } }
-              } }
-            } }
-          } }
-        },
-        componentsAndPaths = {
-          components: {
-            schemas: {
-              schemaUsed: {
-                'type': 'object',
-                'required': [
-                  'id',
-                  'name'
-                ],
-                'properties': {
-                  'id': {
-                    'type': 'integer',
-                    'format': 'int64'
-                  },
-                  'name': {
-                    'type': 'string'
-                  },
-                  'tag': {
-                    'type': 'string'
-                  }
-                }
-              }
-            }
-          },
-          concreteUtils: schemaUtils30X
-        },
-        parameterSource = 'REQUEST',
-        schemaResoltionCache = {},
-        resolvedConsumerSchema,
-        resolvedSchema;
-
-      resolvedConsumerSchema = deref.resolveRefs(consumerSchema, parameterSource, componentsAndPaths,
-        schemaResoltionCache);
-
-      // Consumer schema contains schema at nesting level 9, which results in impartial resolution of schema
-      expect(_.get(schemaResoltionCache, ['#/components/schemas/schemaUsed', 'resLevel'])).to.eql(9);
-      expect(_.get(resolvedConsumerSchema, _.join(_.map(_.range(1, 10), (ele) => {
-        return `properties.level${ele}`;
-      }), '.'))).to.not.deep.equal(componentsAndPaths.components.schemas.schemaUsed);
-      expect(_.get(schemaResoltionCache, ['#/components/schemas/schemaUsed', 'schema'])).to.not.deep
-        .equal(componentsAndPaths.components.schemas.schemaUsed);
-      resolvedSchema = deref.resolveRefs(schema, parameterSource, componentsAndPaths, schemaResoltionCache);
-      // Restoring the original format as it is deleted if not supported by json-schema-faker and ajv
-      resolvedSchema.properties.id.format = 'int64';
-
-      /**
-       * Even though schema cache contains schemaUsed as impartially cached,resolution were it's used again will
-       * depend on ongoing resolution level and schema is cached again if it's updated.
-       */
-      expect(resolvedSchema).to.deep.equal(componentsAndPaths.components.schemas.schemaUsed);
-      expect(_.get(schemaResoltionCache, ['#/components/schemas/schemaUsed', 'schema'])).to.deep
-        .equal(componentsAndPaths.components.schemas.schemaUsed);
-      done();
-    });
 
     it('should not contain readOnly properties in resolved schema if they are not contained' +
       ' in resolved schema', function(done) {
@@ -400,8 +315,6 @@
       expect(output.required).to.not.include('tag');
       done();
     });
-=======
->>>>>>> 298f7314
   });
 
   describe('resolveAllOf Function', function () {
