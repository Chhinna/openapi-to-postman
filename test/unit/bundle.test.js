const { getReferences } = require('../../lib/bundle.js'),
  { removeLocalReferenceFromPath } = require('../../lib/jsonPointer.js'),
  parse = require('./../../lib/parse');

let expect = require('chai').expect,
  Converter = require('../../index.js'),
  fs = require('fs'),
  path = require('path'),
  BUNDLES_FOLDER = '../data/toBundleExamples',
  PETSTORE_FOLDER = '../data/petstore separate yaml',
  nestedRefsFromRootComponents = path.join(__dirname, BUNDLES_FOLDER + '/nested_references_from_root_components'),
  localRefFolder = path.join(__dirname, BUNDLES_FOLDER + '/local_references'),
  schemaFromResponse = path.join(__dirname, BUNDLES_FOLDER + '/schema_from_response'),
  petstoreFolder = path.join(__dirname, PETSTORE_FOLDER),
  withParamsFolder = path.join(__dirname, BUNDLES_FOLDER + '/with_parameters'),
  withRefInItems = path.join(__dirname, BUNDLES_FOLDER + '/with_ref_in_items'),
  sameRefDiffSource = path.join(__dirname, BUNDLES_FOLDER + '/same_ref_different_source'),
  nestedHard = path.join(__dirname, BUNDLES_FOLDER + '/multiple_references_from_root_components'),
  localFromExternal = path.join(__dirname, BUNDLES_FOLDER + '/bring_local_dependencies_from_external'),
  localFromExternalMultiple = path
    .join(__dirname, BUNDLES_FOLDER + '/bring_local_dependencies_from_external_multiple_local'),
  refTags = path.join(__dirname, BUNDLES_FOLDER + '/referenced_tags'),
  refInfo = path.join(__dirname, BUNDLES_FOLDER + '/referenced_info'),
  refPaths = path.join(__dirname, BUNDLES_FOLDER + '/referenced_paths'),
  refPathsRefToLocalSchema = path.join(__dirname, BUNDLES_FOLDER + '/referenced_paths_local_schema'),
  refExample = path.join(__dirname, BUNDLES_FOLDER + '/referenced_examples'),
  properties = path.join(__dirname, BUNDLES_FOLDER + '/properties'),
  sameSourceDifferentPlace = path.join(__dirname, BUNDLES_FOLDER + '/same_source_different_place'),
  nestedProperties = path.join(__dirname, BUNDLES_FOLDER + '/nestedProperties'),
  referencedResponse = path.join(__dirname, BUNDLES_FOLDER + '/referenced_response'),
  referencedParameter = path.join(__dirname, BUNDLES_FOLDER + '/referenced_parameter'),
  referencedRequestBody = path.join(__dirname, BUNDLES_FOLDER + '/referenced_request_body'),
  referencedHeader = path.join(__dirname, BUNDLES_FOLDER + '/referenced_header'),
  referencedLink = path.join(__dirname, BUNDLES_FOLDER + '/referenced_link'),
  referencedCallback = path.join(__dirname, BUNDLES_FOLDER + '/referenced_callback'),
  referencedSecuritySchemes = path.join(__dirname, BUNDLES_FOLDER + '/referenced_security_schemes'),
  additionalProperties = path.join(__dirname, BUNDLES_FOLDER + '/additionalProperties'),
  compositeOneOf = path.join(__dirname, BUNDLES_FOLDER + '/composite_oneOf'),
  compositeNot = path.join(__dirname, BUNDLES_FOLDER + '/composite_not'),
  compositeAnyOf = path.join(__dirname, BUNDLES_FOLDER + '/composite_anyOf'),
  longPath = path.join(__dirname, BUNDLES_FOLDER + '/longPath'),
  schemaCollision = path.join(__dirname, BUNDLES_FOLDER + '/schema_collision_from_responses'),
  schemaCollisionWRootComponent = path.join(__dirname, BUNDLES_FOLDER + '/schema_collision_w_root_components');
<<<<<<< HEAD
=======

>>>>>>> 475eae2c

describe('bundle files method - 3.0', function () {
  it('Should return bundled file as json - schema_from_response', async function () {
    let contentRootFile = fs.readFileSync(schemaFromResponse + '/root.yaml', 'utf8'),
      user = fs.readFileSync(schemaFromResponse + '/schemas/user.yaml', 'utf8'),
      expected = fs.readFileSync(schemaFromResponse + '/expected.json', 'utf8'),
      input = {
        type: 'multiFile',
        specificationVersion: '3.0',
        rootFiles: [
          {
            path: '/root.yaml'
          }
        ],
        data: [
          {
            path: '/root.yaml',
            content: contentRootFile
          },
          {
            path: '/schemas/user.yaml',
            content: user
          }
        ],
        options: {},
        bundleFormat: 'JSON'
      };
    const res = await Converter.bundle(input);

    expect(res).to.not.be.empty;
    expect(res.result).to.be.true;
    expect(res.output.specification.version).to.equal('3.0');
    expect(JSON.stringify(JSON.parse(res.output.data[0].bundledContent), null, 2)).to.be.equal(expected);
  });

  it('Should return bundled file as yaml - schema_from_response', async function () {
    let contentRootFile = fs.readFileSync(schemaFromResponse + '/root.yaml', 'utf8'),
      user = fs.readFileSync(schemaFromResponse + '/schemas/user.yaml', 'utf8'),
      expected = fs.readFileSync(schemaFromResponse + '/expected.yaml', 'utf8'),
      input = {
        type: 'multiFile',
        specificationVersion: '3.0',
        rootFiles: [
          {
            path: '/root.yaml'
          }
        ],
        data: [
          {
            path: '/root.yaml',
            content: contentRootFile
          },
          {
            path: '/schemas/user.yaml',
            content: user
          }
        ],
        options: {},
        bundleFormat: 'yaml'
      };
    const res = await Converter.bundle(input);

    expect(res).to.not.be.empty;
    expect(res.result).to.be.true;
    expect(res.output.data[0].bundledContent).to.be.equal(expected);
  });

  it('Should return bundled file in same format than root file - schema_from_response', async function () {
    let contentRootFile = fs.readFileSync(schemaFromResponse + '/root.yaml', 'utf8'),
      user = fs.readFileSync(schemaFromResponse + '/schemas/user.yaml', 'utf8'),
      expected = fs.readFileSync(schemaFromResponse + '/expected.yaml', 'utf8'),
      input = {
        type: 'multiFile',
        specificationVersion: '3.0',
        rootFiles: [
          {
            path: '/root.yaml'
          }
        ],
        data: [
          {
            path: '/root.yaml',
            content: contentRootFile
          },
          {
            path: '/schemas/user.yaml',
            content: user
          }
        ],
        options: {}
      };
    const res = await Converter.bundle(input);

    expect(res).to.not.be.empty;
    expect(res.result).to.be.true;
    expect(res.output.data[0].bundledContent).to.be.equal(expected);
  });

  it('Should return bundled file - nested_references_from_root_components', async function () {
    let contentRootFile = fs.readFileSync(nestedRefsFromRootComponents + '/v1.yaml', 'utf8'),
      responses = fs.readFileSync(nestedRefsFromRootComponents + '/responses.yaml', 'utf8'),
      schemasIndex = fs.readFileSync(nestedRefsFromRootComponents + '/schemas/index.yaml', 'utf8'),
      schemasUser = fs.readFileSync(nestedRefsFromRootComponents + '/schemas/user.yaml', 'utf8'),
      schemasClient = fs.readFileSync(nestedRefsFromRootComponents + '/schemas/client.yaml', 'utf8'),
      toySchema = fs.readFileSync(nestedRefsFromRootComponents + '/otherSchemas/toy.yaml', 'utf8'),
      userProps = fs.readFileSync(nestedRefsFromRootComponents + '/userProps.yaml', 'utf8'),
      expected = fs.readFileSync(nestedRefsFromRootComponents + '/expected.json', 'utf8'),
      input = {
        type: 'multiFile',
        specificationVersion: '3.0',
        rootFiles: [
          {
            path: '/v1.yaml'
          }
        ],
        options: {},
        bundleFormat: 'JSON',
        data: [
          {
            path: '/v1.yaml',
            content: contentRootFile
          },
          {
            path: '/responses.yaml',
            content: responses
          },
          {
            path: '/schemas/index.yaml',
            content: schemasIndex
          },
          {
            path: '/schemas/client.yaml',
            content: schemasClient
          },
          {
            path: '/schemas/user.yaml',
            content: schemasUser
          },
          {
            path: '/otherSchemas/toy.yaml',
            content: toySchema
          },
          {
            path: '/userProps.yaml',
            content: userProps
          }
        ]
      };
    const res = await Converter.bundle(input);

    expect(res).to.not.be.empty;
    expect(res.result).to.be.true;
    expect(JSON.stringify(JSON.parse(res.output.data[0].bundledContent), null, 2)).to.be.equal(expected);

  });

  it('Should return bundled file - local_references', async function () {
    let contentRootFile = fs.readFileSync(localRefFolder + '/root.yaml', 'utf8'),
      responses = fs.readFileSync(localRefFolder + '/responses.yaml', 'utf8'),
      schemasIndex = fs.readFileSync(localRefFolder + '/schemas/index.yaml', 'utf8'),
      schemasClient = fs.readFileSync(localRefFolder + '/schemas/client.yaml', 'utf8'),
      toySchema = fs.readFileSync(localRefFolder + '/otherSchemas/toy.yaml', 'utf8'),
      expected = fs.readFileSync(localRefFolder + '/expected.json', 'utf8'),
      input = {
        type: 'multiFile',
        specificationVersion: '3.0',
        rootFiles: [
          {
            path: '/root.yaml'
          }
        ],
        options: {},
        bundleFormat: 'JSON',
        data: [
          {
            path: '/root.yaml',
            content: contentRootFile
          },
          {
            path: '/responses.yaml',
            content: responses
          },
          {
            path: '/schemas/index.yaml',
            content: schemasIndex
          },
          {
            path: '/schemas/client.yaml',
            content: schemasClient
          },
          {
            path: '/otherSchemas/toy.yaml',
            content: toySchema
          }
        ]
      };
    const res = await Converter.bundle(input);

    expect(res).to.not.be.empty;
    expect(res.result).to.be.true;
    expect(JSON.stringify(JSON.parse(res.output.data[0].bundledContent), null, 2)).to.be.equal(expected);
<<<<<<< HEAD
=======

>>>>>>> 475eae2c
  });

  it('Should return bundled file - petstore separated example', async function () {
    let contentRootFile = fs.readFileSync(petstoreFolder + '/spec/swagger.yaml', 'utf8'),
      newPet = fs.readFileSync(petstoreFolder + '/spec/NewPet.yaml', 'utf8'),
      openapi = fs.readFileSync(petstoreFolder + '/spec/openapi.yaml', 'utf8'),
      parameters = fs.readFileSync(petstoreFolder + '/spec/parameters.yaml', 'utf8'),
      pet = fs.readFileSync(petstoreFolder + '/spec/Pet.yaml', 'utf8'),
      schemasIndex = fs.readFileSync(petstoreFolder + '/schemas/_index.yaml', 'utf8'),
      error = fs.readFileSync(petstoreFolder + '/schemas/Error.yaml', 'utf8'),
      petSchema = fs.readFileSync(petstoreFolder + '/schemas/Pet.yaml', 'utf8'),
      responsesIndex = fs.readFileSync(petstoreFolder + '/responses/_index.yaml', 'utf8'),
      nullResponse = fs.readFileSync(petstoreFolder + '/responses/NullResponse.yaml', 'utf8'),
      unexpectedError = fs.readFileSync(petstoreFolder + '/responses/UnexpectedError.yaml', 'utf8'),
      petResource = fs.readFileSync(petstoreFolder + '/resources/pet.yaml', 'utf8'),
      petsResource = fs.readFileSync(petstoreFolder + '/resources/pets.yaml', 'utf8'),
      parametersIndex = fs.readFileSync(petstoreFolder + '/parameters/_index.yaml', 'utf8'),
      limitParameter = fs.readFileSync(petstoreFolder + '/parameters/query/limit.yaml', 'utf8'),
      petIdParameter = fs.readFileSync(petstoreFolder + '/parameters/path/petId.yaml', 'utf8'),
      errorCommon = fs.readFileSync(petstoreFolder + '/common/Error.yaml', 'utf8'),
      expected = fs.readFileSync(petstoreFolder + '/bundleExp.yaml', 'utf8'),
      input = {
        type: 'multiFile',
        specificationVersion: '3.0',
        rootFiles: [
          {
            path: '/spec/swagger.yaml'
          }
        ],
        options: {},
        bundleFormat: 'yaml',
        data: [
          {
            path: '/spec/swagger.yaml',
            content: contentRootFile
          },
          {
            path: '/spec/NewPet.yaml',
            content: newPet
          },
          {
            path: '/spec/openapi.yaml',
            content: openapi
          },
          {
            path: '/spec/parameters.yaml',
            content: parameters
          },
          {
            path: '/spec/Pet.yaml',
            content: pet
          },
          {
            path: '/schemas/_index.yaml',
            content: schemasIndex
          },
          {
            path: '/schemas/Error.yaml',
            content: error
          },
          {
            path: '/schemas/Pet.yaml',
            content: petSchema
          },
          {
            path: '/responses/_index.yaml',
            content: responsesIndex
          },
          {
            path: '/responses/NullResponse.yaml',
            content: nullResponse
          },
          {
            path: '/responses/UnexpectedError.yaml',
            content: unexpectedError
          },
          {
            path: '/resources/pet.yaml',
            content: petResource
          },
          {
            path: '/resources/pets.yaml',
            content: petsResource
          },
          {
            path: '/parameters/_index.yaml',
            content: parametersIndex
          },
          {
            path: '/parameters/path/petId.yaml',
            content: petIdParameter
          },
          {
            path: '/parameters/query/limit.yaml',
            content: limitParameter
          },
          {
            path: '/common/Error.yaml',
            content: errorCommon
          }
        ]
      };
    const res = await Converter.bundle(input);

    expect(res).to.not.be.empty;
    expect(res.result).to.be.true;
    expect(res.output.data[0].bundledContent).to.be.equal(expected);

  });

  it('Should return bundled file - with_parameters', async function () {
    let contentRootFile = fs.readFileSync(withParamsFolder + '/root.yaml', 'utf8'),
      user = fs.readFileSync(withParamsFolder + '/schemas/user.yaml', 'utf8'),
      parameters = fs.readFileSync(withParamsFolder + '/parameters/index.yaml', 'utf8'),
      expected = fs.readFileSync(withParamsFolder + '/expected.json', 'utf8'),
      input = {
        type: 'multiFile',
        specificationVersion: '3.0',
        rootFiles: [
          {
            path: '/root.yaml'
          }
        ],
        options: {},
        bundleFormat: 'JSON',
        data: [
          {
            path: '/root.yaml',
            content: contentRootFile
          },
          {
            path: '/schemas/user.yaml',
            content: user
          },
          {
            path: '/parameters/index.yaml',
            content: parameters
          }
        ]
      };
    const res = await Converter.bundle(input);

    expect(res).to.not.be.empty;
    expect(res.result).to.be.true;
    expect(JSON.stringify(JSON.parse(res.output.data[0].bundledContent), null, 2)).to.be.equal(expected);
<<<<<<< HEAD
=======

>>>>>>> 475eae2c
  });

  it('Should return bundled file - with_ref_in_items', async function () {
    let contentRootFile = fs.readFileSync(withRefInItems + '/root.yaml', 'utf8'),
      user = fs.readFileSync(withRefInItems + '/schemas/user.yaml', 'utf8'),
      superProp = fs.readFileSync(withRefInItems + '/schemas/superProp.yaml', 'utf8'),
      expected = fs.readFileSync(withRefInItems + '/expected.json', 'utf8'),
      input = {
        type: 'multiFile',
        specificationVersion: '3.0',
        rootFiles: [
          {
            path: '/root.yaml'
          }
        ],
        options: {},
        bundleFormat: 'JSON',
        data: [
          {
            path: '/root.yaml',
            content: contentRootFile
          },
          {
            path: '/schemas/user.yaml',
            content: user
          },
          {
            path: '/schemas/superProp.yaml',
            content: superProp
          }
        ]
      };
    const res = await Converter.bundle(input);

    expect(res).to.not.be.empty;
    expect(res.result).to.be.true;
    expect(JSON.stringify(JSON.parse(res.output.data[0].bundledContent), null, 2)).to.be.equal(expected);
<<<<<<< HEAD
=======

>>>>>>> 475eae2c
  });

  it('Should return error data - with_ref_in_items - wrong root', async function () {
    let contentRootFile = fs.readFileSync(withRefInItems + '/wrongRoot.yaml', 'utf8'),
      user = fs.readFileSync(withRefInItems + '/schemas/user.yaml', 'utf8'),
      superProp = fs.readFileSync(withRefInItems + '/schemas/superProp.yaml', 'utf8'),
      input = {
        type: 'multiFile',
        specificationVersion: '3.0',
        rootFiles: [
          {
            path: '/wrongRoot.yaml'
          }
        ],
        options: {},
        bundleFormat: 'JSON',
        data: [
          {
            path: '/wrongRoot.yaml',
            content: contentRootFile
          },
          {
            path: '/schemas/user.yaml',
            content: user
          },
          {
            path: '/schemas/superProp.yaml',
            content: superProp
          }
        ]
      };
    try {
      await Converter.bundle(input);
    }
    catch (error) {
      expect(error.message).to.equal('Invalid format. Input must be in YAML or JSON ' +
        'format. Specification is not a valid YAML. YAMLException: duplicated mapping' +
        ' key at line 30, column -54:\n    components:\n    ^');
    }
  });

  it('Should return bundled file from same_ref_different_source', async function () {
    let contentRootFile = fs.readFileSync(sameRefDiffSource + '/root.yaml', 'utf8'),
      user = fs.readFileSync(sameRefDiffSource + '/schemas/user/user.yaml', 'utf8'),
      client = fs.readFileSync(sameRefDiffSource + '/schemas/client/client.yaml', 'utf8'),
      specialUser = fs.readFileSync(sameRefDiffSource + '/schemas/user/special.yaml', 'utf8'),
      specialClient = fs.readFileSync(sameRefDiffSource + '/schemas/client/special.yaml', 'utf8'),
      magic = fs.readFileSync(sameRefDiffSource + '/schemas/client/magic.yaml', 'utf8'),
      expected = fs.readFileSync(sameRefDiffSource + '/expected.json', 'utf8'),
      input = {
        type: 'multiFile',
        specificationVersion: '3.0',
        rootFiles: [
          {
            path: '/root.yaml'
          }
        ],
        data: [
          {
            path: '/root.yaml',
            content: contentRootFile
          },
          {
            path: '/schemas/user/user.yaml',
            content: user
          },
          {
            path: '/schemas/user/special.yaml',
            content: specialUser
          },
          {
            path: '/schemas/client/client.yaml',
            content: client
          },
          {
            path: '/schemas/client/special.yaml',
            content: specialClient
          },
          {
            path: '/schemas/client/magic.yaml',
            content: magic
          }
        ],
        options: {},
        bundleFormat: 'JSON'
      };
    const res = await Converter.bundle(input);

    expect(res).to.not.be.empty;
    expect(res.result).to.be.true;
    expect(JSON.stringify(JSON.parse(res.output.data[0].bundledContent), null, 2)).to.be.equal(expected);
  });

  it('Should return bundled file - multiple_references_from_root_components', async function () {
    let contentRootFile = fs.readFileSync(nestedHard + '/root.yaml', 'utf8'),
      responses = fs.readFileSync(nestedHard + '/responses.yaml', 'utf8'),
      userProps = fs.readFileSync(nestedHard + '/userProps.yaml', 'utf8'),
      schemasIndex = fs.readFileSync(nestedHard + '/schemas/index.yaml', 'utf8'),
      schemasUser = fs.readFileSync(nestedHard + '/schemas/user.yaml', 'utf8'),
      schemasClient = fs.readFileSync(nestedHard + '/schemas/client.yaml', 'utf8'),
      schemasCarType = fs.readFileSync(nestedHard + '/schemas/carType.yaml', 'utf8'),
      otherModel = fs.readFileSync(nestedHard + '/otherSchemas/model.yaml', 'utf8'),
      othersToy = fs.readFileSync(nestedHard + '/otherSchemas/toy.yaml', 'utf8'),
      othersWork = fs.readFileSync(nestedHard + '/otherSchemas/work.yaml', 'utf8'),
      expected = fs.readFileSync(nestedHard + '/expected.json', 'utf8'),
      input = {
        type: 'multiFile',
        specificationVersion: '3.0',
        rootFiles: [
          {
            path: '/root.yaml'
          }
        ],
        data: [
          {
            path: '/root.yaml',
            content: contentRootFile
          },
          {
            path: '/responses.yaml',
            content: responses
          },
          {
            path: '/userProps.yaml',
            content: userProps
          },
          {
            path: '/schemas/index.yaml',
            content: schemasIndex
          },
          {
            path: '/schemas/user.yaml',
            content: schemasUser
          },
          {
            path: '/schemas/client.yaml',
            content: schemasClient
          },
          {
            path: '/schemas/carType.yaml',
            content: schemasCarType
          },
          {
            path: '/otherSchemas/model.yaml',
            content: otherModel
          },
          {
            path: '/otherSchemas/toy.yaml',
            content: othersToy
          },
          {
            path: '/otherSchemas/work.yaml',
            content: othersWork
          }
        ],
        options: {},
        bundleFormat: 'json'
      };
    const res = await Converter.bundle(input);

    expect(res).to.not.be.empty;
    expect(res.result).to.be.true;
    expect(JSON.stringify(JSON.parse(res.output.data[0].bundledContent), null, 2)).to.be.equal(expected);
  });

  it('Should return bundled file as json - bring_local_dependencies_from_external', async function () {
    let contentRootFile = fs.readFileSync(localFromExternal + '/root.yaml', 'utf8'),
      user = fs.readFileSync(localFromExternal + '/schemas/user.yaml', 'utf8'),
      expected = fs.readFileSync(localFromExternal + '/expected.json', 'utf8'),
      input = {
        type: 'multiFile',
        specificationVersion: '3.0',
        rootFiles: [
          {
            path: '/root.yaml'
          }
        ],
        data: [
          {
            path: '/root.yaml',
            content: contentRootFile
          },
          {
            path: '/schemas/user.yaml',
            content: user
          }
        ],
        options: {},
        bundleFormat: 'JSON'
      };
    const res = await Converter.bundle(input);

    expect(res).to.not.be.empty;
    expect(res.result).to.be.true;
    expect(JSON.stringify(JSON.parse(res.output.data[0].bundledContent), null, 2)).to.be.equal(expected);
  });

  it('Should return bundled file as json - bring_local_dependencies_from_external_multiple_local', async function () {
    let contentRootFile = fs.readFileSync(localFromExternalMultiple + '/root.yaml', 'utf8'),
      user = fs.readFileSync(localFromExternalMultiple + '/schemas/user.yaml', 'utf8'),
      food = fs.readFileSync(localFromExternalMultiple + '/schemas/food.yaml', 'utf8'),
      expected = fs.readFileSync(localFromExternalMultiple + '/expected.json', 'utf8'),
      input = {
        type: 'multiFile',
        specificationVersion: '3.0',
        rootFiles: [
          {
            path: '/root.yaml'
          }
        ],
        data: [
          {
            path: '/root.yaml',
            content: contentRootFile
          },
          {
            path: '/schemas/user.yaml',
            content: user
          },
          {
            path: '/schemas/food.yaml',
            content: food
          }
        ],
        options: {},
        bundleFormat: 'JSON'
      };
    const res = await Converter.bundle(input);

    expect(res).to.not.be.empty;
    expect(res.result).to.be.true;
    expect(JSON.stringify(JSON.parse(res.output.data[0].bundledContent), null, 2)).to.be.equal(expected);
  });

  it('Should return the not handled reference ($ref: ./responses.yaml) ' +
    'in the place of a not provided node - local_references', async function () {
    let contentRootFile = fs.readFileSync(localRefFolder + '/root.yaml', 'utf8'),
      schemasIndex = fs.readFileSync(localRefFolder + '/schemas/index.yaml', 'utf8'),
      schemasClient = fs.readFileSync(localRefFolder + '/schemas/client.yaml', 'utf8'),
      toySchema = fs.readFileSync(localRefFolder + '/otherSchemas/toy.yaml', 'utf8'),
      expected = fs.readFileSync(localRefFolder + '/expectedNodeNotProvided.json', 'utf8'),
      input = {
        type: 'multiFile',
        specificationVersion: '3.0',
        rootFiles: [
          {
            path: '/root.yaml'
          }
        ],
        options: {},
        bundleFormat: 'JSON',
        data: [
          {
            path: '/root.yaml',
            content: contentRootFile
          },
          {
            path: '/schemas/index.yaml',
            content: schemasIndex
          },
          {
            path: '/schemas/client.yaml',
            content: schemasClient
          },
          {
            path: '/otherSchemas/toy.yaml',
            content: toySchema
          }
        ]
      };
    const res = await Converter.bundle(input);

    expect(res).to.not.be.empty;
    expect(res.result).to.be.true;
    expect(JSON.stringify(JSON.parse(res.output.data[0].bundledContent), null, 2)).to.be.equal(expected);
  });

  it('Should return bundled file with referenced tags from root', async function () {
    let contentRootFile = fs.readFileSync(refTags + '/root.yaml', 'utf8'),
      tags = fs.readFileSync(refTags + '/tags/tags.yaml', 'utf8'),
      expected = fs.readFileSync(refTags + '/expected.json', 'utf8'),
      input = {
        type: 'multiFile',
        specificationVersion: '3.0',
        rootFiles: [
          {
            path: '/root.yaml'
          }
        ],
        data: [
          {
            path: '/root.yaml',
            content: contentRootFile
          },
          {
            path: '/tags/tags.yaml',
            content: tags
          }
        ],
        options: {},
        bundleFormat: 'JSON'
      };
    const res = await Converter.bundle(input);

    expect(res).to.not.be.empty;
    expect(res.result).to.be.true;
    expect(JSON.stringify(JSON.parse(res.output.data[0].bundledContent), null, 2)).to.be.equal(expected);
  });

  it('Should return bundled file with referenced info from root', async function () {
    let contentRootFile = fs.readFileSync(refInfo + '/root.yaml', 'utf8'),
      info = fs.readFileSync(refInfo + '/info/info.yaml', 'utf8'),
      expected = fs.readFileSync(refInfo + '/expected.json', 'utf8'),
      input = {
        type: 'multiFile',
        specificationVersion: '3.0',
        rootFiles: [
          {
            path: '/root.yaml'
          }
        ],
        data: [
          {
            path: '/root.yaml',
            content: contentRootFile
          },
          {
            path: '/info/info.yaml',
            content: info
          }
        ],
        options: {},
        bundleFormat: 'JSON'
      };
    const res = await Converter.bundle(input);

    expect(res).to.not.be.empty;
    expect(res.result).to.be.true;
    expect(JSON.stringify(JSON.parse(res.output.data[0].bundledContent), null, 2)).to.be.equal(expected);
  });

  it('Should return bundled file with referenced paths from root', async function () {
    let contentRootFile = fs.readFileSync(refPaths + '/root.yaml', 'utf8'),
      paths = fs.readFileSync(refPaths + '/paths/paths.yaml', 'utf8'),
      path = fs.readFileSync(refPaths + '/paths/path.yaml', 'utf8'),
      expected = fs.readFileSync(refPaths + '/expected.json', 'utf8'),
      input = {
        type: 'multiFile',
        specificationVersion: '3.0',
        rootFiles: [
          {
            path: '/root.yaml'
          }
        ],
        data: [
          {
            path: '/root.yaml',
            content: contentRootFile
          },
          {
            path: '/paths/paths.yaml',
            content: paths
          },
          {
            path: '/paths/path.yaml',
            content: path
          }
        ],
        options: {},
        bundleFormat: 'JSON'
      };
    const res = await Converter.bundle(input);

    expect(res).to.not.be.empty;
    expect(res.result).to.be.true;
    expect(JSON.stringify(JSON.parse(res.output.data[0].bundledContent), null, 2)).to.be.equal(expected);
  });

  it('Should return bundled file with referenced paths from root - path references local schema', async function () {
    let contentRootFile = fs.readFileSync(refPathsRefToLocalSchema + '/root.yaml', 'utf8'),
      paths = fs.readFileSync(refPathsRefToLocalSchema + '/paths/paths.yaml', 'utf8'),
      path = fs.readFileSync(refPathsRefToLocalSchema + '/paths/path.yaml', 'utf8'),
      expected = fs.readFileSync(refPathsRefToLocalSchema + '/expected.json', 'utf8'),
      input = {
        type: 'multiFile',
        specificationVersion: '3.0',
        rootFiles: [
          {
            path: '/root.yaml'
          }
        ],
        data: [
          {
            path: '/root.yaml',
            content: contentRootFile
          },
          {
            path: '/paths/paths.yaml',
            content: paths
          },
          {
            path: '/paths/path.yaml',
            content: path
          }
        ],
        options: {},
        bundleFormat: 'JSON'
      };
    const res = await Converter.bundle(input);

    expect(res).to.not.be.empty;
    expect(res.result).to.be.true;
    expect(JSON.stringify(JSON.parse(res.output.data[0].bundledContent), null, 2)).to.be.equal(expected);
<<<<<<< HEAD
=======
  });

  it('Should take the root file from data array root file prop undefined', async function () {
    let contentRootFile = fs.readFileSync(sameRefDiffSource + '/root.yaml', 'utf8'),
      user = fs.readFileSync(sameRefDiffSource + '/schemas/user/user.yaml', 'utf8'),
      client = fs.readFileSync(sameRefDiffSource + '/schemas/client/client.yaml', 'utf8'),
      specialUser = fs.readFileSync(sameRefDiffSource + '/schemas/user/special.yaml', 'utf8'),
      specialClient = fs.readFileSync(sameRefDiffSource + '/schemas/client/special.yaml', 'utf8'),
      magic = fs.readFileSync(sameRefDiffSource + '/schemas/client/magic.yaml', 'utf8'),
      expected = fs.readFileSync(sameRefDiffSource + '/expected.json', 'utf8'),
      input = {
        type: 'multiFile',
        specificationVersion: '3.0',
        data: [
          {
            path: '/root.yaml',
            content: contentRootFile
          },
          {
            path: '/schemas/user/user.yaml',
            content: user
          },
          {
            path: '/schemas/user/special.yaml',
            content: specialUser
          },
          {
            path: '/schemas/client/client.yaml',
            content: client
          },
          {
            path: '/schemas/client/special.yaml',
            content: specialClient
          },
          {
            path: '/schemas/client/magic.yaml',
            content: magic
          }
        ],
        options: {},
        bundleFormat: 'JSON'
      };
    const res = await Converter.bundle(input);
    expect(res).to.not.be.empty;
    expect(res.result).to.be.true;
    expect(JSON.stringify(JSON.parse(res.output.data[0].bundledContent), null, 2)).to.be.equal(expected);
>>>>>>> 475eae2c
  });

  it('Should throw error when root files is undefined and in data there is no root file', async function () {
    let user = fs.readFileSync(schemaFromResponse + '/schemas/user.yaml', 'utf8'),
      input = {
        type: 'multiFile',
        specificationVersion: '3.0',
        data: [
          {
            path: '/schemas/user.yaml',
            content: user
          }
        ],
        options: {},
        bundleFormat: 'JSON'
      };

    try {
      await Converter.bundle(input);
    }
    catch (error) {
      expect(error.message).to.equal('Input should have at least one root file');
    }
  });

  it('Should take the root file from data array root file prop empty array', async function () {
    let contentRootFile = fs.readFileSync(sameRefDiffSource + '/root.yaml', 'utf8'),
      user = fs.readFileSync(sameRefDiffSource + '/schemas/user/user.yaml', 'utf8'),
      client = fs.readFileSync(sameRefDiffSource + '/schemas/client/client.yaml', 'utf8'),
      specialUser = fs.readFileSync(sameRefDiffSource + '/schemas/user/special.yaml', 'utf8'),
      specialClient = fs.readFileSync(sameRefDiffSource + '/schemas/client/special.yaml', 'utf8'),
      magic = fs.readFileSync(sameRefDiffSource + '/schemas/client/magic.yaml', 'utf8'),
      expected = fs.readFileSync(sameRefDiffSource + '/expected.json', 'utf8'),
      input = {
        type: 'multiFile',
        specificationVersion: '3.0',
        rootFiles: [],
        data: [
          {
            path: '/root.yaml',
            content: contentRootFile
          },
          {
            path: '/schemas/user/user.yaml',
            content: user
          },
          {
            path: '/schemas/user/special.yaml',
            content: specialUser
          },
          {
            path: '/schemas/client/client.yaml',
            content: client
          },
          {
            path: '/schemas/client/special.yaml',
            content: specialClient
          },
          {
            path: '/schemas/client/magic.yaml',
            content: magic
          }
        ],
        options: {},
        bundleFormat: 'JSON'
      };
    const res = await Converter.bundle(input);
    expect(res).to.not.be.empty;
    expect(res.result).to.be.true;
    expect(JSON.stringify(JSON.parse(res.output.data[0].bundledContent), null, 2)).to.be.equal(expected);
<<<<<<< HEAD
=======

>>>>>>> 475eae2c
  });

  it('Should throw error when root files is empty array and in data there is no root file', async function () {
    let user = fs.readFileSync(schemaFromResponse + '/schemas/user.yaml', 'utf8'),
      input = {
        type: 'multiFile',
        specificationVersion: '3.0',
        rootFiles: [],
        data: [
          {
            path: '/schemas/user.yaml',
            content: user
          }
        ],
        options: {},
        bundleFormat: 'JSON'
      };

    try {
      await Converter.bundle(input);
    }
    catch (error) {
      expect(error.message).to.equal('Input should have at least one root file');
    }
  });

  it('Should return bundled files with 2 root', async function () {
    let contentRootFile = fs.readFileSync(schemaFromResponse + '/root.yaml', 'utf8'),
      user = fs.readFileSync(schemaFromResponse + '/schemas/user.yaml', 'utf8'),
      expected = fs.readFileSync(schemaFromResponse + '/expected.json', 'utf8'),
      contentRootFile2 = fs.readFileSync(localRefFolder + '/root.yaml', 'utf8'),
      responses = fs.readFileSync(localRefFolder + '/responses.yaml', 'utf8'),
      schemasIndex = fs.readFileSync(localRefFolder + '/schemas/index.yaml', 'utf8'),
      schemasClient = fs.readFileSync(localRefFolder + '/schemas/client.yaml', 'utf8'),
      toySchema = fs.readFileSync(localRefFolder + '/otherSchemas/toy.yaml', 'utf8'),
      expected2 = fs.readFileSync(localRefFolder + '/expected.json', 'utf8'),
      input = {
        type: 'multiFile',
        specificationVersion: '3.0',
        rootFiles: [
          {
            path: '/root.yaml'
          },
          {
            path: '/root2.yaml'
          }
        ],
        data: [
          {
            path: '/root.yaml',
            content: contentRootFile
          },
          {
            path: '/root2.yaml',
            content: contentRootFile2
          },
          {
            path: '/schemas/user.yaml',
            content: user
          },
          {
            path: '/responses.yaml',
            content: responses
          },
          {
            path: '/schemas/index.yaml',
            content: schemasIndex
          },
          {
            path: '/schemas/client.yaml',
            content: schemasClient
          },
          {
            path: '/otherSchemas/toy.yaml',
            content: toySchema
          }
        ],
        options: {},
        bundleFormat: 'JSON'
      };
    const res = await Converter.bundle(input);

    expect(res).to.not.be.empty;
    expect(res.result).to.be.true;
    expect(JSON.stringify(JSON.parse(res.output.data[0].bundledContent), null, 2)).to.be.equal(expected);
    expect(JSON.stringify(JSON.parse(res.output.data[1].bundledContent), null, 2)).to.be.equal(expected2);
    expect(res.output.data[0].rootFile.path).to.equal('/root.yaml');
    expect(res.output.data[1].rootFile.path).to.equal('/root2.yaml');
  });

  it('Should throw error when root is not present in data array', async function () {
    let user = fs.readFileSync(schemaFromResponse + '/schemas/user.yaml', 'utf8'),
      input = {
        type: 'multiFile',
        specificationVersion: '3.0',
        rootFiles: [
          {
            path: '/root.yaml'
          }
        ],
        data: [
          {
            path: '/schemas/user.yaml',
            content: user
          }
        ],
        options: {},
        bundleFormat: 'JSON'
      };

    try {
      await Converter.bundle(input);
    }
    catch (error) {
      expect(error.message).to.equal('Root file content not found in data array');
    }
  });

  it('Should return bundled 1 file with 2 root but 1 is missing', async function () {
    let contentRootFile = fs.readFileSync(schemaFromResponse + '/root.yaml', 'utf8'),
      user = fs.readFileSync(schemaFromResponse + '/schemas/user.yaml', 'utf8'),
      expected = fs.readFileSync(schemaFromResponse + '/expected.json', 'utf8'),
      responses = fs.readFileSync(localRefFolder + '/responses.yaml', 'utf8'),
      schemasIndex = fs.readFileSync(localRefFolder + '/schemas/index.yaml', 'utf8'),
      schemasClient = fs.readFileSync(localRefFolder + '/schemas/client.yaml', 'utf8'),
      toySchema = fs.readFileSync(localRefFolder + '/otherSchemas/toy.yaml', 'utf8'),
      input = {
        type: 'multiFile',
        specificationVersion: '3.0',
        rootFiles: [
          {
            path: '/root.yaml'
          },
          {
            path: '/root2.yaml'
          }
        ],
        data: [
          {
            path: '/root.yaml',
            content: contentRootFile
          },
          {
            path: '/schemas/user.yaml',
            content: user
          },
          {
            path: '/responses.yaml',
            content: responses
          },
          {
            path: '/schemas/index.yaml',
            content: schemasIndex
          },
          {
            path: '/schemas/client.yaml',
            content: schemasClient
          },
          {
            path: '/otherSchemas/toy.yaml',
            content: toySchema
          }
        ],
        options: {},
        bundleFormat: 'JSON'
      };
    const res = await Converter.bundle(input);

    expect(res).to.not.be.empty;
    expect(res.result).to.be.true;
    expect(JSON.stringify(JSON.parse(res.output.data[0].bundledContent), null, 2)).to.be.equal(expected);
    expect(res.output.data.length).to.equal(1);
  });

  it('Should bundle only the files with the specified version 3.1', async function () {
    let contentRootFile = fs.readFileSync(schemaFromResponse + '/root.yaml', 'utf8'),
      contentRootFile31 = fs.readFileSync(schemaFromResponse + '/root3_1.yaml', 'utf8'),
      user = fs.readFileSync(schemaFromResponse + '/schemas/user.yaml', 'utf8'),
      expected = fs.readFileSync(schemaFromResponse + '/expected3_1.json', 'utf8'),
      input = {
        type: 'multiFile',
        specificationVersion: '3.1',
        rootFiles: [
          {
            path: '/root3_1.yaml'
          },
          {
            path: '/root.yaml'
          }
        ],
        data: [
          {
            path: '/root.yaml',
            content: contentRootFile
          },
          {
            path: '/root3_1.yaml',
            content: contentRootFile31
          },
          {
            path: '/schemas/user.yaml',
            content: user
          }
        ],
        options: {},
        bundleFormat: 'JSON'
      };
    const res = await Converter.bundle(input);

    expect(res).to.not.be.empty;
    expect(res.result).to.be.true;
    expect(res.output.specification.version).to.equal('3.1');
    expect(res.output.data.length).to.equal(1);
    expect(JSON.stringify(JSON.parse(res.output.data[0].bundledContent), null, 2)).to.be.equal(expected);
  });

  it('Should bundle only the files with the specified version 3.0', async function () {
    let contentRootFile = fs.readFileSync(schemaFromResponse + '/root.yaml', 'utf8'),
      contentRootFile31 = fs.readFileSync(schemaFromResponse + '/root3_1.yaml', 'utf8'),
      user = fs.readFileSync(schemaFromResponse + '/schemas/user.yaml', 'utf8'),
      expected = fs.readFileSync(schemaFromResponse + '/expected.json', 'utf8'),
      input = {
        type: 'multiFile',
        specificationVersion: '3.0',
        rootFiles: [
          {
            path: '/root3_1.yaml'
          },
          {
            path: '/root.yaml'
          }
        ],
        data: [
          {
            path: '/root.yaml',
            content: contentRootFile
          },
          {
            path: '/root3_1.yaml',
            content: contentRootFile31
          },
          {
            path: '/schemas/user.yaml',
            content: user
          }
        ],
        options: {},
        bundleFormat: 'JSON'
      };
    const res = await Converter.bundle(input);

    expect(res).to.not.be.empty;
    expect(res.result).to.be.true;
    expect(res.output.specification.version).to.equal('3.0');
    expect(res.output.data.length).to.equal(1);
    expect(JSON.stringify(JSON.parse(res.output.data[0].bundledContent), null, 2)).to.be.equal(expected);
  });

  it('should bundle files to 3.0 when specificationVersion is not provided', async function () {
    let contentRootFile = fs.readFileSync(schemaFromResponse + '/root.yaml', 'utf8'),
      contentRootFile31 = fs.readFileSync(schemaFromResponse + '/root3_1.yaml', 'utf8'),
      user = fs.readFileSync(schemaFromResponse + '/schemas/user.yaml', 'utf8'),
      expected = fs.readFileSync(schemaFromResponse + '/expected.json', 'utf8'),
      input = {
        type: 'multiFile',
        rootFiles: [
          {
            path: '/root3_1.yaml'
          },
          {
            path: '/root.yaml'
          }
        ],
        data: [
          {
            path: '/root.yaml',
            content: contentRootFile
          },
          {
            path: '/root3_1.yaml',
            content: contentRootFile31
          },
          {
            path: '/schemas/user.yaml',
            content: user
          }
        ],
        options: {},
        bundleFormat: 'JSON'
      };
    const res = await Converter.bundle(input);

    expect(res).to.not.be.empty;
    expect(res.result).to.be.true;
    expect(res.output.specification.version).to.equal('3.0');
    expect(res.output.data.length).to.equal(1);
    expect(JSON.stringify(JSON.parse(res.output.data[0].bundledContent), null, 2)).to.be.equal(expected);
  });

  it('Should return bundled file with referenced example', async function () {
    let contentRootFile = fs.readFileSync(refExample + '/root.yaml', 'utf8'),
      example = fs.readFileSync(refExample + '/examples.yaml', 'utf8'),
      expected = fs.readFileSync(refExample + '/expected.json', 'utf8'),
      input = {
        type: 'multiFile',
        specificationVersion: '3.0',
        rootFiles: [
          {
            path: '/root.yaml'
          }
        ],
        data: [
          {
            path: '/root.yaml',
            content: contentRootFile
          },
          {
            path: '/examples.yaml',
            content: example
          }
        ],
        options: {},
        bundleFormat: 'JSON'
      };
    const res = await Converter.bundle(input);

    expect(res).to.not.be.empty;
    expect(res.result).to.be.true;
    expect(JSON.stringify(JSON.parse(res.output.data[0].bundledContent), null, 2)).to.be.equal(expected);
    expect(res.output.data.length).to.equal(1);
  });

  it('should return error when "type" parameter is not sent', async function () {
    let contentRootFile = fs.readFileSync(refExample + '/root.yaml', 'utf8'),
      example = fs.readFileSync(refExample + '/examples.yaml', 'utf8'),
      input = {
        rootFiles: [
          {
            path: '/root.yaml'
          }
        ],
        data: [
          {
            path: '/root.yaml',
            content: contentRootFile
          },
          {
            path: '/examples.yaml',
            content: example
          }
        ],
        options: {},
        bundleFormat: 'JSON'
      };

    try {
      await Converter.bundle(input);
    }
    catch (error) {
      expect(error).to.not.be.undefined;
      expect(error.message).to.equal('"Type" parameter should be provided');
    }
  });

  it('should return error when input is an empty object', async function () {
    try {
      await Converter.bundle({});
    }
    catch (error) {
      expect(error).to.not.be.undefined;
      expect(error.message).to.equal('Input object must have "type" and "data" information');
    }
  });

  it('should return error when input has no root files', async function () {
    let contentRootFile = fs.readFileSync(refExample + '/root.yaml', 'utf8'),
      input = {
        type: 'multiFile',
        specificationVersion: '3.0',
        rootFiles: [],
        data: [
          {
            path: '/root.yaml',
            content: contentRootFile
          }
        ],
        options: {},
        bundleFormat: 'JSON'
      };

    try {
      await Converter.bundle(input);
    }
    catch (error) {
      expect(error).to.not.be.undefined;
      expect(error.message).to.equal('Input should have at least one root file');
    }
  });

  it('Should return bundled file as json - sameSourceDifferentPlace', async function () {
    let contentRootFile = fs.readFileSync(sameSourceDifferentPlace + '/root.yaml', 'utf8'),
      user = fs.readFileSync(sameSourceDifferentPlace + '/schemas/user/user.yaml', 'utf8'),
      special = fs.readFileSync(sameSourceDifferentPlace + '/schemas/user/special.yaml', 'utf8'),
      client = fs.readFileSync(sameSourceDifferentPlace + '/schemas/client/client.yaml', 'utf8'),
      expected = fs.readFileSync(sameSourceDifferentPlace + '/expected.json', 'utf8'),
      input = {
        type: 'multiFile',
        specificationVersion: '3.0',
        rootFiles: [
          {
            path: '/root.yaml'
          }
        ],
        data: [
          {
            path: '/root.yaml',
            content: contentRootFile
          },
          {
            path: '/schemas/user/user.yaml',
            content: user
          },
          {
            path: '/schemas/user/special.yaml',
            content: special
          },
          {
            path: '/schemas/client/client.yaml',
            content: client
          }
        ],
        options: {},
        bundleFormat: 'JSON'
      };
    const res = await Converter.bundle(input);

    expect(res).to.not.be.empty;
    expect(res.result).to.be.true;
    expect(JSON.stringify(JSON.parse(res.output.data[0].bundledContent), null, 2)).to.be.equal(expected);
    expect(res.output.data.length).to.equal(1);
  });

  it('Should return bundled file as json - nestedProperties', async function () {
    let contentRootFile = fs.readFileSync(nestedProperties + '/root.yaml', 'utf8'),
      user = fs.readFileSync(nestedProperties + '/schemas/user.yaml', 'utf8'),
      prop = fs.readFileSync(nestedProperties + '/properties/prop.yaml', 'utf8'),
      nestedProp = fs.readFileSync(nestedProperties + '/properties/nestedProp.yaml', 'utf8'),
      lastNested = fs.readFileSync(nestedProperties + '/properties/lastNested.yaml', 'utf8'),
      warrior = fs.readFileSync(nestedProperties + '/properties/warrior.yaml', 'utf8'),
      country = fs.readFileSync(nestedProperties + '/properties/country.yaml', 'utf8'),
      expected = fs.readFileSync(nestedProperties + '/expected.json', 'utf8'),
      input = {
        type: 'multiFile',
        specificationVersion: '3.0',
        rootFiles: [
          {
            path: '/root.yaml'
          }
        ],
        data: [
          {
            path: '/root.yaml',
            content: contentRootFile
          },
          {
            path: '/schemas/user.yaml',
            content: user
          },
          {
            path: '/properties/prop.yaml',
            content: prop
          },
          {
            path: '/properties/nestedProp.yaml',
            content: nestedProp
          },
          {
            path: '/properties/country.yaml',
            content: country
          },
          {
            path: '/properties/lastNested.yaml',
            content: lastNested
          },
          {
            path: '/properties/warrior.yaml',
            content: warrior
          }
        ],
        options: {},
        bundleFormat: 'JSON'
      };
    const res = await Converter.bundle(input);

    expect(res).to.not.be.empty;
    expect(res.result).to.be.true;
    expect(JSON.stringify(JSON.parse(res.output.data[0].bundledContent), null, 2)).to.be.equal(expected);
    expect(res.output.data.length).to.equal(1);
  });

  it('Should return bundled file as json - properties', async function () {
    let contentRootFile = fs.readFileSync(properties + '/root.yaml', 'utf8'),
      user = fs.readFileSync(properties + '/schemas/user.yaml', 'utf8'),
      prop = fs.readFileSync(properties + '/schemas/prop.yaml', 'utf8'),
      expected = fs.readFileSync(properties + '/expected.json', 'utf8'),
      input = {
        type: 'multiFile',
        specificationVersion: '3.0',
        rootFiles: [
          {
            path: '/root.yaml'
          }
        ],
        data: [
          {
            path: '/root.yaml',
            content: contentRootFile
          },
          {
            path: '/schemas/user.yaml',
            content: user
          },
          {
            path: '/schemas/prop.yaml',
            content: prop
          }
        ],
        options: {},
        bundleFormat: 'JSON'
      };
    const res = await Converter.bundle(input);

    expect(res).to.not.be.empty;
    expect(res.result).to.be.true;
    expect(JSON.stringify(JSON.parse(res.output.data[0].bundledContent), null, 2)).to.be.equal(expected);
    expect(res.output.data.length).to.equal(1);
  });

  it('Should bundle according to the input root format when bundleFormat is not present', async function () {
    let contentRootFileYAML = fs.readFileSync(schemaFromResponse + '/root.yaml', 'utf8'),
      contentRootJSON = fs.readFileSync(schemaFromResponse + '/root.json', 'utf8'),
      user = fs.readFileSync(schemaFromResponse + '/schemas/user.yaml', 'utf8'),
      expectedJSON = fs.readFileSync(schemaFromResponse + '/expected.json', 'utf8'),
      expectedYAML = fs.readFileSync(schemaFromResponse + '/expected.yaml', 'utf8'),
      input = {
        type: 'multiFile',
        specificationVersion: '3.0',
        rootFiles: [
          {
            path: '/root.json'
          },
          {
            path: '/root.yaml'
          }
        ],
        data: [
          {
            path: '/root.yaml',
            content: contentRootFileYAML
          },
          {
            path: '/root.json',
            content: contentRootJSON
          },
          {
            path: '/schemas/user.yaml',
            content: user
          }
        ],
        options: {}
      };
    const res = await Converter.bundle(input);

    expect(res).to.not.be.empty;
    expect(res.result).to.be.true;
    expect(res.output.specification.version).to.equal('3.0');
    expect(res.output.data.length).to.equal(2);
    expect(JSON.stringify(JSON.parse(res.output.data[0].bundledContent), null, 2)).to.be.equal(expectedJSON);
    expect(res.output.data[1].bundledContent).to.be.equal(expectedYAML);
  });

  it('Should take the root file from data array root file prop undefined', async function () {
    let contentRootFile = fs.readFileSync(sameRefDiffSource + '/root.yaml', 'utf8'),
      user = fs.readFileSync(sameRefDiffSource + '/schemas/user/user.yaml', 'utf8'),
      client = fs.readFileSync(sameRefDiffSource + '/schemas/client/client.yaml', 'utf8'),
      specialUser = fs.readFileSync(sameRefDiffSource + '/schemas/user/special.yaml', 'utf8'),
      specialClient = fs.readFileSync(sameRefDiffSource + '/schemas/client/special.yaml', 'utf8'),
      magic = fs.readFileSync(sameRefDiffSource + '/schemas/client/magic.yaml', 'utf8'),
      expected = fs.readFileSync(sameRefDiffSource + '/expected.json', 'utf8'),
      input = {
        type: 'multiFile',
        specificationVersion: '3.0',
        data: [
          {
            path: '/root.yaml',
            content: contentRootFile
          },
          {
            path: '/schemas/user/user.yaml',
            content: user
          },
          {
            path: '/schemas/user/special.yaml',
            content: specialUser
          },
          {
            path: '/schemas/client/client.yaml',
            content: client
          },
          {
            path: '/schemas/client/special.yaml',
            content: specialClient
          },
          {
            path: '/schemas/client/magic.yaml',
            content: magic
          }
        ],
        options: {},
        bundleFormat: 'JSON'
      };
    const res = await Converter.bundle(input);

    expect(res).to.not.be.empty;
    expect(res.result).to.be.true;
    expect(JSON.stringify(JSON.parse(res.output.data[0].bundledContent), null, 2)).to.be.equal(expected);
  });

  it('Should return bundled file - referenced response', async function () {
    let contentRoot = fs.readFileSync(referencedResponse + '/root.yaml', 'utf8'),
      contentRef = fs.readFileSync(referencedResponse + '/response.yaml', 'utf8'),
      expected = fs.readFileSync(referencedResponse + '/expected.json', 'utf8'),
      input = {
        type: 'multiFile',
        specificationVersion: '3.0',
        rootFiles: [
          {
            path: '/root.yaml'
          }
        ],
        data: [
          {
            path: '/root.yaml',
            content: contentRoot
          },
          {
            path: '/response.yaml',
            content: contentRef
          }
        ],
        options: {},
        bundleFormat: 'JSON'
      };
    const res = await Converter.bundle(input);

    expect(res).to.not.be.empty;
    expect(res.result).to.be.true;
    expect(JSON.stringify(JSON.parse(res.output.data[0].bundledContent), null, 2)).to.be.equal(expected);
<<<<<<< HEAD
=======

>>>>>>> 475eae2c
  });

  it('Should return bundled file - referenced Parameter', async function () {
    let contentRoot = fs.readFileSync(referencedParameter + '/root.yaml', 'utf8'),
      contentRef = fs.readFileSync(referencedParameter + '/parameter.yaml', 'utf8'),
      expected = fs.readFileSync(referencedParameter + '/expected.json', 'utf8'),
      input = {
        type: 'multiFile',
        specificationVersion: '3.0',
        rootFiles: [
          {
            path: '/root.yaml'
          }
        ],
        data: [
          {
            path: '/root.yaml',
            content: contentRoot
          },
          {
            path: '/parameter.yaml',
            content: contentRef
          }
        ],
        options: {},
        bundleFormat: 'JSON'
      };
    const res = await Converter.bundle(input);

    expect(res).to.not.be.empty;
    expect(res.result).to.be.true;
    expect(JSON.stringify(JSON.parse(res.output.data[0].bundledContent), null, 2)).to.be.equal(expected);
  });

  it('Should return bundled file - referenced Request Body', async function () {
    let contentRoot = fs.readFileSync(referencedRequestBody + '/root.yaml', 'utf8'),
      contentRef = fs.readFileSync(referencedRequestBody + '/rbody.yaml', 'utf8'),
      expected = fs.readFileSync(referencedRequestBody + '/expected.json', 'utf8'),
      input = {
        type: 'multiFile',
        specificationVersion: '3.0',
        rootFiles: [
          {
            path: '/root.yaml'
          }
        ],
        data: [
          {
            path: '/root.yaml',
            content: contentRoot
          },
          {
            path: '/rbody.yaml',
            content: contentRef
          }
        ],
        options: {},
        bundleFormat: 'JSON'
      };
    const res = await Converter.bundle(input);

    expect(res).to.not.be.empty;
    expect(res.result).to.be.true;
    expect(JSON.stringify(JSON.parse(res.output.data[0].bundledContent), null, 2)).to.be.equal(expected);
  });

  it('Should return bundled file - referenced Header', async function () {
    let contentRoot = fs.readFileSync(referencedHeader + '/root.yaml', 'utf8'),
      contentRef = fs.readFileSync(referencedHeader + '/header.yaml', 'utf8'),
      expected = fs.readFileSync(referencedHeader + '/expected.json', 'utf8'),
      input = {
        type: 'multiFile',
        specificationVersion: '3.0',
        rootFiles: [
          {
            path: '/root.yaml'
          }
        ],
        data: [
          {
            path: '/root.yaml',
            content: contentRoot
          },
          {
            path: '/header.yaml',
            content: contentRef
          }
        ],
        options: {},
        bundleFormat: 'JSON'
      };
    const res = await Converter.bundle(input);

    expect(res).to.not.be.empty;
    expect(res.result).to.be.true;
    expect(JSON.stringify(JSON.parse(res.output.data[0].bundledContent), null, 2)).to.be.equal(expected);
  });

  it('Should return bundled file - referenced Link', async function () {
    let contentRoot = fs.readFileSync(referencedLink + '/root.yaml', 'utf8'),
      contentRef = fs.readFileSync(referencedLink + '/link.yaml', 'utf8'),
      expected = fs.readFileSync(referencedLink + '/expected.json', 'utf8'),
      input = {
        type: 'multiFile',
        specificationVersion: '3.0',
        rootFiles: [
          {
            path: '/root.yaml'
          }
        ],
        data: [
          {
            path: '/root.yaml',
            content: contentRoot
          },
          {
            path: '/link.yaml',
            content: contentRef
          }
        ],
        options: {},
        bundleFormat: 'JSON'
      };
    const res = await Converter.bundle(input);

    expect(res).to.not.be.empty;
    expect(res.result).to.be.true;
    expect(JSON.stringify(JSON.parse(res.output.data[0].bundledContent), null, 2)).to.be.equal(expected);
  });

  it('Should return bundled file - referenced Callback', async function () {
    let contentRoot = fs.readFileSync(referencedCallback + '/root.yaml', 'utf8'),
      contentRef = fs.readFileSync(referencedCallback + '/callback.yaml', 'utf8'),
      expected = fs.readFileSync(referencedCallback + '/expected.json', 'utf8'),
      input = {
        type: 'multiFile',
        specificationVersion: '3.0',
        rootFiles: [
          {
            path: '/root.yaml'
          }
        ],
        data: [
          {
            path: '/root.yaml',
            content: contentRoot
          },
          {
            path: '/callback.yaml',
            content: contentRef
          }
        ],
        options: {},
        bundleFormat: 'JSON'
      };
    const res = await Converter.bundle(input);

    expect(res).to.not.be.empty;
    expect(res.result).to.be.true;
    expect(JSON.stringify(JSON.parse(res.output.data[0].bundledContent), null, 2)).to.be.equal(expected);
  });

  it('Should return bundled file - referenced Security Schemes', async function () {
    let contentRoot = fs.readFileSync(referencedSecuritySchemes + '/root.yaml', 'utf8'),
      contentRef = fs.readFileSync(referencedSecuritySchemes + '/sschemes.yaml', 'utf8'),
      expected = fs.readFileSync(referencedSecuritySchemes + '/expected.json', 'utf8'),
      input = {
        type: 'multiFile',
        specificationVersion: '3.0',
        rootFiles: [
          {
            path: '/root.yaml'
          }
        ],
        data: [
          {
            path: '/root.yaml',
            content: contentRoot
          },
          {
            path: '/sschemes.yaml',
            content: contentRef
          }
        ],
        options: {},
        bundleFormat: 'JSON'
      };
    const res = await Converter.bundle(input);

    expect(res).to.not.be.empty;
    expect(res.result).to.be.true;
    expect(JSON.stringify(JSON.parse(res.output.data[0].bundledContent), null, 2)).to.be.equal(expected);
  });

  it('Should bundle file from - additionalProperties', async function() {
    let contentRoot = fs.readFileSync(additionalProperties + '/root.yaml', 'utf8'),
      pet = fs.readFileSync(additionalProperties + '/pet.yaml', 'utf8'),
      additionalProps = fs.readFileSync(additionalProperties + '/additionalProperties.yaml', 'utf8'),
      expected = fs.readFileSync(additionalProperties + '/expected.json', 'utf8'),
      input = {
        type: 'multiFile',
        specificationVersion: '3.0',
        rootFiles: [
          {
            path: '/root.yaml'
          }
        ],
        data: [
          {
            path: '/root.yaml',
            content: contentRoot
          },
          {
            path: '/pet.yaml',
            content: pet
          },
          {
            path: '/additionalProperties.yaml',
            content: additionalProps
          }
        ],
        options: {},
        bundleFormat: 'JSON'
      };
    const res = await Converter.bundle(input);
    expect(res).to.not.be.empty;
    expect(res.result).to.be.true;
    expect(JSON.stringify(JSON.parse(res.output.data[0].bundledContent), null, 2)).to.be.equal(expected);
  });

  it('Should bundle composite file with oneOf - composite_oneOf', async function() {
    let contentRoot = fs.readFileSync(compositeOneOf + '/root.yaml', 'utf8'),
      pet = fs.readFileSync(compositeOneOf + '/schemas/pet.yaml', 'utf8'),
      user = fs.readFileSync(compositeOneOf + '/schemas/user.yaml', 'utf8'),
      expected = fs.readFileSync(compositeOneOf + '/expected.json', 'utf8'),
      input = {
        type: 'multiFile',
        specificationVersion: '3.0',
        rootFiles: [
          {
            path: '/root.yaml'
          }
        ],
        data: [
          {
            path: '/root.yaml',
            content: contentRoot
          },
          {
            path: '/schemas/pet.yaml',
            content: pet
          },
          {
            path: '/schemas/user.yaml',
            content: user
          }
        ],
        options: {},
        bundleFormat: 'JSON'
      };
    const res = await Converter.bundle(input);

    expect(res).to.not.be.empty;
    expect(res.result).to.be.true;
    expect(JSON.stringify(JSON.parse(res.output.data[0].bundledContent), null, 2)).to.be.equal(expected);
  });

  it('Should bundle composite file with anyOf - composite_anyOf', async function() {
    let contentRoot = fs.readFileSync(compositeAnyOf + '/root.yaml', 'utf8'),
      pet = fs.readFileSync(compositeAnyOf + '/schemas/pet.yaml', 'utf8'),
      user = fs.readFileSync(compositeAnyOf + '/schemas/user.yaml', 'utf8'),
      expected = fs.readFileSync(compositeAnyOf + '/expected.json', 'utf8'),
      input = {
        type: 'multiFile',
        specificationVersion: '3.0',
        rootFiles: [
          {
            path: '/root.yaml'
          }
        ],
        data: [
          {
            path: '/root.yaml',
            content: contentRoot
          },
          {
            path: '/schemas/pet.yaml',
            content: pet
          },
          {
            path: '/schemas/user.yaml',
            content: user
          }
        ],
        options: {},
        bundleFormat: 'JSON'
      };
    const res = await Converter.bundle(input);

    expect(res).to.not.be.empty;
    expect(res.result).to.be.true;
    expect(JSON.stringify(JSON.parse(res.output.data[0].bundledContent), null, 2)).to.be.equal(expected);
  });

  it('Should bundle composite file with not - composite_not', async function() {
    let contentRoot = fs.readFileSync(compositeNot + '/root.yaml', 'utf8'),
      user = fs.readFileSync(compositeNot + '/schemas/user.yaml', 'utf8'),
      expected = fs.readFileSync(compositeNot + '/expected.json', 'utf8'),
      input = {
        type: 'multiFile',
        specificationVersion: '3.0',
        rootFiles: [
          {
            path: '/root.yaml'
          }
        ],
        data: [
          {
            path: '/root.yaml',
            content: contentRoot
          },
          {
            path: '/schemas/user.yaml',
            content: user
          }
        ],
        options: {},
        bundleFormat: 'JSON'
      };
    const res = await Converter.bundle(input);

    expect(res).to.not.be.empty;
    expect(res.result).to.be.true;
    expect(JSON.stringify(JSON.parse(res.output.data[0].bundledContent), null, 2)).to.be.equal(expected);
<<<<<<< HEAD
=======

>>>>>>> 475eae2c
  });

  it('Should throw error when version is not correct', async function () {
    let contentRoot = fs.readFileSync(compositeNot + '/root.yaml', 'utf8'),
      input = {
        type: 'multiFile',
        specificationVersion: 'Anything',
        rootFiles: [
          {
            path: '/root.yaml'
          }
        ],
        data: [
          {
            path: '/root.yaml',
            content: contentRoot
          }
        ],
        options: {},
        bundleFormat: 'JSON'
      };

    try {
      await Converter.bundle(input);
    }
    catch (error) {
      expect(error.message).to.equal('The provided version "Anything" is not valid');
    }
  });
<<<<<<< HEAD
=======


  it('Should return bundled file as json - schema_collision_from_responses', async function () {
    let contentRootFile = fs.readFileSync(schemaCollision + '/root.yaml', 'utf8'),
      user = fs.readFileSync(schemaCollision + '/schemas_/_user.yaml', 'utf8'),
      user1 = fs.readFileSync(schemaCollision + '/schemas/__user.yaml', 'utf8'),
      user2 = fs.readFileSync(schemaCollision + '/schemas__/user.yaml', 'utf8'),
      expected = fs.readFileSync(schemaCollision + '/expected.json', 'utf8'),
      input = {
        type: 'multiFile',
        specificationVersion: '3.0',
        rootFiles: [
          {
            path: '/root.yaml'
          }
        ],
        data: [
          {
            path: '/root.yaml',
            content: contentRootFile
          },
          {
            path: '/schemas__/user.yaml',
            content: user2
          },
          {
            path: '/schemas_/_user.yaml',
            content: user
          },
          {
            path: '/schemas/__user.yaml',
            content: user1
          }
        ],
        options: {},
        bundleFormat: 'JSON'
      };
    const res = await Converter.bundle(input);

    expect(res).to.not.be.empty;
    expect(res.result).to.be.true;
    expect(res.output.specification.version).to.equal('3.0');
    expect(JSON.stringify(JSON.parse(res.output.data[0].bundledContent), null, 2)).to.be.equal(expected);
  });

  it('Should return bundled file as json - schema_collision_w_root_components', async function () {
    let contentRootFile = fs.readFileSync(schemaCollisionWRootComponent + '/root.yaml', 'utf8'),
      user = fs.readFileSync(schemaCollisionWRootComponent + '/schemas/user.yaml', 'utf8'),
      expected = fs.readFileSync(schemaCollisionWRootComponent + '/expected.json', 'utf8'),
      input = {
        type: 'multiFile',
        specificationVersion: '3.0',
        rootFiles: [
          {
            path: '/root.yaml'
          }
        ],
        data: [
          {
            path: '/root.yaml',
            content: contentRootFile
          },
          {
            path: '/schemas/user.yaml',
            content: user
          }
        ],
        options: {},
        bundleFormat: 'JSON'
      };
    const res = await Converter.bundle(input);

    expect(res).to.not.be.empty;
    expect(res.result).to.be.true;
    expect(res.output.specification.version).to.equal('3.0');
    expect(JSON.stringify(JSON.parse(res.output.data[0].bundledContent), null, 2)).to.be.equal(expected);
  });

  it('Should bundle long paths into shorter ones', async function () {
    let contentRootFile = fs.readFileSync(longPath + '/root.yaml', 'utf8'),
      client = fs.readFileSync(longPath + '/client.json', 'utf8'),
      magic = fs.readFileSync(longPath + '/magic.yaml', 'utf8'),
      special = fs.readFileSync(longPath + '/special.yaml', 'utf8'),
      userSpecial = fs.readFileSync(longPath + '/userSpecial.yaml', 'utf8'),
      user = fs.readFileSync(longPath + '/user.yaml', 'utf8'),
      expected = fs.readFileSync(longPath + '/expected.json', 'utf8'),
      input = {
        type: 'multiFile',
        specificationVersion: '3.0',
        rootFiles: [
          {
            path: '/pm/openapi-to-postman/test/data/toBundleExamples/same_ref_different_source/root.yaml'
          }
        ],
        data: [
          {
            'content': contentRootFile,
            'path': '/pm/openapi-to-postman/test/data/toBundleExamples/same_ref_different_source/root.yaml'
          },
          {
            'content': client,
            'path': '/pm/openapi-to-postman/test/data/toBundleExamples/same_ref_different_source/schemas' +
              '/client/client.json'
          },
          {
            'content': magic,
            'path': '/pm/openapi-to-postman/test/data/toBundleExamples/same_ref_different_source/schemas' +
              '/client/magic.yaml'
          },
          {
            'content': special,
            'path': '/pm/openapi-to-postman/test/data/toBundleExamples/same_ref_different_source/schemas' +
              '/client/special.yaml'
          },
          {
            'content': userSpecial,
            'path': '/pm/openapi-to-postman/test/data/toBundleExamples/same_ref_different_source/schemas' +
              '/user/special.yaml'
          },
          {
            'content': user,
            'path': '/pm/openapi-to-postman/test/data/toBundleExamples/same_ref_different_source/schemas/user/user.yaml'
          }
        ],
        options: {},
        bundleFormat: 'JSON'
      };
    const res = await Converter.bundle(input);

    expect(res).to.not.be.empty;
    expect(res.result).to.be.true;
    expect(res.output.specification.version).to.equal('3.0');
    expect(JSON.stringify(JSON.parse(res.output.data[0].bundledContent), null, 2)).to.be.equal(expected);
  });

  it('should ignore reference when is empty content and no root is sent', async function () {
    let input =
    {
      type: 'multiFile',
      specificationVersion: '3.0',
      bundleFormat: 'YAML',
      data: [
        {
          path: 'hello.yaml',
          content: ''
        },
        {
          path: 'openapi.yaml',
          content: 'openapi: 3.0.0\n' +
            'info:\n' +
            '  title: hello world\n' +
            '  version: 0.1.1\n' +
            'paths:\n' +
            '  /hello:\n' +
            '    get:\n' +
            '      summary: get the hello\n' +
            '      responses:\n' +
            '        \'200\':\n' +
            '          description: sample des\n' +
            '          content:\n' +
            '            application/json:\n' +
            '              schema:\n' +
            '                $ref: ./hello.yaml\n'
        }
      ]
    };
    const res = await Converter.bundle(input);
    expect(res).to.not.be.empty;
    expect(res.result).to.be.true;
    expect(res.output.specification.version).to.equal('3.0');
    expect(res.output.data[0].bundledContent).to.be.equal(input.data[1].content);
  });

  it('should ignore reference when is empty content', async function () {
    let input =
    {
      type: 'multiFile',
      specificationVersion: '3.0',
      bundleFormat: 'YAML',
      rootFiles: [{ path: 'openapi.yaml' }],
      data: [
        {
          path: 'hello.yaml',
          content: ''
        },
        {
          path: 'openapi.yaml',
          content: 'openapi: 3.0.0\n' +
            'info:\n' +
            '  title: hello world\n' +
            '  version: 0.1.1\n' +
            'paths:\n' +
            '  /hello:\n' +
            '    get:\n' +
            '      summary: get the hello\n' +
            '      responses:\n' +
            '        \'200\':\n' +
            '          description: sample des\n' +
            '          content:\n' +
            '            application/json:\n' +
            '              schema:\n' +
            '                $ref: ./hello.yaml\n'
        }
      ]
    };
    const res = await Converter.bundle(input);
    expect(res).to.not.be.empty;
    expect(res.result).to.be.true;
    expect(res.output.specification.version).to.equal('3.0');
    expect(res.output.data[0].bundledContent).to.be.equal(input.data[1].content);
  });

  it('should ignore reference when is invalid content', async function () {
    let input =
    {
      type: 'multiFile',
      specificationVersion: '3.0',
      bundleFormat: 'YAML',
      rootFiles: [{ path: 'openapi.yaml' }],
      data: [
        {
          path: 'hello.yaml',
          content: 'asd'
        },
        {
          path: 'openapi.yaml',
          content: 'openapi: 3.0.0\n' +
            'info:\n' +
            '  title: hello world\n' +
            '  version: 0.1.1\n' +
            'paths:\n' +
            '  /hello:\n' +
            '    get:\n' +
            '      summary: get the hello\n' +
            '      responses:\n' +
            '        \'200\':\n' +
            '          description: sample des\n' +
            '          content:\n' +
            '            application/json:\n' +
            '              schema:\n' +
            '                $ref: ./hello.yaml\n'
        }
      ]
    };
    const res = await Converter.bundle(input);
    expect(res).to.not.be.empty;
    expect(res.result).to.be.true;
    expect(res.output.specification.version).to.equal('3.0');
    expect(res.output.data[0].bundledContent).to.be.equal(input.data[1].content);
  });

  it('should ignore reference when is invalid', async function () {
    let input =
    {
      type: 'multiFile',
      specificationVersion: '3.0',
      bundleFormat: 'YAML',
      rootFiles: [{ path: 'openapi.yaml' }],
      data: [
        {
          path: 'openapi.yaml',
          content: 'openapi: 3.0.0\n' +
            'info:\n' +
            '  title: hello world\n' +
            '  version: 0.1.1\n' +
            'paths:\n' +
            '  /hello:\n' +
            '    get:\n' +
            '      summary: get the hello\n' +
            '      responses:\n' +
            '        \'200\':\n' +
            '          description: sample des\n' +
            '          content:\n' +
            '            application/json:\n' +
            '              schema:\n' +
            '                $ref: ./hello.yaml\n'
        }
      ]
    };
    const res = await Converter.bundle(input);
    expect(res).to.not.be.empty;
    expect(res.result).to.be.true;
    expect(res.output.specification.version).to.equal('3.0');
    expect(res.output.data[0].bundledContent).to.be.equal(input.data[0].content);
  });
});
>>>>>>> 475eae2c

  it('Should return bundled file as json - schema_collision_from_responses', async function () {
    let contentRootFile = fs.readFileSync(schemaCollision + '/root.yaml', 'utf8'),
      user = fs.readFileSync(schemaCollision + '/schemas_/_user.yaml', 'utf8'),
      user1 = fs.readFileSync(schemaCollision + '/schemas/__user.yaml', 'utf8'),
      user2 = fs.readFileSync(schemaCollision + '/schemas__/user.yaml', 'utf8'),
      expected = fs.readFileSync(schemaCollision + '/expected.json', 'utf8'),
      input = {
        type: 'multiFile',
        specificationVersion: '3.0',
        rootFiles: [
          {
            path: '/root.yaml'
          }
        ],
        data: [
          {
            path: '/root.yaml',
            content: contentRootFile
          },
          {
            path: '/schemas__/user.yaml',
            content: user2
          },
          {
            path: '/schemas_/_user.yaml',
            content: user
          },
          {
            path: '/schemas/__user.yaml',
            content: user1
          }
        ],
        options: {},
        bundleFormat: 'JSON'
      };
    const res = await Converter.bundle(input);

    expect(res).to.not.be.empty;
    expect(res.result).to.be.true;
    expect(res.output.specification.version).to.equal('3.0');
    expect(JSON.stringify(JSON.parse(res.output.data[0].bundledContent), null, 2)).to.be.equal(expected);
  });

  it('Should return bundled file as json - schema_collision_w_root_components', async function () {
    let contentRootFile = fs.readFileSync(schemaCollisionWRootComponent + '/root.yaml', 'utf8'),
      user = fs.readFileSync(schemaCollisionWRootComponent + '/schemas/user.yaml', 'utf8'),
      expected = fs.readFileSync(schemaCollisionWRootComponent + '/expected.json', 'utf8'),
      input = {
        type: 'multiFile',
        specificationVersion: '3.0',
        rootFiles: [
          {
            path: '/root.yaml'
          }
        ],
        data: [
          {
            path: '/root.yaml',
            content: contentRootFile
          },
          {
            path: '/schemas/user.yaml',
            content: user
          }
        ],
        options: {},
        bundleFormat: 'JSON'
      };
    const res = await Converter.bundle(input);

    expect(res).to.not.be.empty;
    expect(res.result).to.be.true;
    expect(res.output.specification.version).to.equal('3.0');
    expect(JSON.stringify(JSON.parse(res.output.data[0].bundledContent), null, 2)).to.be.equal(expected);
  });

  it('Should bundle long paths into shorter ones', async function () {
    let contentRootFile = fs.readFileSync(longPath + '/root.yaml', 'utf8'),
      client = fs.readFileSync(longPath + '/client.json', 'utf8'),
      magic = fs.readFileSync(longPath + '/magic.yaml', 'utf8'),
      special = fs.readFileSync(longPath + '/special.yaml', 'utf8'),
      userSpecial = fs.readFileSync(longPath + '/userSpecial.yaml', 'utf8'),
      user = fs.readFileSync(longPath + '/user.yaml', 'utf8'),
      expected = fs.readFileSync(longPath + '/expected.json', 'utf8'),
      input = {
        type: 'multiFile',
        specificationVersion: '3.0',
        rootFiles: [
          {
            path: '/pm/openapi-to-postman/test/data/toBundleExamples/same_ref_different_source/root.yaml'
          }
        ],
        data: [
          {
            'content': contentRootFile,
            'path': '/pm/openapi-to-postman/test/data/toBundleExamples/same_ref_different_source/root.yaml'
          },
          {
            'content': client,
            'path': '/pm/openapi-to-postman/test/data/toBundleExamples/same_ref_different_source/schemas' +
              '/client/client.json'
          },
          {
            'content': magic,
            'path': '/pm/openapi-to-postman/test/data/toBundleExamples/same_ref_different_source/schemas' +
              '/client/magic.yaml'
          },
          {
            'content': special,
            'path': '/pm/openapi-to-postman/test/data/toBundleExamples/same_ref_different_source/schemas' +
              '/client/special.yaml'
          },
          {
            'content': userSpecial,
            'path': '/pm/openapi-to-postman/test/data/toBundleExamples/same_ref_different_source/schemas' +
              '/user/special.yaml'
          },
          {
            'content': user,
            'path': '/pm/openapi-to-postman/test/data/toBundleExamples/same_ref_different_source/schemas/user/user.yaml'
          }
        ],
        options: {},
        bundleFormat: 'JSON'
      };
    const res = await Converter.bundle(input);

    expect(res).to.not.be.empty;
    expect(res.result).to.be.true;
    expect(res.output.specification.version).to.equal('3.0');
    expect(JSON.stringify(JSON.parse(res.output.data[0].bundledContent), null, 2)).to.be.equal(expected);
  });
  it('should ignore reference when is empty content and no root is sent', async function () {
    let input =
    {
      type: 'multiFile',
      specificationVersion: '3.0',
      bundleFormat: 'YAML',
      data: [
        {
          path: 'hello.yaml',
          content: ''
        },
        {
          path: 'openapi.yaml',
          content: 'openapi: 3.0.0\n' +
            'info:\n' +
            '  title: hello world\n' +
            '  version: 0.1.1\n' +
            'paths:\n' +
            '  /hello:\n' +
            '    get:\n' +
            '      summary: get the hello\n' +
            '      responses:\n' +
            '        \'200\':\n' +
            '          description: sample des\n' +
            '          content:\n' +
            '            application/json:\n' +
            '              schema:\n' +
            '                $ref: ./hello.yaml\n'
        }
      ]
    };
    const res = await Converter.bundle(input);
    expect(res).to.not.be.empty;
    expect(res.result).to.be.true;
    expect(res.output.specification.version).to.equal('3.0');
    expect(res.output.data[0].bundledContent).to.be.equal(input.data[1].content);
  });

  it('should ignore reference when is empty content', async function () {
    let input =
    {
      type: 'multiFile',
      specificationVersion: '3.0',
      bundleFormat: 'YAML',
      rootFiles: [{ path: 'openapi.yaml' }],
      data: [
        {
          path: 'hello.yaml',
          content: ''
        },
        {
          path: 'openapi.yaml',
          content: 'openapi: 3.0.0\n' +
            'info:\n' +
            '  title: hello world\n' +
            '  version: 0.1.1\n' +
            'paths:\n' +
            '  /hello:\n' +
            '    get:\n' +
            '      summary: get the hello\n' +
            '      responses:\n' +
            '        \'200\':\n' +
            '          description: sample des\n' +
            '          content:\n' +
            '            application/json:\n' +
            '              schema:\n' +
            '                $ref: ./hello.yaml\n'
        }
      ]
    };
    const res = await Converter.bundle(input);
    expect(res).to.not.be.empty;
    expect(res.result).to.be.true;
    expect(res.output.specification.version).to.equal('3.0');
    expect(res.output.data[0].bundledContent).to.be.equal(input.data[1].content);
  });

  it('should ignore reference when is invalid content', async function () {
    let input =
    {
      type: 'multiFile',
      specificationVersion: '3.0',
      bundleFormat: 'YAML',
      rootFiles: [{ path: 'openapi.yaml' }],
      data: [
        {
          path: 'hello.yaml',
          content: 'asd'
        },
        {
          path: 'openapi.yaml',
          content: 'openapi: 3.0.0\n' +
            'info:\n' +
            '  title: hello world\n' +
            '  version: 0.1.1\n' +
            'paths:\n' +
            '  /hello:\n' +
            '    get:\n' +
            '      summary: get the hello\n' +
            '      responses:\n' +
            '        \'200\':\n' +
            '          description: sample des\n' +
            '          content:\n' +
            '            application/json:\n' +
            '              schema:\n' +
            '                $ref: ./hello.yaml\n'
        }
      ]
    };
    const res = await Converter.bundle(input);
    expect(res).to.not.be.empty;
    expect(res.result).to.be.true;
    expect(res.output.specification.version).to.equal('3.0');
    expect(res.output.data[0].bundledContent).to.be.equal(input.data[1].content);
  });

  it('should ignore reference when is invalid', async function () {
    let input =
    {
      type: 'multiFile',
      specificationVersion: '3.0',
      bundleFormat: 'YAML',
      rootFiles: [{ path: 'openapi.yaml' }],
      data: [
        {
          path: 'openapi.yaml',
          content: 'openapi: 3.0.0\n' +
            'info:\n' +
            '  title: hello world\n' +
            '  version: 0.1.1\n' +
            'paths:\n' +
            '  /hello:\n' +
            '    get:\n' +
            '      summary: get the hello\n' +
            '      responses:\n' +
            '        \'200\':\n' +
            '          description: sample des\n' +
            '          content:\n' +
            '            application/json:\n' +
            '              schema:\n' +
            '                $ref: ./hello.yaml\n'
        }
      ]
    };
    const res = await Converter.bundle(input);
    expect(res).to.not.be.empty;
    expect(res.result).to.be.true;
    expect(res.output.specification.version).to.equal('3.0');
    expect(res.output.data[0].bundledContent).to.be.equal(input.data[0].content);
  });
});

describe('getReferences method when node does not have any reference', function() {
  it('Should return reference data empty if there are not any reference', function() {
    const userData = 'type: object\n' +
        'properties:\n' +
        '  id:\n' +
        '    type: integer\n' +
        '  userName:\n' +
        '    type: string',
      userNode = parse.getOasObject(userData),
      nodeIsRoot = false,
      result = getReferences(
        userNode.oasObject,
        nodeIsRoot,
        removeLocalReferenceFromPath,
        'the/parent/filename',
<<<<<<< HEAD
        {}
=======
        '3.0',
        {},
        ''
>>>>>>> 475eae2c
      );

    expect(result.referencesInNode).to.be.an('array').with.length(0);
    expect(Object.keys(result.nodeReferenceDirectory).length).to.equal(0);
  });

  it('Should return the reference data - schema_from_response', function() {
    const userData = 'User:\n' +
      '  $ref: \"./user.yaml\"\n' +
      '\n' +
      'Monster:\n' +
      '  type: object\n' +
      '  properties:\n' +
      '    id:\n' +
      '      type: integer\n' +
      '    clientName:\n' +
      '      type: string\n' +
      'Dog:\n' +
      '  type: object\n' +
      '  properties:\n' +
      '    id:\n' +
      '      type: integer\n' +
      '    clientName:\n' +
      '      type: string',
      userNode = parse.getOasObject(userData),
      nodeIsRoot = false,
      result = getReferences(
        userNode.oasObject,
        nodeIsRoot,
        removeLocalReferenceFromPath,
        'the/parent/filename',
        '3.0',
        {},
        '',
        []
      );
    expect(result.nodeReferenceDirectory).to.be.an('object');
    expect(Object.keys(result.nodeReferenceDirectory).length).to.equal(1);
    expect(result.referencesInNode).to.be.an('array').with.length(1);
    expect(Object.keys(result.nodeReferenceDirectory)[0])
      .to.equal('the/parent/user.yaml');
    expect(result.referencesInNode[0].path).to.equal('./user.yaml');
    expect(result.referencesInNode[0].newValue.$ref).to.equal('the/parent/user.yaml');
  });
});<|MERGE_RESOLUTION|>--- conflicted
+++ resolved
@@ -41,10 +41,6 @@
   longPath = path.join(__dirname, BUNDLES_FOLDER + '/longPath'),
   schemaCollision = path.join(__dirname, BUNDLES_FOLDER + '/schema_collision_from_responses'),
   schemaCollisionWRootComponent = path.join(__dirname, BUNDLES_FOLDER + '/schema_collision_w_root_components');
-<<<<<<< HEAD
-=======
-
->>>>>>> 475eae2c
 
 describe('bundle files method - 3.0', function () {
   it('Should return bundled file as json - schema_from_response', async function () {
@@ -246,10 +242,6 @@
     expect(res).to.not.be.empty;
     expect(res.result).to.be.true;
     expect(JSON.stringify(JSON.parse(res.output.data[0].bundledContent), null, 2)).to.be.equal(expected);
-<<<<<<< HEAD
-=======
-
->>>>>>> 475eae2c
   });
 
   it('Should return bundled file - petstore separated example', async function () {
@@ -395,10 +387,6 @@
     expect(res).to.not.be.empty;
     expect(res.result).to.be.true;
     expect(JSON.stringify(JSON.parse(res.output.data[0].bundledContent), null, 2)).to.be.equal(expected);
-<<<<<<< HEAD
-=======
-
->>>>>>> 475eae2c
   });
 
   it('Should return bundled file - with_ref_in_items', async function () {
@@ -436,10 +424,6 @@
     expect(res).to.not.be.empty;
     expect(res.result).to.be.true;
     expect(JSON.stringify(JSON.parse(res.output.data[0].bundledContent), null, 2)).to.be.equal(expected);
-<<<<<<< HEAD
-=======
-
->>>>>>> 475eae2c
   });
 
   it('Should return error data - with_ref_in_items - wrong root', async function () {
@@ -853,55 +837,6 @@
     expect(res).to.not.be.empty;
     expect(res.result).to.be.true;
     expect(JSON.stringify(JSON.parse(res.output.data[0].bundledContent), null, 2)).to.be.equal(expected);
-<<<<<<< HEAD
-=======
-  });
-
-  it('Should take the root file from data array root file prop undefined', async function () {
-    let contentRootFile = fs.readFileSync(sameRefDiffSource + '/root.yaml', 'utf8'),
-      user = fs.readFileSync(sameRefDiffSource + '/schemas/user/user.yaml', 'utf8'),
-      client = fs.readFileSync(sameRefDiffSource + '/schemas/client/client.yaml', 'utf8'),
-      specialUser = fs.readFileSync(sameRefDiffSource + '/schemas/user/special.yaml', 'utf8'),
-      specialClient = fs.readFileSync(sameRefDiffSource + '/schemas/client/special.yaml', 'utf8'),
-      magic = fs.readFileSync(sameRefDiffSource + '/schemas/client/magic.yaml', 'utf8'),
-      expected = fs.readFileSync(sameRefDiffSource + '/expected.json', 'utf8'),
-      input = {
-        type: 'multiFile',
-        specificationVersion: '3.0',
-        data: [
-          {
-            path: '/root.yaml',
-            content: contentRootFile
-          },
-          {
-            path: '/schemas/user/user.yaml',
-            content: user
-          },
-          {
-            path: '/schemas/user/special.yaml',
-            content: specialUser
-          },
-          {
-            path: '/schemas/client/client.yaml',
-            content: client
-          },
-          {
-            path: '/schemas/client/special.yaml',
-            content: specialClient
-          },
-          {
-            path: '/schemas/client/magic.yaml',
-            content: magic
-          }
-        ],
-        options: {},
-        bundleFormat: 'JSON'
-      };
-    const res = await Converter.bundle(input);
-    expect(res).to.not.be.empty;
-    expect(res.result).to.be.true;
-    expect(JSON.stringify(JSON.parse(res.output.data[0].bundledContent), null, 2)).to.be.equal(expected);
->>>>>>> 475eae2c
   });
 
   it('Should throw error when root files is undefined and in data there is no root file', async function () {
@@ -972,10 +907,6 @@
     expect(res).to.not.be.empty;
     expect(res.result).to.be.true;
     expect(JSON.stringify(JSON.parse(res.output.data[0].bundledContent), null, 2)).to.be.equal(expected);
-<<<<<<< HEAD
-=======
-
->>>>>>> 475eae2c
   });
 
   it('Should throw error when root files is empty array and in data there is no root file', async function () {
@@ -1634,10 +1565,6 @@
     expect(res).to.not.be.empty;
     expect(res.result).to.be.true;
     expect(JSON.stringify(JSON.parse(res.output.data[0].bundledContent), null, 2)).to.be.equal(expected);
-<<<<<<< HEAD
-=======
-
->>>>>>> 475eae2c
   });
 
   it('Should return bundled file - referenced Parameter', async function () {
@@ -1972,10 +1899,6 @@
     expect(res).to.not.be.empty;
     expect(res.result).to.be.true;
     expect(JSON.stringify(JSON.parse(res.output.data[0].bundledContent), null, 2)).to.be.equal(expected);
-<<<<<<< HEAD
-=======
-
->>>>>>> 475eae2c
   });
 
   it('Should throw error when version is not correct', async function () {
@@ -2005,9 +1928,6 @@
       expect(error.message).to.equal('The provided version "Anything" is not valid');
     }
   });
-<<<<<<< HEAD
-=======
-
 
   it('Should return bundled file as json - schema_collision_from_responses', async function () {
     let contentRootFile = fs.readFileSync(schemaCollision + '/root.yaml', 'utf8'),
@@ -2141,7 +2061,6 @@
     expect(res.output.specification.version).to.equal('3.0');
     expect(JSON.stringify(JSON.parse(res.output.data[0].bundledContent), null, 2)).to.be.equal(expected);
   });
-
   it('should ignore reference when is empty content and no root is sent', async function () {
     let input =
     {
@@ -2293,291 +2212,6 @@
     expect(res.output.data[0].bundledContent).to.be.equal(input.data[0].content);
   });
 });
->>>>>>> 475eae2c
-
-  it('Should return bundled file as json - schema_collision_from_responses', async function () {
-    let contentRootFile = fs.readFileSync(schemaCollision + '/root.yaml', 'utf8'),
-      user = fs.readFileSync(schemaCollision + '/schemas_/_user.yaml', 'utf8'),
-      user1 = fs.readFileSync(schemaCollision + '/schemas/__user.yaml', 'utf8'),
-      user2 = fs.readFileSync(schemaCollision + '/schemas__/user.yaml', 'utf8'),
-      expected = fs.readFileSync(schemaCollision + '/expected.json', 'utf8'),
-      input = {
-        type: 'multiFile',
-        specificationVersion: '3.0',
-        rootFiles: [
-          {
-            path: '/root.yaml'
-          }
-        ],
-        data: [
-          {
-            path: '/root.yaml',
-            content: contentRootFile
-          },
-          {
-            path: '/schemas__/user.yaml',
-            content: user2
-          },
-          {
-            path: '/schemas_/_user.yaml',
-            content: user
-          },
-          {
-            path: '/schemas/__user.yaml',
-            content: user1
-          }
-        ],
-        options: {},
-        bundleFormat: 'JSON'
-      };
-    const res = await Converter.bundle(input);
-
-    expect(res).to.not.be.empty;
-    expect(res.result).to.be.true;
-    expect(res.output.specification.version).to.equal('3.0');
-    expect(JSON.stringify(JSON.parse(res.output.data[0].bundledContent), null, 2)).to.be.equal(expected);
-  });
-
-  it('Should return bundled file as json - schema_collision_w_root_components', async function () {
-    let contentRootFile = fs.readFileSync(schemaCollisionWRootComponent + '/root.yaml', 'utf8'),
-      user = fs.readFileSync(schemaCollisionWRootComponent + '/schemas/user.yaml', 'utf8'),
-      expected = fs.readFileSync(schemaCollisionWRootComponent + '/expected.json', 'utf8'),
-      input = {
-        type: 'multiFile',
-        specificationVersion: '3.0',
-        rootFiles: [
-          {
-            path: '/root.yaml'
-          }
-        ],
-        data: [
-          {
-            path: '/root.yaml',
-            content: contentRootFile
-          },
-          {
-            path: '/schemas/user.yaml',
-            content: user
-          }
-        ],
-        options: {},
-        bundleFormat: 'JSON'
-      };
-    const res = await Converter.bundle(input);
-
-    expect(res).to.not.be.empty;
-    expect(res.result).to.be.true;
-    expect(res.output.specification.version).to.equal('3.0');
-    expect(JSON.stringify(JSON.parse(res.output.data[0].bundledContent), null, 2)).to.be.equal(expected);
-  });
-
-  it('Should bundle long paths into shorter ones', async function () {
-    let contentRootFile = fs.readFileSync(longPath + '/root.yaml', 'utf8'),
-      client = fs.readFileSync(longPath + '/client.json', 'utf8'),
-      magic = fs.readFileSync(longPath + '/magic.yaml', 'utf8'),
-      special = fs.readFileSync(longPath + '/special.yaml', 'utf8'),
-      userSpecial = fs.readFileSync(longPath + '/userSpecial.yaml', 'utf8'),
-      user = fs.readFileSync(longPath + '/user.yaml', 'utf8'),
-      expected = fs.readFileSync(longPath + '/expected.json', 'utf8'),
-      input = {
-        type: 'multiFile',
-        specificationVersion: '3.0',
-        rootFiles: [
-          {
-            path: '/pm/openapi-to-postman/test/data/toBundleExamples/same_ref_different_source/root.yaml'
-          }
-        ],
-        data: [
-          {
-            'content': contentRootFile,
-            'path': '/pm/openapi-to-postman/test/data/toBundleExamples/same_ref_different_source/root.yaml'
-          },
-          {
-            'content': client,
-            'path': '/pm/openapi-to-postman/test/data/toBundleExamples/same_ref_different_source/schemas' +
-              '/client/client.json'
-          },
-          {
-            'content': magic,
-            'path': '/pm/openapi-to-postman/test/data/toBundleExamples/same_ref_different_source/schemas' +
-              '/client/magic.yaml'
-          },
-          {
-            'content': special,
-            'path': '/pm/openapi-to-postman/test/data/toBundleExamples/same_ref_different_source/schemas' +
-              '/client/special.yaml'
-          },
-          {
-            'content': userSpecial,
-            'path': '/pm/openapi-to-postman/test/data/toBundleExamples/same_ref_different_source/schemas' +
-              '/user/special.yaml'
-          },
-          {
-            'content': user,
-            'path': '/pm/openapi-to-postman/test/data/toBundleExamples/same_ref_different_source/schemas/user/user.yaml'
-          }
-        ],
-        options: {},
-        bundleFormat: 'JSON'
-      };
-    const res = await Converter.bundle(input);
-
-    expect(res).to.not.be.empty;
-    expect(res.result).to.be.true;
-    expect(res.output.specification.version).to.equal('3.0');
-    expect(JSON.stringify(JSON.parse(res.output.data[0].bundledContent), null, 2)).to.be.equal(expected);
-  });
-  it('should ignore reference when is empty content and no root is sent', async function () {
-    let input =
-    {
-      type: 'multiFile',
-      specificationVersion: '3.0',
-      bundleFormat: 'YAML',
-      data: [
-        {
-          path: 'hello.yaml',
-          content: ''
-        },
-        {
-          path: 'openapi.yaml',
-          content: 'openapi: 3.0.0\n' +
-            'info:\n' +
-            '  title: hello world\n' +
-            '  version: 0.1.1\n' +
-            'paths:\n' +
-            '  /hello:\n' +
-            '    get:\n' +
-            '      summary: get the hello\n' +
-            '      responses:\n' +
-            '        \'200\':\n' +
-            '          description: sample des\n' +
-            '          content:\n' +
-            '            application/json:\n' +
-            '              schema:\n' +
-            '                $ref: ./hello.yaml\n'
-        }
-      ]
-    };
-    const res = await Converter.bundle(input);
-    expect(res).to.not.be.empty;
-    expect(res.result).to.be.true;
-    expect(res.output.specification.version).to.equal('3.0');
-    expect(res.output.data[0].bundledContent).to.be.equal(input.data[1].content);
-  });
-
-  it('should ignore reference when is empty content', async function () {
-    let input =
-    {
-      type: 'multiFile',
-      specificationVersion: '3.0',
-      bundleFormat: 'YAML',
-      rootFiles: [{ path: 'openapi.yaml' }],
-      data: [
-        {
-          path: 'hello.yaml',
-          content: ''
-        },
-        {
-          path: 'openapi.yaml',
-          content: 'openapi: 3.0.0\n' +
-            'info:\n' +
-            '  title: hello world\n' +
-            '  version: 0.1.1\n' +
-            'paths:\n' +
-            '  /hello:\n' +
-            '    get:\n' +
-            '      summary: get the hello\n' +
-            '      responses:\n' +
-            '        \'200\':\n' +
-            '          description: sample des\n' +
-            '          content:\n' +
-            '            application/json:\n' +
-            '              schema:\n' +
-            '                $ref: ./hello.yaml\n'
-        }
-      ]
-    };
-    const res = await Converter.bundle(input);
-    expect(res).to.not.be.empty;
-    expect(res.result).to.be.true;
-    expect(res.output.specification.version).to.equal('3.0');
-    expect(res.output.data[0].bundledContent).to.be.equal(input.data[1].content);
-  });
-
-  it('should ignore reference when is invalid content', async function () {
-    let input =
-    {
-      type: 'multiFile',
-      specificationVersion: '3.0',
-      bundleFormat: 'YAML',
-      rootFiles: [{ path: 'openapi.yaml' }],
-      data: [
-        {
-          path: 'hello.yaml',
-          content: 'asd'
-        },
-        {
-          path: 'openapi.yaml',
-          content: 'openapi: 3.0.0\n' +
-            'info:\n' +
-            '  title: hello world\n' +
-            '  version: 0.1.1\n' +
-            'paths:\n' +
-            '  /hello:\n' +
-            '    get:\n' +
-            '      summary: get the hello\n' +
-            '      responses:\n' +
-            '        \'200\':\n' +
-            '          description: sample des\n' +
-            '          content:\n' +
-            '            application/json:\n' +
-            '              schema:\n' +
-            '                $ref: ./hello.yaml\n'
-        }
-      ]
-    };
-    const res = await Converter.bundle(input);
-    expect(res).to.not.be.empty;
-    expect(res.result).to.be.true;
-    expect(res.output.specification.version).to.equal('3.0');
-    expect(res.output.data[0].bundledContent).to.be.equal(input.data[1].content);
-  });
-
-  it('should ignore reference when is invalid', async function () {
-    let input =
-    {
-      type: 'multiFile',
-      specificationVersion: '3.0',
-      bundleFormat: 'YAML',
-      rootFiles: [{ path: 'openapi.yaml' }],
-      data: [
-        {
-          path: 'openapi.yaml',
-          content: 'openapi: 3.0.0\n' +
-            'info:\n' +
-            '  title: hello world\n' +
-            '  version: 0.1.1\n' +
-            'paths:\n' +
-            '  /hello:\n' +
-            '    get:\n' +
-            '      summary: get the hello\n' +
-            '      responses:\n' +
-            '        \'200\':\n' +
-            '          description: sample des\n' +
-            '          content:\n' +
-            '            application/json:\n' +
-            '              schema:\n' +
-            '                $ref: ./hello.yaml\n'
-        }
-      ]
-    };
-    const res = await Converter.bundle(input);
-    expect(res).to.not.be.empty;
-    expect(res.result).to.be.true;
-    expect(res.output.specification.version).to.equal('3.0');
-    expect(res.output.data[0].bundledContent).to.be.equal(input.data[0].content);
-  });
-});
 
 describe('getReferences method when node does not have any reference', function() {
   it('Should return reference data empty if there are not any reference', function() {
@@ -2594,13 +2228,9 @@
         nodeIsRoot,
         removeLocalReferenceFromPath,
         'the/parent/filename',
-<<<<<<< HEAD
-        {}
-=======
         '3.0',
         {},
         ''
->>>>>>> 475eae2c
       );
 
     expect(result.referencesInNode).to.be.an('array').with.length(0);
