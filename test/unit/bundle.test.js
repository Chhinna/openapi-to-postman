const { getReferences } = require('../../lib/bundle.js'),
  { removeLocalReferenceFromPath } = require('../../lib/jsonPointer.js'),
  parse = require('./../../lib/parse');

let expect = require('chai').expect,
  Converter = require('../../index.js'),
  fs = require('fs'),
  path = require('path'),
  BUNDLES_FOLDER = '../data/toBundleExamples',
  PETSTORE_FOLDER = '../data/petstore separate yaml',
  nestedRefsFromRootComponents = path.join(__dirname, BUNDLES_FOLDER + '/nested_references_from_root_components'),
  localRefFolder = path.join(__dirname, BUNDLES_FOLDER + '/local_references'),
  schemaFromResponse = path.join(__dirname, BUNDLES_FOLDER + '/schema_from_response'),
  petstoreFolder = path.join(__dirname, PETSTORE_FOLDER),
  withParamsFolder = path.join(__dirname, BUNDLES_FOLDER + '/with_parameters'),
  withRefInItems = path.join(__dirname, BUNDLES_FOLDER + '/with_ref_in_items'),
  sameRefDiffSource = path.join(__dirname, BUNDLES_FOLDER + '/same_ref_different_source'),
  nestedHard = path.join(__dirname, BUNDLES_FOLDER + '/multiple_references_from_root_components'),
  localFromExternal = path.join(__dirname, BUNDLES_FOLDER + '/bring_local_dependencies_from_external'),
  localFromExternalMultiple = path
    .join(__dirname, BUNDLES_FOLDER + '/bring_local_dependencies_from_external_multiple_local'),
  refTags = path.join(__dirname, BUNDLES_FOLDER + '/referenced_tags'),
  refInfo = path.join(__dirname, BUNDLES_FOLDER + '/referenced_info'),
  refPaths = path.join(__dirname, BUNDLES_FOLDER + '/referenced_paths'),
  refPathsRefToLocalSchema = path.join(__dirname, BUNDLES_FOLDER + '/referenced_paths_local_schema'),
  refExample = path.join(__dirname, BUNDLES_FOLDER + '/referenced_examples'),
  properties = path.join(__dirname, BUNDLES_FOLDER + '/properties'),
  sameSourceDifferentPlace = path.join(__dirname, BUNDLES_FOLDER + '/same_source_different_place'),
  nestedProperties = path.join(__dirname, BUNDLES_FOLDER + '/nestedProperties'),
  referencedResponse = path.join(__dirname, BUNDLES_FOLDER + '/referenced_response'),
  referencedParameter = path.join(__dirname, BUNDLES_FOLDER + '/referenced_parameter'),
  referencedRequestBody = path.join(__dirname, BUNDLES_FOLDER + '/referenced_request_body'),
  referencedHeader = path.join(__dirname, BUNDLES_FOLDER + '/referenced_header'),
  referencedLink = path.join(__dirname, BUNDLES_FOLDER + '/referenced_link'),
  referencedCallback = path.join(__dirname, BUNDLES_FOLDER + '/referenced_callback'),
  referencedSecuritySchemes = path.join(__dirname, BUNDLES_FOLDER + '/referenced_security_schemes'),
  additionalProperties = path.join(__dirname, BUNDLES_FOLDER + '/additionalProperties'),
  compositeOneOf = path.join(__dirname, BUNDLES_FOLDER + '/composite_oneOf'),
  compositeNot = path.join(__dirname, BUNDLES_FOLDER + '/composite_not'),
  compositeAnyOf = path.join(__dirname, BUNDLES_FOLDER + '/composite_anyOf'),
  longPath = path.join(__dirname, BUNDLES_FOLDER + '/longPath'),
  schemaCollision = path.join(__dirname, BUNDLES_FOLDER + '/schema_collision_from_responses'),
  schemaCollisionWRootComponent = path.join(__dirname, BUNDLES_FOLDER + '/schema_collision_w_root_components'),
  referencedProperties = path.join(__dirname, BUNDLES_FOLDER + '/referenced_properties'),
<<<<<<< HEAD
=======
  nestedExamplesAsValue = path.join(__dirname, BUNDLES_FOLDER + '/nested_examples_as_value'),
>>>>>>> d7cb2a17
  referencedComponents = path.join(__dirname, BUNDLES_FOLDER + '/referenced_components'),
  referencedPath = path.join(__dirname, BUNDLES_FOLDER + '/referenced_path'),
  referencedPathSchema = path.join(__dirname, BUNDLES_FOLDER + '/paths_schema'),
  exampleValue = path.join(__dirname, BUNDLES_FOLDER + '/example_value'),
  example2 = path.join(__dirname, BUNDLES_FOLDER + '/example2'),
  schemaCircularRef = path.join(__dirname, BUNDLES_FOLDER + '/circular_reference');

describe('bundle files method - 3.0', function () {
  it('Should return bundled file as json - schema_from_response', async function () {
    let contentRootFile = fs.readFileSync(schemaFromResponse + '/root.yaml', 'utf8'),
      user = fs.readFileSync(schemaFromResponse + '/schemas/user.yaml', 'utf8'),
      expected = fs.readFileSync(schemaFromResponse + '/expected.json', 'utf8'),
      input = {
        type: 'multiFile',
        specificationVersion: '3.0',
        rootFiles: [
          {
            path: '/root.yaml'
          }
        ],
        data: [
          {
            path: '/root.yaml',
            content: contentRootFile
          },
          {
            path: '/schemas/user.yaml',
            content: user
          }
        ],
        options: {},
        bundleFormat: 'JSON'
      };
    const res = await Converter.bundle(input);

    expect(res).to.not.be.empty;
    expect(res.result).to.be.true;
    expect(res.output.specification.version).to.equal('3.0');
    expect(JSON.stringify(JSON.parse(res.output.data[0].bundledContent), null, 2)).to.be.equal(expected);
  });

  it('Should return bundled file as yaml - schema_from_response', async function () {
    let contentRootFile = fs.readFileSync(schemaFromResponse + '/root.yaml', 'utf8'),
      user = fs.readFileSync(schemaFromResponse + '/schemas/user.yaml', 'utf8'),
      expected = fs.readFileSync(schemaFromResponse + '/expected.yaml', 'utf8'),
      input = {
        type: 'multiFile',
        specificationVersion: '3.0',
        rootFiles: [
          {
            path: '/root.yaml'
          }
        ],
        data: [
          {
            path: '/root.yaml',
            content: contentRootFile
          },
          {
            path: '/schemas/user.yaml',
            content: user
          }
        ],
        options: {},
        bundleFormat: 'yaml'
      };
    const res = await Converter.bundle(input);

    expect(res).to.not.be.empty;
    expect(res.result).to.be.true;
    expect(res.output.data[0].bundledContent).to.be.equal(expected);
  });

  it('Should return bundled file in same format than root file - schema_from_response', async function () {
    let contentRootFile = fs.readFileSync(schemaFromResponse + '/root.yaml', 'utf8'),
      user = fs.readFileSync(schemaFromResponse + '/schemas/user.yaml', 'utf8'),
      expected = fs.readFileSync(schemaFromResponse + '/expected.yaml', 'utf8'),
      input = {
        type: 'multiFile',
        specificationVersion: '3.0',
        rootFiles: [
          {
            path: '/root.yaml'
          }
        ],
        data: [
          {
            path: '/root.yaml',
            content: contentRootFile
          },
          {
            path: '/schemas/user.yaml',
            content: user
          }
        ],
        options: {}
      };
    const res = await Converter.bundle(input);

    expect(res).to.not.be.empty;
    expect(res.result).to.be.true;
    expect(res.output.data[0].bundledContent).to.be.equal(expected);
  });

  it('Should return bundled file - nested_references_from_root_components', async function () {
    let contentRootFile = fs.readFileSync(nestedRefsFromRootComponents + '/v1.yaml', 'utf8'),
      responses = fs.readFileSync(nestedRefsFromRootComponents + '/responses.yaml', 'utf8'),
      schemasIndex = fs.readFileSync(nestedRefsFromRootComponents + '/schemas/index.yaml', 'utf8'),
      schemasUser = fs.readFileSync(nestedRefsFromRootComponents + '/schemas/user.yaml', 'utf8'),
      schemasClient = fs.readFileSync(nestedRefsFromRootComponents + '/schemas/client.yaml', 'utf8'),
      toySchema = fs.readFileSync(nestedRefsFromRootComponents + '/otherSchemas/toy.yaml', 'utf8'),
      userProps = fs.readFileSync(nestedRefsFromRootComponents + '/userProps.yaml', 'utf8'),
      expected = fs.readFileSync(nestedRefsFromRootComponents + '/expected.json', 'utf8'),
      input = {
        type: 'multiFile',
        specificationVersion: '3.0',
        rootFiles: [
          {
            path: '/v1.yaml'
          }
        ],
        options: {},
        bundleFormat: 'JSON',
        data: [
          {
            path: '/v1.yaml',
            content: contentRootFile
          },
          {
            path: '/responses.yaml',
            content: responses
          },
          {
            path: '/schemas/index.yaml',
            content: schemasIndex
          },
          {
            path: '/schemas/client.yaml',
            content: schemasClient
          },
          {
            path: '/schemas/user.yaml',
            content: schemasUser
          },
          {
            path: '/otherSchemas/toy.yaml',
            content: toySchema
          },
          {
            path: '/userProps.yaml',
            content: userProps
          }
        ]
      };
    const res = await Converter.bundle(input);

    expect(res).to.not.be.empty;
    expect(res.result).to.be.true;
    expect(JSON.stringify(JSON.parse(res.output.data[0].bundledContent), null, 2)).to.be.equal(expected);

  });

  it('Should return bundled file - local_references', async function () {
    let contentRootFile = fs.readFileSync(localRefFolder + '/root.yaml', 'utf8'),
      responses = fs.readFileSync(localRefFolder + '/responses.yaml', 'utf8'),
      schemasIndex = fs.readFileSync(localRefFolder + '/schemas/index.yaml', 'utf8'),
      schemasClient = fs.readFileSync(localRefFolder + '/schemas/client.yaml', 'utf8'),
      toySchema = fs.readFileSync(localRefFolder + '/otherSchemas/toy.yaml', 'utf8'),
      expected = fs.readFileSync(localRefFolder + '/expected.json', 'utf8'),
      input = {
        type: 'multiFile',
        specificationVersion: '3.0',
        rootFiles: [
          {
            path: '/root.yaml'
          }
        ],
        options: {},
        bundleFormat: 'JSON',
        data: [
          {
            path: '/root.yaml',
            content: contentRootFile
          },
          {
            path: '/responses.yaml',
            content: responses
          },
          {
            path: '/schemas/index.yaml',
            content: schemasIndex
          },
          {
            path: '/schemas/client.yaml',
            content: schemasClient
          },
          {
            path: '/otherSchemas/toy.yaml',
            content: toySchema
          }
        ]
      };
    const res = await Converter.bundle(input);

    expect(res).to.not.be.empty;
    expect(res.result).to.be.true;
    expect(JSON.stringify(JSON.parse(res.output.data[0].bundledContent), null, 2)).to.be.equal(expected);
  });

  it('Should return bundled file - petstore separated example', async function () {
    let contentRootFile = fs.readFileSync(petstoreFolder + '/spec/swagger.yaml', 'utf8'),
      newPet = fs.readFileSync(petstoreFolder + '/spec/NewPet.yaml', 'utf8'),
      openapi = fs.readFileSync(petstoreFolder + '/spec/openapi.yaml', 'utf8'),
      parameters = fs.readFileSync(petstoreFolder + '/spec/parameters.yaml', 'utf8'),
      pet = fs.readFileSync(petstoreFolder + '/spec/Pet.yaml', 'utf8'),
      schemasIndex = fs.readFileSync(petstoreFolder + '/schemas/_index.yaml', 'utf8'),
      error = fs.readFileSync(petstoreFolder + '/schemas/Error.yaml', 'utf8'),
      petSchema = fs.readFileSync(petstoreFolder + '/schemas/Pet.yaml', 'utf8'),
      responsesIndex = fs.readFileSync(petstoreFolder + '/responses/_index.yaml', 'utf8'),
      nullResponse = fs.readFileSync(petstoreFolder + '/responses/NullResponse.yaml', 'utf8'),
      unexpectedError = fs.readFileSync(petstoreFolder + '/responses/UnexpectedError.yaml', 'utf8'),
      petResource = fs.readFileSync(petstoreFolder + '/resources/pet.yaml', 'utf8'),
      petsResource = fs.readFileSync(petstoreFolder + '/resources/pets.yaml', 'utf8'),
      parametersIndex = fs.readFileSync(petstoreFolder + '/parameters/_index.yaml', 'utf8'),
      limitParameter = fs.readFileSync(petstoreFolder + '/parameters/query/limit.yaml', 'utf8'),
      petIdParameter = fs.readFileSync(petstoreFolder + '/parameters/path/petId.yaml', 'utf8'),
      errorCommon = fs.readFileSync(petstoreFolder + '/common/Error.yaml', 'utf8'),
      expected = fs.readFileSync(petstoreFolder + '/bundleExp.yaml', 'utf8'),
      input = {
        type: 'multiFile',
        specificationVersion: '3.0',
        rootFiles: [
          {
            path: '/spec/swagger.yaml'
          }
        ],
        options: {},
        bundleFormat: 'yaml',
        data: [
          {
            path: '/spec/swagger.yaml',
            content: contentRootFile
          },
          {
            path: '/spec/NewPet.yaml',
            content: newPet
          },
          {
            path: '/spec/openapi.yaml',
            content: openapi
          },
          {
            path: '/spec/parameters.yaml',
            content: parameters
          },
          {
            path: '/spec/Pet.yaml',
            content: pet
          },
          {
            path: '/schemas/_index.yaml',
            content: schemasIndex
          },
          {
            path: '/schemas/Error.yaml',
            content: error
          },
          {
            path: '/schemas/Pet.yaml',
            content: petSchema
          },
          {
            path: '/responses/_index.yaml',
            content: responsesIndex
          },
          {
            path: '/responses/NullResponse.yaml',
            content: nullResponse
          },
          {
            path: '/responses/UnexpectedError.yaml',
            content: unexpectedError
          },
          {
            path: '/resources/pet.yaml',
            content: petResource
          },
          {
            path: '/resources/pets.yaml',
            content: petsResource
          },
          {
            path: '/parameters/_index.yaml',
            content: parametersIndex
          },
          {
            path: '/parameters/path/petId.yaml',
            content: petIdParameter
          },
          {
            path: '/parameters/query/limit.yaml',
            content: limitParameter
          },
          {
            path: '/common/Error.yaml',
            content: errorCommon
          }
        ]
      };
    const res = await Converter.bundle(input);

    expect(res).to.not.be.empty;
    expect(res.result).to.be.true;
    expect(res.output.data[0].bundledContent).to.be.equal(expected);

  });

  it('Should return bundled file - with_parameters', async function () {
    let contentRootFile = fs.readFileSync(withParamsFolder + '/root.yaml', 'utf8'),
      user = fs.readFileSync(withParamsFolder + '/schemas/user.yaml', 'utf8'),
      parameters = fs.readFileSync(withParamsFolder + '/parameters/index.yaml', 'utf8'),
      expected = fs.readFileSync(withParamsFolder + '/expected.json', 'utf8'),
      input = {
        type: 'multiFile',
        specificationVersion: '3.0',
        rootFiles: [
          {
            path: '/root.yaml'
          }
        ],
        options: {},
        bundleFormat: 'JSON',
        data: [
          {
            path: '/root.yaml',
            content: contentRootFile
          },
          {
            path: '/schemas/user.yaml',
            content: user
          },
          {
            path: '/parameters/index.yaml',
            content: parameters
          }
        ]
      };
    const res = await Converter.bundle(input);

    expect(res).to.not.be.empty;
    expect(res.result).to.be.true;
    expect(JSON.stringify(JSON.parse(res.output.data[0].bundledContent), null, 2)).to.be.equal(expected);
  });

  it('Should return bundled file - with_ref_in_items', async function () {
    let contentRootFile = fs.readFileSync(withRefInItems + '/root.yaml', 'utf8'),
      user = fs.readFileSync(withRefInItems + '/schemas/user.yaml', 'utf8'),
      superProp = fs.readFileSync(withRefInItems + '/schemas/superProp.yaml', 'utf8'),
      expected = fs.readFileSync(withRefInItems + '/expected.json', 'utf8'),
      input = {
        type: 'multiFile',
        specificationVersion: '3.0',
        rootFiles: [
          {
            path: '/root.yaml'
          }
        ],
        options: {},
        bundleFormat: 'JSON',
        data: [
          {
            path: '/root.yaml',
            content: contentRootFile
          },
          {
            path: '/schemas/user.yaml',
            content: user
          },
          {
            path: '/schemas/superProp.yaml',
            content: superProp
          }
        ]
      };
    const res = await Converter.bundle(input);

    expect(res).to.not.be.empty;
    expect(res.result).to.be.true;
    expect(JSON.stringify(JSON.parse(res.output.data[0].bundledContent), null, 2)).to.be.equal(expected);
  });

  it('Should return error data - with_ref_in_items - wrong root', async function () {
    let contentRootFile = fs.readFileSync(withRefInItems + '/wrongRoot.yaml', 'utf8'),
      user = fs.readFileSync(withRefInItems + '/schemas/user.yaml', 'utf8'),
      superProp = fs.readFileSync(withRefInItems + '/schemas/superProp.yaml', 'utf8'),
      input = {
        type: 'multiFile',
        specificationVersion: '3.0',
        rootFiles: [
          {
            path: '/wrongRoot.yaml'
          }
        ],
        options: {},
        bundleFormat: 'JSON',
        data: [
          {
            path: '/wrongRoot.yaml',
            content: contentRootFile
          },
          {
            path: '/schemas/user.yaml',
            content: user
          },
          {
            path: '/schemas/superProp.yaml',
            content: superProp
          }
        ]
      };
    try {
      await Converter.bundle(input);
    }
    catch (error) {
      expect(error.message).to.equal('Invalid format. Input must be in YAML or JSON ' +
        'format. Specification is not a valid YAML. YAMLException: duplicated mapping' +
        ' key at line 30, column -54:\n    components:\n    ^');
    }
  });

  it('Should return bundled file from same_ref_different_source', async function () {
    let contentRootFile = fs.readFileSync(sameRefDiffSource + '/root.yaml', 'utf8'),
      user = fs.readFileSync(sameRefDiffSource + '/schemas/user/user.yaml', 'utf8'),
      client = fs.readFileSync(sameRefDiffSource + '/schemas/client/client.yaml', 'utf8'),
      specialUser = fs.readFileSync(sameRefDiffSource + '/schemas/user/special.yaml', 'utf8'),
      specialClient = fs.readFileSync(sameRefDiffSource + '/schemas/client/special.yaml', 'utf8'),
      magic = fs.readFileSync(sameRefDiffSource + '/schemas/client/magic.yaml', 'utf8'),
      expected = fs.readFileSync(sameRefDiffSource + '/expected.json', 'utf8'),
      input = {
        type: 'multiFile',
        specificationVersion: '3.0',
        rootFiles: [
          {
            path: '/root.yaml'
          }
        ],
        data: [
          {
            path: '/root.yaml',
            content: contentRootFile
          },
          {
            path: '/schemas/user/user.yaml',
            content: user
          },
          {
            path: '/schemas/user/special.yaml',
            content: specialUser
          },
          {
            path: '/schemas/client/client.yaml',
            content: client
          },
          {
            path: '/schemas/client/special.yaml',
            content: specialClient
          },
          {
            path: '/schemas/client/magic.yaml',
            content: magic
          }
        ],
        options: {},
        bundleFormat: 'JSON'
      };
    const res = await Converter.bundle(input);

    expect(res).to.not.be.empty;
    expect(res.result).to.be.true;
    expect(JSON.stringify(JSON.parse(res.output.data[0].bundledContent), null, 2)).to.be.equal(expected);
  });

  it('Should return bundled file - multiple_references_from_root_components', async function () {
    let contentRootFile = fs.readFileSync(nestedHard + '/root.yaml', 'utf8'),
      responses = fs.readFileSync(nestedHard + '/responses.yaml', 'utf8'),
      userProps = fs.readFileSync(nestedHard + '/userProps.yaml', 'utf8'),
      schemasIndex = fs.readFileSync(nestedHard + '/schemas/index.yaml', 'utf8'),
      schemasUser = fs.readFileSync(nestedHard + '/schemas/user.yaml', 'utf8'),
      schemasClient = fs.readFileSync(nestedHard + '/schemas/client.yaml', 'utf8'),
      schemasCarType = fs.readFileSync(nestedHard + '/schemas/carType.yaml', 'utf8'),
      otherModel = fs.readFileSync(nestedHard + '/otherSchemas/model.yaml', 'utf8'),
      othersToy = fs.readFileSync(nestedHard + '/otherSchemas/toy.yaml', 'utf8'),
      othersWork = fs.readFileSync(nestedHard + '/otherSchemas/work.yaml', 'utf8'),
      expected = fs.readFileSync(nestedHard + '/expected.json', 'utf8'),
      input = {
        type: 'multiFile',
        specificationVersion: '3.0',
        rootFiles: [
          {
            path: '/root.yaml'
          }
        ],
        data: [
          {
            path: '/root.yaml',
            content: contentRootFile
          },
          {
            path: '/responses.yaml',
            content: responses
          },
          {
            path: '/userProps.yaml',
            content: userProps
          },
          {
            path: '/schemas/index.yaml',
            content: schemasIndex
          },
          {
            path: '/schemas/user.yaml',
            content: schemasUser
          },
          {
            path: '/schemas/client.yaml',
            content: schemasClient
          },
          {
            path: '/schemas/carType.yaml',
            content: schemasCarType
          },
          {
            path: '/otherSchemas/model.yaml',
            content: otherModel
          },
          {
            path: '/otherSchemas/toy.yaml',
            content: othersToy
          },
          {
            path: '/otherSchemas/work.yaml',
            content: othersWork
          }
        ],
        options: {},
        bundleFormat: 'json'
      };
    const res = await Converter.bundle(input);

    expect(res).to.not.be.empty;
    expect(res.result).to.be.true;
    expect(JSON.stringify(JSON.parse(res.output.data[0].bundledContent), null, 2)).to.be.equal(expected);
  });

  it('Should return bundled file as json - bring_local_dependencies_from_external', async function () {
    let contentRootFile = fs.readFileSync(localFromExternal + '/root.yaml', 'utf8'),
      user = fs.readFileSync(localFromExternal + '/schemas/user.yaml', 'utf8'),
      expected = fs.readFileSync(localFromExternal + '/expected.json', 'utf8'),
      input = {
        type: 'multiFile',
        specificationVersion: '3.0',
        rootFiles: [
          {
            path: '/root.yaml'
          }
        ],
        data: [
          {
            path: '/root.yaml',
            content: contentRootFile
          },
          {
            path: '/schemas/user.yaml',
            content: user
          }
        ],
        options: {},
        bundleFormat: 'JSON'
      };
    const res = await Converter.bundle(input);

    expect(res).to.not.be.empty;
    expect(res.result).to.be.true;
    expect(JSON.stringify(JSON.parse(res.output.data[0].bundledContent), null, 2)).to.be.equal(expected);
  });

  it('Should return bundled file as json - bring_local_dependencies_from_external_multiple_local', async function () {
    let contentRootFile = fs.readFileSync(localFromExternalMultiple + '/root.yaml', 'utf8'),
      user = fs.readFileSync(localFromExternalMultiple + '/schemas/user.yaml', 'utf8'),
      food = fs.readFileSync(localFromExternalMultiple + '/schemas/food.yaml', 'utf8'),
      expected = fs.readFileSync(localFromExternalMultiple + '/expected.json', 'utf8'),
      input = {
        type: 'multiFile',
        specificationVersion: '3.0',
        rootFiles: [
          {
            path: '/root.yaml'
          }
        ],
        data: [
          {
            path: '/root.yaml',
            content: contentRootFile
          },
          {
            path: '/schemas/user.yaml',
            content: user
          },
          {
            path: '/schemas/food.yaml',
            content: food
          }
        ],
        options: {},
        bundleFormat: 'JSON'
      };
    const res = await Converter.bundle(input);

    expect(res).to.not.be.empty;
    expect(res.result).to.be.true;
    expect(JSON.stringify(JSON.parse(res.output.data[0].bundledContent), null, 2)).to.be.equal(expected);
  });

  it('Should return the not handled reference ($ref: ./responses.yaml) ' +
    'in the place of a not provided node - local_references', async function () {
    let contentRootFile = fs.readFileSync(localRefFolder + '/root.yaml', 'utf8'),
      schemasIndex = fs.readFileSync(localRefFolder + '/schemas/index.yaml', 'utf8'),
      schemasClient = fs.readFileSync(localRefFolder + '/schemas/client.yaml', 'utf8'),
      toySchema = fs.readFileSync(localRefFolder + '/otherSchemas/toy.yaml', 'utf8'),
      expected = fs.readFileSync(localRefFolder + '/expectedNodeNotProvided.json', 'utf8'),
      input = {
        type: 'multiFile',
        specificationVersion: '3.0',
        rootFiles: [
          {
            path: '/root.yaml'
          }
        ],
        options: {},
        bundleFormat: 'JSON',
        data: [
          {
            path: '/root.yaml',
            content: contentRootFile
          },
          {
            path: '/schemas/index.yaml',
            content: schemasIndex
          },
          {
            path: '/schemas/client.yaml',
            content: schemasClient
          },
          {
            path: '/otherSchemas/toy.yaml',
            content: toySchema
          }
        ]
      };
    const res = await Converter.bundle(input);

    expect(res).to.not.be.empty;
    expect(res.result).to.be.true;
    expect(JSON.stringify(JSON.parse(res.output.data[0].bundledContent), null, 2)).to.be.equal(expected);
  });

  it('Should return bundled file with referenced tags from root', async function () {
    let contentRootFile = fs.readFileSync(refTags + '/root.yaml', 'utf8'),
      tags = fs.readFileSync(refTags + '/tags/tags.yaml', 'utf8'),
      expected = fs.readFileSync(refTags + '/expected.json', 'utf8'),
      input = {
        type: 'multiFile',
        specificationVersion: '3.0',
        rootFiles: [
          {
            path: '/root.yaml'
          }
        ],
        data: [
          {
            path: '/root.yaml',
            content: contentRootFile
          },
          {
            path: '/tags/tags.yaml',
            content: tags
          }
        ],
        options: {},
        bundleFormat: 'JSON'
      };
    const res = await Converter.bundle(input);

    expect(res).to.not.be.empty;
    expect(res.result).to.be.true;
    expect(JSON.stringify(JSON.parse(res.output.data[0].bundledContent), null, 2)).to.be.equal(expected);
  });

  it('Should return bundled file with referenced info from root', async function () {
    let contentRootFile = fs.readFileSync(refInfo + '/root.yaml', 'utf8'),
      info = fs.readFileSync(refInfo + '/info/info.yaml', 'utf8'),
      expected = fs.readFileSync(refInfo + '/expected.json', 'utf8'),
      input = {
        type: 'multiFile',
        specificationVersion: '3.0',
        rootFiles: [
          {
            path: '/root.yaml'
          }
        ],
        data: [
          {
            path: '/root.yaml',
            content: contentRootFile
          },
          {
            path: '/info/info.yaml',
            content: info
          }
        ],
        options: {},
        bundleFormat: 'JSON'
      };
    const res = await Converter.bundle(input);

    expect(res).to.not.be.empty;
    expect(res.result).to.be.true;
    expect(JSON.stringify(JSON.parse(res.output.data[0].bundledContent), null, 2)).to.be.equal(expected);
  });

  it('Should return bundled file with referenced paths from root', async function () {
    let contentRootFile = fs.readFileSync(refPaths + '/root.yaml', 'utf8'),
      paths = fs.readFileSync(refPaths + '/paths/paths.yaml', 'utf8'),
      path = fs.readFileSync(refPaths + '/paths/path.yaml', 'utf8'),
      expected = fs.readFileSync(refPaths + '/expected.json', 'utf8'),
      expectedMap = {
        '#/paths': {
          path: '/paths/paths.yaml',
          type: 'inline'
        },
        '#/paths//pets/get': {
          path: '/paths/path.yaml',
          type: 'inline'
        }
      },
      input = {
        type: 'multiFile',
        specificationVersion: '3.0',
        rootFiles: [
          {
            path: '/root.yaml'
          }
        ],
        data: [
          {
            path: '/root.yaml',
            content: contentRootFile
          },
          {
            path: '/paths/paths.yaml',
            content: paths
          },
          {
            path: '/paths/path.yaml',
            content: path
          }
        ],
        options: { includeReferenceMap: true },
        bundleFormat: 'JSON'
      };
    const res = await Converter.bundle(input);

    expect(res).to.not.be.empty;
    expect(res.result).to.be.true;
    expect(res.output.data[0].referenceMap).to.deep.equal(expectedMap);
    expect(JSON.stringify(JSON.parse(res.output.data[0].bundledContent), null, 2)).to.be.equal(expected);
  });

  it('Should return bundled file with referenced paths from root - path references local schema', async function () {
    let contentRootFile = fs.readFileSync(refPathsRefToLocalSchema + '/root.yaml', 'utf8'),
      paths = fs.readFileSync(refPathsRefToLocalSchema + '/paths/paths.yaml', 'utf8'),
      path = fs.readFileSync(refPathsRefToLocalSchema + '/paths/path.yaml', 'utf8'),
      expected = fs.readFileSync(refPathsRefToLocalSchema + '/expected.json', 'utf8'),
      input = {
        type: 'multiFile',
        specificationVersion: '3.0',
        rootFiles: [
          {
            path: '/root.yaml'
          }
        ],
        data: [
          {
            path: '/root.yaml',
            content: contentRootFile
          },
          {
            path: '/paths/paths.yaml',
            content: paths
          },
          {
            path: '/paths/path.yaml',
            content: path
          }
        ],
        options: {},
        bundleFormat: 'JSON'
      };
    const res = await Converter.bundle(input);

    expect(res).to.not.be.empty;
    expect(res.result).to.be.true;
    expect(JSON.stringify(JSON.parse(res.output.data[0].bundledContent), null, 2)).to.be.equal(expected);
  });

  it('Should throw error when root files is undefined and in data there is no root file', async function () {
    let user = fs.readFileSync(schemaFromResponse + '/schemas/user.yaml', 'utf8'),
      input = {
        type: 'multiFile',
        specificationVersion: '3.0',
        data: [
          {
            path: '/schemas/user.yaml',
            content: user
          }
        ],
        options: {},
        bundleFormat: 'JSON'
      };

    try {
      await Converter.bundle(input);
    }
    catch (error) {
      expect(error.message).to.equal('Input should have at least one root file');
    }
  });

  it('Should take the root file from data array root file prop empty array', async function () {
    let contentRootFile = fs.readFileSync(sameRefDiffSource + '/root.yaml', 'utf8'),
      user = fs.readFileSync(sameRefDiffSource + '/schemas/user/user.yaml', 'utf8'),
      client = fs.readFileSync(sameRefDiffSource + '/schemas/client/client.yaml', 'utf8'),
      specialUser = fs.readFileSync(sameRefDiffSource + '/schemas/user/special.yaml', 'utf8'),
      specialClient = fs.readFileSync(sameRefDiffSource + '/schemas/client/special.yaml', 'utf8'),
      magic = fs.readFileSync(sameRefDiffSource + '/schemas/client/magic.yaml', 'utf8'),
      expected = fs.readFileSync(sameRefDiffSource + '/expected.json', 'utf8'),
      input = {
        type: 'multiFile',
        specificationVersion: '3.0',
        rootFiles: [],
        data: [
          {
            path: '/root.yaml',
            content: contentRootFile
          },
          {
            path: '/schemas/user/user.yaml',
            content: user
          },
          {
            path: '/schemas/user/special.yaml',
            content: specialUser
          },
          {
            path: '/schemas/client/client.yaml',
            content: client
          },
          {
            path: '/schemas/client/special.yaml',
            content: specialClient
          },
          {
            path: '/schemas/client/magic.yaml',
            content: magic
          }
        ],
        options: {},
        bundleFormat: 'JSON'
      };
    const res = await Converter.bundle(input);
    expect(res).to.not.be.empty;
    expect(res.result).to.be.true;
    expect(JSON.stringify(JSON.parse(res.output.data[0].bundledContent), null, 2)).to.be.equal(expected);
  });

  it('Should throw error when root files is empty array and in data there is no root file', async function () {
    let user = fs.readFileSync(schemaFromResponse + '/schemas/user.yaml', 'utf8'),
      input = {
        type: 'multiFile',
        specificationVersion: '3.0',
        rootFiles: [],
        data: [
          {
            path: '/schemas/user.yaml',
            content: user
          }
        ],
        options: {},
        bundleFormat: 'JSON'
      };

    try {
      await Converter.bundle(input);
    }
    catch (error) {
      expect(error.message).to.equal('Input should have at least one root file');
    }
  });

  it('Should return bundled files with 2 root', async function () {
    let contentRootFile = fs.readFileSync(schemaFromResponse + '/root.yaml', 'utf8'),
      user = fs.readFileSync(schemaFromResponse + '/schemas/user.yaml', 'utf8'),
      expected = fs.readFileSync(schemaFromResponse + '/expected.json', 'utf8'),
      contentRootFile2 = fs.readFileSync(localRefFolder + '/root.yaml', 'utf8'),
      responses = fs.readFileSync(localRefFolder + '/responses.yaml', 'utf8'),
      schemasIndex = fs.readFileSync(localRefFolder + '/schemas/index.yaml', 'utf8'),
      schemasClient = fs.readFileSync(localRefFolder + '/schemas/client.yaml', 'utf8'),
      toySchema = fs.readFileSync(localRefFolder + '/otherSchemas/toy.yaml', 'utf8'),
      expected2 = fs.readFileSync(localRefFolder + '/expected.json', 'utf8'),
      input = {
        type: 'multiFile',
        specificationVersion: '3.0',
        rootFiles: [
          {
            path: '/root.yaml'
          },
          {
            path: '/root2.yaml'
          }
        ],
        data: [
          {
            path: '/root.yaml',
            content: contentRootFile
          },
          {
            path: '/root2.yaml',
            content: contentRootFile2
          },
          {
            path: '/schemas/user.yaml',
            content: user
          },
          {
            path: '/responses.yaml',
            content: responses
          },
          {
            path: '/schemas/index.yaml',
            content: schemasIndex
          },
          {
            path: '/schemas/client.yaml',
            content: schemasClient
          },
          {
            path: '/otherSchemas/toy.yaml',
            content: toySchema
          }
        ],
        options: {},
        bundleFormat: 'JSON'
      };
    const res = await Converter.bundle(input);

    expect(res).to.not.be.empty;
    expect(res.result).to.be.true;
    expect(JSON.stringify(JSON.parse(res.output.data[0].bundledContent), null, 2)).to.be.equal(expected);
    expect(JSON.stringify(JSON.parse(res.output.data[1].bundledContent), null, 2)).to.be.equal(expected2);
    expect(res.output.data[0].rootFile.path).to.equal('/root.yaml');
    expect(res.output.data[1].rootFile.path).to.equal('/root2.yaml');
  });

  it('Should throw error when root is not present in data array', async function () {
    let user = fs.readFileSync(schemaFromResponse + '/schemas/user.yaml', 'utf8'),
      input = {
        type: 'multiFile',
        specificationVersion: '3.0',
        rootFiles: [
          {
            path: '/root.yaml'
          }
        ],
        data: [
          {
            path: '/schemas/user.yaml',
            content: user
          }
        ],
        options: {},
        bundleFormat: 'JSON'
      };

    try {
      await Converter.bundle(input);
    }
    catch (error) {
      expect(error.message).to.equal('Root file content not found in data array');
    }
  });

  it('Should return bundled 1 file with 2 root but 1 is missing', async function () {
    let contentRootFile = fs.readFileSync(schemaFromResponse + '/root.yaml', 'utf8'),
      user = fs.readFileSync(schemaFromResponse + '/schemas/user.yaml', 'utf8'),
      expected = fs.readFileSync(schemaFromResponse + '/expected.json', 'utf8'),
      responses = fs.readFileSync(localRefFolder + '/responses.yaml', 'utf8'),
      schemasIndex = fs.readFileSync(localRefFolder + '/schemas/index.yaml', 'utf8'),
      schemasClient = fs.readFileSync(localRefFolder + '/schemas/client.yaml', 'utf8'),
      toySchema = fs.readFileSync(localRefFolder + '/otherSchemas/toy.yaml', 'utf8'),
      input = {
        type: 'multiFile',
        specificationVersion: '3.0',
        rootFiles: [
          {
            path: '/root.yaml'
          },
          {
            path: '/root2.yaml'
          }
        ],
        data: [
          {
            path: '/root.yaml',
            content: contentRootFile
          },
          {
            path: '/schemas/user.yaml',
            content: user
          },
          {
            path: '/responses.yaml',
            content: responses
          },
          {
            path: '/schemas/index.yaml',
            content: schemasIndex
          },
          {
            path: '/schemas/client.yaml',
            content: schemasClient
          },
          {
            path: '/otherSchemas/toy.yaml',
            content: toySchema
          }
        ],
        options: {},
        bundleFormat: 'JSON'
      };
    const res = await Converter.bundle(input);

    expect(res).to.not.be.empty;
    expect(res.result).to.be.true;
    expect(JSON.stringify(JSON.parse(res.output.data[0].bundledContent), null, 2)).to.be.equal(expected);
    expect(res.output.data.length).to.equal(1);
  });

  it('Should bundle only the files with the specified version 3.1', async function () {
    let contentRootFile = fs.readFileSync(schemaFromResponse + '/root.yaml', 'utf8'),
      contentRootFile31 = fs.readFileSync(schemaFromResponse + '/root3_1.yaml', 'utf8'),
      user = fs.readFileSync(schemaFromResponse + '/schemas/user.yaml', 'utf8'),
      expected = fs.readFileSync(schemaFromResponse + '/expected3_1.json', 'utf8'),
      input = {
        type: 'multiFile',
        specificationVersion: '3.1',
        rootFiles: [
          {
            path: '/root3_1.yaml'
          },
          {
            path: '/root.yaml'
          }
        ],
        data: [
          {
            path: '/root.yaml',
            content: contentRootFile
          },
          {
            path: '/root3_1.yaml',
            content: contentRootFile31
          },
          {
            path: '/schemas/user.yaml',
            content: user
          }
        ],
        options: {},
        bundleFormat: 'JSON'
      };
    const res = await Converter.bundle(input);

    expect(res).to.not.be.empty;
    expect(res.result).to.be.true;
    expect(res.output.specification.version).to.equal('3.1');
    expect(res.output.data.length).to.equal(1);
    expect(JSON.stringify(JSON.parse(res.output.data[0].bundledContent), null, 2)).to.be.equal(expected);
  });

  it('Should bundle only the files with the specified version 3.0', async function () {
    let contentRootFile = fs.readFileSync(schemaFromResponse + '/root.yaml', 'utf8'),
      contentRootFile31 = fs.readFileSync(schemaFromResponse + '/root3_1.yaml', 'utf8'),
      user = fs.readFileSync(schemaFromResponse + '/schemas/user.yaml', 'utf8'),
      expected = fs.readFileSync(schemaFromResponse + '/expected.json', 'utf8'),
      input = {
        type: 'multiFile',
        specificationVersion: '3.0',
        rootFiles: [
          {
            path: '/root3_1.yaml'
          },
          {
            path: '/root.yaml'
          }
        ],
        data: [
          {
            path: '/root.yaml',
            content: contentRootFile
          },
          {
            path: '/root3_1.yaml',
            content: contentRootFile31
          },
          {
            path: '/schemas/user.yaml',
            content: user
          }
        ],
        options: {},
        bundleFormat: 'JSON'
      };
    const res = await Converter.bundle(input);

    expect(res).to.not.be.empty;
    expect(res.result).to.be.true;
    expect(res.output.specification.version).to.equal('3.0');
    expect(res.output.data.length).to.equal(1);
    expect(JSON.stringify(JSON.parse(res.output.data[0].bundledContent), null, 2)).to.be.equal(expected);
  });

  it('should bundle files to 3.0 when specificationVersion is not provided', async function () {
    let contentRootFile = fs.readFileSync(schemaFromResponse + '/root.yaml', 'utf8'),
      contentRootFile31 = fs.readFileSync(schemaFromResponse + '/root3_1.yaml', 'utf8'),
      user = fs.readFileSync(schemaFromResponse + '/schemas/user.yaml', 'utf8'),
      expected = fs.readFileSync(schemaFromResponse + '/expected.json', 'utf8'),
      input = {
        type: 'multiFile',
        rootFiles: [
          {
            path: '/root3_1.yaml'
          },
          {
            path: '/root.yaml'
          }
        ],
        data: [
          {
            path: '/root.yaml',
            content: contentRootFile
          },
          {
            path: '/root3_1.yaml',
            content: contentRootFile31
          },
          {
            path: '/schemas/user.yaml',
            content: user
          }
        ],
        options: {},
        bundleFormat: 'JSON'
      };
    const res = await Converter.bundle(input);

    expect(res).to.not.be.empty;
    expect(res.result).to.be.true;
    expect(res.output.specification.version).to.equal('3.0');
    expect(res.output.data.length).to.equal(1);
    expect(JSON.stringify(JSON.parse(res.output.data[0].bundledContent), null, 2)).to.be.equal(expected);
  });

  it('Should return bundled file with referenced example', async function () {
    let contentRootFile = fs.readFileSync(refExample + '/root.yaml', 'utf8'),
      example = fs.readFileSync(refExample + '/examples.yaml', 'utf8'),
      expected = fs.readFileSync(refExample + '/expected.json', 'utf8'),
      input = {
        type: 'multiFile',
        specificationVersion: '3.0',
        rootFiles: [
          {
            path: '/root.yaml'
          }
        ],
        data: [
          {
            path: '/root.yaml',
            content: contentRootFile
          },
          {
            path: '/examples.yaml',
            content: example
          }
        ],
        options: {},
        bundleFormat: 'JSON'
      };
    const res = await Converter.bundle(input);

    expect(res).to.not.be.empty;
    expect(res.result).to.be.true;
    expect(JSON.stringify(JSON.parse(res.output.data[0].bundledContent), null, 2)).to.be.equal(expected);
    expect(res.output.data.length).to.equal(1);
  });

  it('should return error when "type" parameter is not sent', async function () {
    let contentRootFile = fs.readFileSync(refExample + '/root.yaml', 'utf8'),
      example = fs.readFileSync(refExample + '/examples.yaml', 'utf8'),
      input = {
        rootFiles: [
          {
            path: '/root.yaml'
          }
        ],
        data: [
          {
            path: '/root.yaml',
            content: contentRootFile
          },
          {
            path: '/examples.yaml',
            content: example
          }
        ],
        options: {},
        bundleFormat: 'JSON'
      };

    try {
      await Converter.bundle(input);
    }
    catch (error) {
      expect(error).to.not.be.undefined;
      expect(error.message).to.equal('"Type" parameter should be provided');
    }
  });

  it('should return error when input is an empty object', async function () {
    try {
      await Converter.bundle({});
    }
    catch (error) {
      expect(error).to.not.be.undefined;
      expect(error.message).to.equal('Input object must have "type" and "data" information');
    }
  });

  it('should return error when input has no root files', async function () {
    let contentRootFile = fs.readFileSync(refExample + '/root.yaml', 'utf8'),
      input = {
        type: 'multiFile',
        specificationVersion: '3.0',
        rootFiles: [],
        data: [
          {
            path: '/root.yaml',
            content: contentRootFile
          }
        ],
        options: {},
        bundleFormat: 'JSON'
      };

    try {
      await Converter.bundle(input);
    }
    catch (error) {
      expect(error).to.not.be.undefined;
      expect(error.message).to.equal('Input should have at least one root file');
    }
  });

  it('Should return bundled file as json - sameSourceDifferentPlace', async function () {
    let contentRootFile = fs.readFileSync(sameSourceDifferentPlace + '/root.yaml', 'utf8'),
      user = fs.readFileSync(sameSourceDifferentPlace + '/schemas/user/user.yaml', 'utf8'),
      special = fs.readFileSync(sameSourceDifferentPlace + '/schemas/user/special.yaml', 'utf8'),
      client = fs.readFileSync(sameSourceDifferentPlace + '/schemas/client/client.yaml', 'utf8'),
      expected = fs.readFileSync(sameSourceDifferentPlace + '/expected.json', 'utf8'),
      input = {
        type: 'multiFile',
        specificationVersion: '3.0',
        rootFiles: [
          {
            path: '/root.yaml'
          }
        ],
        data: [
          {
            path: '/root.yaml',
            content: contentRootFile
          },
          {
            path: '/schemas/user/user.yaml',
            content: user
          },
          {
            path: '/schemas/user/special.yaml',
            content: special
          },
          {
            path: '/schemas/client/client.yaml',
            content: client
          }
        ],
        options: {},
        bundleFormat: 'JSON'
      };
    const res = await Converter.bundle(input);

    expect(res).to.not.be.empty;
    expect(res.result).to.be.true;
    expect(JSON.stringify(JSON.parse(res.output.data[0].bundledContent), null, 2)).to.be.equal(expected);
    expect(res.output.data.length).to.equal(1);
  });

  it('Should return bundled file as json - nestedProperties', async function () {
    let contentRootFile = fs.readFileSync(nestedProperties + '/root.yaml', 'utf8'),
      user = fs.readFileSync(nestedProperties + '/schemas/user.yaml', 'utf8'),
      prop = fs.readFileSync(nestedProperties + '/properties/prop.yaml', 'utf8'),
      nestedProp = fs.readFileSync(nestedProperties + '/properties/nestedProp.yaml', 'utf8'),
      lastNested = fs.readFileSync(nestedProperties + '/properties/lastNested.yaml', 'utf8'),
      warrior = fs.readFileSync(nestedProperties + '/properties/warrior.yaml', 'utf8'),
      country = fs.readFileSync(nestedProperties + '/properties/country.yaml', 'utf8'),
      expected = fs.readFileSync(nestedProperties + '/expected.json', 'utf8'),
      input = {
        type: 'multiFile',
        specificationVersion: '3.0',
        rootFiles: [
          {
            path: '/root.yaml'
          }
        ],
        data: [
          {
            path: '/root.yaml',
            content: contentRootFile
          },
          {
            path: '/schemas/user.yaml',
            content: user
          },
          {
            path: '/properties/prop.yaml',
            content: prop
          },
          {
            path: '/properties/nestedProp.yaml',
            content: nestedProp
          },
          {
            path: '/properties/country.yaml',
            content: country
          },
          {
            path: '/properties/lastNested.yaml',
            content: lastNested
          },
          {
            path: '/properties/warrior.yaml',
            content: warrior
          }
        ],
        options: {},
        bundleFormat: 'JSON'
      };
    const res = await Converter.bundle(input);

    expect(res).to.not.be.empty;
    expect(res.result).to.be.true;
    expect(JSON.stringify(JSON.parse(res.output.data[0].bundledContent), null, 2)).to.be.equal(expected);
    expect(res.output.data.length).to.equal(1);
  });

  it('Should return bundled file as json - properties', async function () {
    let contentRootFile = fs.readFileSync(properties + '/root.yaml', 'utf8'),
      user = fs.readFileSync(properties + '/schemas/user.yaml', 'utf8'),
      prop = fs.readFileSync(properties + '/schemas/prop.yaml', 'utf8'),
      expected = fs.readFileSync(properties + '/expected.json', 'utf8'),
      input = {
        type: 'multiFile',
        specificationVersion: '3.0',
        rootFiles: [
          {
            path: '/root.yaml'
          }
        ],
        data: [
          {
            path: '/root.yaml',
            content: contentRootFile
          },
          {
            path: '/schemas/user.yaml',
            content: user
          },
          {
            path: '/schemas/prop.yaml',
            content: prop
          }
        ],
        options: {},
        bundleFormat: 'JSON'
      };
    const res = await Converter.bundle(input);

    expect(res).to.not.be.empty;
    expect(res.result).to.be.true;
    expect(JSON.stringify(JSON.parse(res.output.data[0].bundledContent), null, 2)).to.be.equal(expected);
    expect(res.output.data.length).to.equal(1);
  });

  it('Should bundle according to the input root format when bundleFormat is not present', async function () {
    let contentRootFileYAML = fs.readFileSync(schemaFromResponse + '/root.yaml', 'utf8'),
      contentRootJSON = fs.readFileSync(schemaFromResponse + '/root.json', 'utf8'),
      user = fs.readFileSync(schemaFromResponse + '/schemas/user.yaml', 'utf8'),
      expectedJSON = fs.readFileSync(schemaFromResponse + '/expected.json', 'utf8'),
      expectedYAML = fs.readFileSync(schemaFromResponse + '/expected.yaml', 'utf8'),
      input = {
        type: 'multiFile',
        specificationVersion: '3.0',
        rootFiles: [
          {
            path: '/root.json'
          },
          {
            path: '/root.yaml'
          }
        ],
        data: [
          {
            path: '/root.yaml',
            content: contentRootFileYAML
          },
          {
            path: '/root.json',
            content: contentRootJSON
          },
          {
            path: '/schemas/user.yaml',
            content: user
          }
        ],
        options: {}
      };
    const res = await Converter.bundle(input);

    expect(res).to.not.be.empty;
    expect(res.result).to.be.true;
    expect(res.output.specification.version).to.equal('3.0');
    expect(res.output.data.length).to.equal(2);
    expect(JSON.stringify(JSON.parse(res.output.data[0].bundledContent), null, 2)).to.be.equal(expectedJSON);
    expect(res.output.data[1].bundledContent).to.be.equal(expectedYAML);
  });

  it('Should take the root file from data array root file prop undefined', async function () {
    let contentRootFile = fs.readFileSync(sameRefDiffSource + '/root.yaml', 'utf8'),
      user = fs.readFileSync(sameRefDiffSource + '/schemas/user/user.yaml', 'utf8'),
      client = fs.readFileSync(sameRefDiffSource + '/schemas/client/client.yaml', 'utf8'),
      specialUser = fs.readFileSync(sameRefDiffSource + '/schemas/user/special.yaml', 'utf8'),
      specialClient = fs.readFileSync(sameRefDiffSource + '/schemas/client/special.yaml', 'utf8'),
      magic = fs.readFileSync(sameRefDiffSource + '/schemas/client/magic.yaml', 'utf8'),
      expected = fs.readFileSync(sameRefDiffSource + '/expected.json', 'utf8'),
      input = {
        type: 'multiFile',
        specificationVersion: '3.0',
        data: [
          {
            path: '/root.yaml',
            content: contentRootFile
          },
          {
            path: '/schemas/user/user.yaml',
            content: user
          },
          {
            path: '/schemas/user/special.yaml',
            content: specialUser
          },
          {
            path: '/schemas/client/client.yaml',
            content: client
          },
          {
            path: '/schemas/client/special.yaml',
            content: specialClient
          },
          {
            path: '/schemas/client/magic.yaml',
            content: magic
          }
        ],
        options: {},
        bundleFormat: 'JSON'
      };
    const res = await Converter.bundle(input);

    expect(res).to.not.be.empty;
    expect(res.result).to.be.true;
    expect(JSON.stringify(JSON.parse(res.output.data[0].bundledContent), null, 2)).to.be.equal(expected);
  });

  it('Should return bundled file - referenced response', async function () {
    let contentRoot = fs.readFileSync(referencedResponse + '/root.yaml', 'utf8'),
      contentRef = fs.readFileSync(referencedResponse + '/response.yaml', 'utf8'),
      expected = fs.readFileSync(referencedResponse + '/expected.json', 'utf8'),
      input = {
        type: 'multiFile',
        specificationVersion: '3.0',
        rootFiles: [
          {
            path: '/root.yaml'
          }
        ],
        data: [
          {
            path: '/root.yaml',
            content: contentRoot
          },
          {
            path: '/response.yaml',
            content: contentRef
          }
        ],
        options: {},
        bundleFormat: 'JSON'
      };
    const res = await Converter.bundle(input);

    expect(res).to.not.be.empty;
    expect(res.result).to.be.true;
    expect(JSON.stringify(JSON.parse(res.output.data[0].bundledContent), null, 2)).to.be.equal(expected);
  });

  it('Should return bundled file - referenced Parameter', async function () {
    let contentRoot = fs.readFileSync(referencedParameter + '/root.yaml', 'utf8'),
      contentRef = fs.readFileSync(referencedParameter + '/parameter.yaml', 'utf8'),
      expected = fs.readFileSync(referencedParameter + '/expected.json', 'utf8'),
      input = {
        type: 'multiFile',
        specificationVersion: '3.0',
        rootFiles: [
          {
            path: '/root.yaml'
          }
        ],
        data: [
          {
            path: '/root.yaml',
            content: contentRoot
          },
          {
            path: '/parameter.yaml',
            content: contentRef
          }
        ],
        options: {},
        bundleFormat: 'JSON'
      };
    const res = await Converter.bundle(input);

    expect(res).to.not.be.empty;
    expect(res.result).to.be.true;
    expect(JSON.stringify(JSON.parse(res.output.data[0].bundledContent), null, 2)).to.be.equal(expected);
  });

  it('Should return bundled file - referenced Request Body', async function () {
    let contentRoot = fs.readFileSync(referencedRequestBody + '/root.yaml', 'utf8'),
      contentRef = fs.readFileSync(referencedRequestBody + '/rbody.yaml', 'utf8'),
      expected = fs.readFileSync(referencedRequestBody + '/expected.json', 'utf8'),
      input = {
        type: 'multiFile',
        specificationVersion: '3.0',
        rootFiles: [
          {
            path: '/root.yaml'
          }
        ],
        data: [
          {
            path: '/root.yaml',
            content: contentRoot
          },
          {
            path: '/rbody.yaml',
            content: contentRef
          }
        ],
        options: {},
        bundleFormat: 'JSON'
      };
    const res = await Converter.bundle(input);

    expect(res).to.not.be.empty;
    expect(res.result).to.be.true;
    expect(JSON.stringify(JSON.parse(res.output.data[0].bundledContent), null, 2)).to.be.equal(expected);
  });

  it('Should return bundled file - referenced Header', async function () {
    let contentRoot = fs.readFileSync(referencedHeader + '/root.yaml', 'utf8'),
      contentRef = fs.readFileSync(referencedHeader + '/header.yaml', 'utf8'),
      expected = fs.readFileSync(referencedHeader + '/expected.json', 'utf8'),
      input = {
        type: 'multiFile',
        specificationVersion: '3.0',
        rootFiles: [
          {
            path: '/root.yaml'
          }
        ],
        data: [
          {
            path: '/root.yaml',
            content: contentRoot
          },
          {
            path: '/header.yaml',
            content: contentRef
          }
        ],
        options: {},
        bundleFormat: 'JSON'
      };
    const res = await Converter.bundle(input);

    expect(res).to.not.be.empty;
    expect(res.result).to.be.true;
    expect(JSON.stringify(JSON.parse(res.output.data[0].bundledContent), null, 2)).to.be.equal(expected);
  });

  it('Should return bundled file - referenced Link', async function () {
    let contentRoot = fs.readFileSync(referencedLink + '/root.yaml', 'utf8'),
      contentRef = fs.readFileSync(referencedLink + '/link.yaml', 'utf8'),
      expected = fs.readFileSync(referencedLink + '/expected.json', 'utf8'),
      input = {
        type: 'multiFile',
        specificationVersion: '3.0',
        rootFiles: [
          {
            path: '/root.yaml'
          }
        ],
        data: [
          {
            path: '/root.yaml',
            content: contentRoot
          },
          {
            path: '/link.yaml',
            content: contentRef
          }
        ],
        options: {},
        bundleFormat: 'JSON'
      };
    const res = await Converter.bundle(input);

    expect(res).to.not.be.empty;
    expect(res.result).to.be.true;
    expect(JSON.stringify(JSON.parse(res.output.data[0].bundledContent), null, 2)).to.be.equal(expected);
  });

  it('Should return bundled file - referenced Callback', async function () {
    let contentRoot = fs.readFileSync(referencedCallback + '/root.yaml', 'utf8'),
      contentRef = fs.readFileSync(referencedCallback + '/callback.yaml', 'utf8'),
      expected = fs.readFileSync(referencedCallback + '/expected.json', 'utf8'),
      input = {
        type: 'multiFile',
        specificationVersion: '3.0',
        rootFiles: [
          {
            path: '/root.yaml'
          }
        ],
        data: [
          {
            path: '/root.yaml',
            content: contentRoot
          },
          {
            path: '/callback.yaml',
            content: contentRef
          }
        ],
        options: {},
        bundleFormat: 'JSON'
      };
    const res = await Converter.bundle(input);

    expect(res).to.not.be.empty;
    expect(res.result).to.be.true;
    expect(JSON.stringify(JSON.parse(res.output.data[0].bundledContent), null, 2)).to.be.equal(expected);
  });

  it('Should return bundled file - referenced Security Schemes', async function () {
    let contentRoot = fs.readFileSync(referencedSecuritySchemes + '/root.yaml', 'utf8'),
      contentRef = fs.readFileSync(referencedSecuritySchemes + '/sschemes.yaml', 'utf8'),
      expected = fs.readFileSync(referencedSecuritySchemes + '/expected.json', 'utf8'),
      input = {
        type: 'multiFile',
        specificationVersion: '3.0',
        rootFiles: [
          {
            path: '/root.yaml'
          }
        ],
        data: [
          {
            path: '/root.yaml',
            content: contentRoot
          },
          {
            path: '/sschemes.yaml',
            content: contentRef
          }
        ],
        options: {},
        bundleFormat: 'JSON'
      };
    const res = await Converter.bundle(input);

    expect(res).to.not.be.empty;
    expect(res.result).to.be.true;
    expect(JSON.stringify(JSON.parse(res.output.data[0].bundledContent), null, 2)).to.be.equal(expected);
  });

  it('Should bundle file from - additionalProperties', async function() {
    let contentRoot = fs.readFileSync(additionalProperties + '/root.yaml', 'utf8'),
      pet = fs.readFileSync(additionalProperties + '/pet.yaml', 'utf8'),
      additionalProps = fs.readFileSync(additionalProperties + '/additionalProperties.yaml', 'utf8'),
      expected = fs.readFileSync(additionalProperties + '/expected.json', 'utf8'),
      input = {
        type: 'multiFile',
        specificationVersion: '3.0',
        rootFiles: [
          {
            path: '/root.yaml'
          }
        ],
        data: [
          {
            path: '/root.yaml',
            content: contentRoot
          },
          {
            path: '/pet.yaml',
            content: pet
          },
          {
            path: '/additionalProperties.yaml',
            content: additionalProps
          }
        ],
        options: {},
        bundleFormat: 'JSON'
      };
    const res = await Converter.bundle(input);
    expect(res).to.not.be.empty;
    expect(res.result).to.be.true;
    expect(JSON.stringify(JSON.parse(res.output.data[0].bundledContent), null, 2)).to.be.equal(expected);
  });

  it('Should bundle composite file with oneOf - composite_oneOf', async function() {
    let contentRoot = fs.readFileSync(compositeOneOf + '/root.yaml', 'utf8'),
      pet = fs.readFileSync(compositeOneOf + '/schemas/pet.yaml', 'utf8'),
      user = fs.readFileSync(compositeOneOf + '/schemas/user.yaml', 'utf8'),
      expected = fs.readFileSync(compositeOneOf + '/expected.json', 'utf8'),
      input = {
        type: 'multiFile',
        specificationVersion: '3.0',
        rootFiles: [
          {
            path: '/root.yaml'
          }
        ],
        data: [
          {
            path: '/root.yaml',
            content: contentRoot
          },
          {
            path: '/schemas/pet.yaml',
            content: pet
          },
          {
            path: '/schemas/user.yaml',
            content: user
          }
        ],
        options: {},
        bundleFormat: 'JSON'
      };
    const res = await Converter.bundle(input);

    expect(res).to.not.be.empty;
    expect(res.result).to.be.true;
    expect(JSON.stringify(JSON.parse(res.output.data[0].bundledContent), null, 2)).to.be.equal(expected);
  });

  it('Should bundle composite file with anyOf - composite_anyOf', async function() {
    let contentRoot = fs.readFileSync(compositeAnyOf + '/root.yaml', 'utf8'),
      pet = fs.readFileSync(compositeAnyOf + '/schemas/pet.yaml', 'utf8'),
      user = fs.readFileSync(compositeAnyOf + '/schemas/user.yaml', 'utf8'),
      expected = fs.readFileSync(compositeAnyOf + '/expected.json', 'utf8'),
      input = {
        type: 'multiFile',
        specificationVersion: '3.0',
        rootFiles: [
          {
            path: '/root.yaml'
          }
        ],
        data: [
          {
            path: '/root.yaml',
            content: contentRoot
          },
          {
            path: '/schemas/pet.yaml',
            content: pet
          },
          {
            path: '/schemas/user.yaml',
            content: user
          }
        ],
        options: {},
        bundleFormat: 'JSON'
      };
    const res = await Converter.bundle(input);

    expect(res).to.not.be.empty;
    expect(res.result).to.be.true;
    expect(JSON.stringify(JSON.parse(res.output.data[0].bundledContent), null, 2)).to.be.equal(expected);
  });

  it('Should bundle composite file with not - composite_not', async function() {
    let contentRoot = fs.readFileSync(compositeNot + '/root.yaml', 'utf8'),
      user = fs.readFileSync(compositeNot + '/schemas/user.yaml', 'utf8'),
      expected = fs.readFileSync(compositeNot + '/expected.json', 'utf8'),
      input = {
        type: 'multiFile',
        specificationVersion: '3.0',
        rootFiles: [
          {
            path: '/root.yaml'
          }
        ],
        data: [
          {
            path: '/root.yaml',
            content: contentRoot
          },
          {
            path: '/schemas/user.yaml',
            content: user
          }
        ],
        options: {},
        bundleFormat: 'JSON'
      };
    const res = await Converter.bundle(input);

    expect(res).to.not.be.empty;
    expect(res.result).to.be.true;
    expect(JSON.stringify(JSON.parse(res.output.data[0].bundledContent), null, 2)).to.be.equal(expected);
  });

  it('Should throw error when version is not correct', async function () {
    let contentRoot = fs.readFileSync(compositeNot + '/root.yaml', 'utf8'),
      input = {
        type: 'multiFile',
        specificationVersion: 'Anything',
        rootFiles: [
          {
            path: '/root.yaml'
          }
        ],
        data: [
          {
            path: '/root.yaml',
            content: contentRoot
          }
        ],
        options: {},
        bundleFormat: 'JSON'
      };

    try {
      await Converter.bundle(input);
    }
    catch (error) {
      expect(error.message).to.equal('The provided version "Anything" is not valid');
    }
  });

  it('Should return bundled file as json - schema_collision_from_responses', async function () {
    let contentRootFile = fs.readFileSync(schemaCollision + '/root.yaml', 'utf8'),
      user = fs.readFileSync(schemaCollision + '/schemas_/_user.yaml', 'utf8'),
      user1 = fs.readFileSync(schemaCollision + '/schemas/__user.yaml', 'utf8'),
      user2 = fs.readFileSync(schemaCollision + '/schemas__/user.yaml', 'utf8'),
      expected = fs.readFileSync(schemaCollision + '/expected.json', 'utf8'),
      input = {
        type: 'multiFile',
        specificationVersion: '3.0',
        rootFiles: [
          {
            path: '/root.yaml'
          }
        ],
        data: [
          {
            path: '/root.yaml',
            content: contentRootFile
          },
          {
            path: '/schemas__/user.yaml',
            content: user2
          },
          {
            path: '/schemas_/_user.yaml',
            content: user
          },
          {
            path: '/schemas/__user.yaml',
            content: user1
          }
        ],
        options: {},
        bundleFormat: 'JSON'
      };
    const res = await Converter.bundle(input);

    expect(res).to.not.be.empty;
    expect(res.result).to.be.true;
    expect(res.output.specification.version).to.equal('3.0');
    expect(JSON.stringify(JSON.parse(res.output.data[0].bundledContent), null, 2)).to.be.equal(expected);
  });

  it('Should return bundled file as json - schema_collision_w_root_components', async function () {
    let contentRootFile = fs.readFileSync(schemaCollisionWRootComponent + '/root.yaml', 'utf8'),
      user = fs.readFileSync(schemaCollisionWRootComponent + '/schemas/user.yaml', 'utf8'),
      expected = fs.readFileSync(schemaCollisionWRootComponent + '/expected.json', 'utf8'),
      input = {
        type: 'multiFile',
        specificationVersion: '3.0',
        rootFiles: [
          {
            path: '/root.yaml'
          }
        ],
        data: [
          {
            path: '/root.yaml',
            content: contentRootFile
          },
          {
            path: '/schemas/user.yaml',
            content: user
          }
        ],
        options: {},
        bundleFormat: 'JSON'
      };
    const res = await Converter.bundle(input);

    expect(res).to.not.be.empty;
    expect(res.result).to.be.true;
    expect(res.output.specification.version).to.equal('3.0');
    expect(JSON.stringify(JSON.parse(res.output.data[0].bundledContent), null, 2)).to.be.equal(expected);
  });

  it('Should bundle long paths into shorter ones', async function () {
    let contentRootFile = fs.readFileSync(longPath + '/root.yaml', 'utf8'),
      client = fs.readFileSync(longPath + '/client.json', 'utf8'),
      magic = fs.readFileSync(longPath + '/magic.yaml', 'utf8'),
      special = fs.readFileSync(longPath + '/special.yaml', 'utf8'),
      userSpecial = fs.readFileSync(longPath + '/userSpecial.yaml', 'utf8'),
      user = fs.readFileSync(longPath + '/user.yaml', 'utf8'),
      expected = fs.readFileSync(longPath + '/expected.json', 'utf8'),
      input = {
        type: 'multiFile',
        specificationVersion: '3.0',
        rootFiles: [
          {
            path: '/pm/openapi-to-postman/test/data/toBundleExamples/same_ref_different_source/root.yaml'
          }
        ],
        data: [
          {
            'content': contentRootFile,
            'path': '/pm/openapi-to-postman/test/data/toBundleExamples/same_ref_different_source/root.yaml'
          },
          {
            'content': client,
            'path': '/pm/openapi-to-postman/test/data/toBundleExamples/same_ref_different_source/schemas' +
              '/client/client.json'
          },
          {
            'content': magic,
            'path': '/pm/openapi-to-postman/test/data/toBundleExamples/same_ref_different_source/schemas' +
              '/client/magic.yaml'
          },
          {
            'content': special,
            'path': '/pm/openapi-to-postman/test/data/toBundleExamples/same_ref_different_source/schemas' +
              '/client/special.yaml'
          },
          {
            'content': userSpecial,
            'path': '/pm/openapi-to-postman/test/data/toBundleExamples/same_ref_different_source/schemas' +
              '/user/special.yaml'
          },
          {
            'content': user,
            'path': '/pm/openapi-to-postman/test/data/toBundleExamples/same_ref_different_source/schemas/user/user.yaml'
          }
        ],
        options: {},
        bundleFormat: 'JSON'
      };
    const res = await Converter.bundle(input);

    expect(res).to.not.be.empty;
    expect(res.result).to.be.true;
    expect(res.output.specification.version).to.equal('3.0');
    expect(JSON.stringify(JSON.parse(res.output.data[0].bundledContent), null, 2)).to.be.equal(expected);
  });
  it('should ignore reference when is empty content and no root is sent', async function () {
    let input =
    {
      type: 'multiFile',
      specificationVersion: '3.0',
      bundleFormat: 'YAML',
      data: [
        {
          path: 'hello.yaml',
          content: ''
        },
        {
          path: 'openapi.yaml',
          content: 'openapi: 3.0.0\n' +
            'info:\n' +
            '  title: hello world\n' +
            '  version: 0.1.1\n' +
            'paths:\n' +
            '  /hello:\n' +
            '    get:\n' +
            '      summary: get the hello\n' +
            '      responses:\n' +
            '        \'200\':\n' +
            '          description: sample des\n' +
            '          content:\n' +
            '            application/json:\n' +
            '              schema:\n' +
            '                $ref: ./hello.yaml\n'
        }
      ]
    };
    const res = await Converter.bundle(input);
    expect(res).to.not.be.empty;
    expect(res.result).to.be.true;
    expect(res.output.specification.version).to.equal('3.0');
    expect(res.output.data[0].bundledContent).to.be.equal(input.data[1].content);
  });

  it('should ignore reference when is empty content', async function () {
    let input =
    {
      type: 'multiFile',
      specificationVersion: '3.0',
      bundleFormat: 'YAML',
      rootFiles: [{ path: 'openapi.yaml' }],
      data: [
        {
          path: 'hello.yaml',
          content: ''
        },
        {
          path: 'openapi.yaml',
          content: 'openapi: 3.0.0\n' +
            'info:\n' +
            '  title: hello world\n' +
            '  version: 0.1.1\n' +
            'paths:\n' +
            '  /hello:\n' +
            '    get:\n' +
            '      summary: get the hello\n' +
            '      responses:\n' +
            '        \'200\':\n' +
            '          description: sample des\n' +
            '          content:\n' +
            '            application/json:\n' +
            '              schema:\n' +
            '                $ref: ./hello.yaml\n'
        }
      ]
    };
    const res = await Converter.bundle(input);
    expect(res).to.not.be.empty;
    expect(res.result).to.be.true;
    expect(res.output.specification.version).to.equal('3.0');
    expect(res.output.data[0].bundledContent).to.be.equal(input.data[1].content);
  });

  it('should ignore reference when is invalid content', async function () {
    let input =
    {
      type: 'multiFile',
      specificationVersion: '3.0',
      bundleFormat: 'YAML',
      rootFiles: [{ path: 'openapi.yaml' }],
      data: [
        {
          path: 'hello.yaml',
          content: 'asd'
        },
        {
          path: 'openapi.yaml',
          content: 'openapi: 3.0.0\n' +
            'info:\n' +
            '  title: hello world\n' +
            '  version: 0.1.1\n' +
            'paths:\n' +
            '  /hello:\n' +
            '    get:\n' +
            '      summary: get the hello\n' +
            '      responses:\n' +
            '        \'200\':\n' +
            '          description: sample des\n' +
            '          content:\n' +
            '            application/json:\n' +
            '              schema:\n' +
            '                $ref: ./hello.yaml\n'
        }
      ]
    };
    const res = await Converter.bundle(input);
    expect(res).to.not.be.empty;
    expect(res.result).to.be.true;
    expect(res.output.specification.version).to.equal('3.0');
    expect(res.output.data[0].bundledContent).to.be.equal(input.data[1].content);
  });

  it('should ignore reference when is invalid', async function () {
    let input =
    {
      type: 'multiFile',
      specificationVersion: '3.0',
      bundleFormat: 'YAML',
      rootFiles: [{ path: 'openapi.yaml' }],
      data: [
        {
          path: 'openapi.yaml',
          content: 'openapi: 3.0.0\n' +
            'info:\n' +
            '  title: hello world\n' +
            '  version: 0.1.1\n' +
            'paths:\n' +
            '  /hello:\n' +
            '    get:\n' +
            '      summary: get the hello\n' +
            '      responses:\n' +
            '        \'200\':\n' +
            '          description: sample des\n' +
            '          content:\n' +
            '            application/json:\n' +
            '              schema:\n' +
            '                $ref: ./hello.yaml\n'
        }
      ]
    };
    const res = await Converter.bundle(input);
    expect(res).to.not.be.empty;
    expect(res.result).to.be.true;
    expect(res.output.specification.version).to.equal('3.0');
    expect(res.output.data[0].bundledContent).to.be.equal(input.data[0].content);
  });

  it('Should return bundled file as with referenced properties', async function () {
    let contentRootFile = fs.readFileSync(referencedProperties + '/root.yaml', 'utf8'),
      operation = fs.readFileSync(referencedProperties + '/operation.yaml', 'utf8'),
      attributes = fs.readFileSync(referencedProperties + '/attributes.yaml', 'utf8'),
      expected = fs.readFileSync(referencedProperties + '/expected.json', 'utf8'),
      input = {
        type: 'multiFile',
        specificationVersion: '3.0',
        rootFiles: [
          {
            path: '/root.yaml'
          }
        ],
        data: [
          {
            path: '/root.yaml',
            content: contentRootFile
          },
          {
            path: '/operation.yaml',
            content: operation
          },
          {
            path: '/attributes.yaml',
            content: attributes
          }
        ],
        options: {},
        bundleFormat: 'JSON'
      };
    const res = await Converter.bundle(input);

    expect(res).to.not.be.empty;
    expect(res.result).to.be.true;
    expect(res.output.specification.version).to.equal('3.0');
    expect(JSON.stringify(JSON.parse(res.output.data[0].bundledContent), null, 2)).to.be.equal(expected);
  });

  it('Should return bundled file - TestSpec_from_issue_14', async function () {
    let contentRoot = fs.readFileSync(nestedExamplesAsValue + '/index.yml', 'utf8'),
      parametersIndex = fs.readFileSync(nestedExamplesAsValue + '/parameters/_index.yml', 'utf8'),
      arrivalTime = fs.readFileSync(nestedExamplesAsValue + '/parameters/arrival_time.yml', 'utf8'),
      pathsIndex = fs.readFileSync(nestedExamplesAsValue + '/paths/_index.yml', 'utf8'),
      geolocate = fs.readFileSync(nestedExamplesAsValue + '/paths/geolocate.yml', 'utf8'),
      requests =
        fs.readFileSync(nestedExamplesAsValue + '/requests/maps_http_geolocation_celltowers_request.yml', 'utf8'),
      schemasIndex = fs.readFileSync(nestedExamplesAsValue + '/schemas/_index.yml', 'utf8'),
      bounds = fs.readFileSync(nestedExamplesAsValue + '/schemas/Bounds.yml', 'utf8'),
      cellTower = fs.readFileSync(nestedExamplesAsValue + '/schemas/CellTower.yml', 'utf8'),
      geolocationRequest = fs.readFileSync(nestedExamplesAsValue + '/schemas/GeolocationRequest.yml', 'utf8'),
      latLngLiteral = fs.readFileSync(nestedExamplesAsValue + '/schemas/LatLngLiteral.yml', 'utf8'),
      wifiResponse =
        fs.readFileSync(nestedExamplesAsValue + '/responses/maps_http_geolocation_wifi_response.yml', 'utf8'),
      wifiRequest = fs.readFileSync(nestedExamplesAsValue + '/requests/maps_http_geolocation_wifi_request.yml', 'utf8'),
      geolocationResponse = fs.readFileSync(nestedExamplesAsValue + '/schemas/GeolocationResponse.yml', 'utf8'),
      testSchema = fs.readFileSync(nestedExamplesAsValue + '/schemas/test.yml', 'utf8'),
      expected = fs.readFileSync(nestedExamplesAsValue + '/expected.json', 'utf8'),
      input = {
        type: 'multiFile',
        specificationVersion: '3.0',
        rootFiles: [
          {
            path: '/index.yml'
          }
        ],
        data: [
          {
            path: '/index.yml',
            content: contentRoot
          },
          {
            path: '/parameters/_index.yml',
            content: parametersIndex
          },
          {
            path: '/parameters/arrival_time.yml',
            content: arrivalTime
          },
          {
            path: '/paths/_index.yml',
            content: pathsIndex
          },
          {
            path: '/paths/geolocate.yml',
            content: geolocate
          },
          {
            path: '/requests/maps_http_geolocation_celltowers_request.yml',
            content: requests
          },
          {
            path: '/schemas/_index.yml',
            content: schemasIndex
          },
          {
            path: '/schemas/Bounds.yml',
            content: bounds
          },
          {
            path: '/schemas/CellTower.yml',
            content: cellTower
          },
          {
            path: '/schemas/GeolocationRequest.yml',
            content: geolocationRequest
          },
          {
            path: '/schemas/LatLngLiteral.yml',
            content: latLngLiteral
          },
          {
            path: '/schemas/GeolocationResponse.yml',
            content: geolocationResponse
          },
          {
            path: '/requests/maps_http_geolocation_wifi_request.yml',
            content: wifiRequest
          },
          {
            path: '/responses/maps_http_geolocation_wifi_response.yml',
            content: wifiResponse
          },
          {
            path: '/schemas/test.yml',
            content: testSchema
          }
        ],
        options: {},
        bundleFormat: 'JSON'
      };
    const res = await Converter.bundle(input);

    expect(res).to.not.be.empty;
    expect(res.result).to.be.true;
    expect(JSON.stringify(JSON.parse(res.output.data[0].bundledContent), null, 2)).to.be.equal(expected);
  });

  it('Should return correct map with inline and components resolving', async function () {
    let contentRootFile = fs.readFileSync(referencedPath + '/root.yaml', 'utf8'),
      path = fs.readFileSync(referencedPath + '/path.yaml', 'utf8'),
      pet = fs.readFileSync(referencedPath + '/pet.yaml', 'utf8'),
      cat = fs.readFileSync(referencedPath + '/cat.yaml', 'utf8'),
      expectedBundled = fs.readFileSync(referencedPath + '/expected.json', 'utf8'),
      expected = {
        '#/paths//pets/get': {
          path: '/path.yaml',
          type: 'inline'
        },
        '#/components/schemas/_cat.yaml': {
          path: '/cat.yaml',
          type: 'component'
        },
        '#/components/schemas/_pet.yaml': {
          path: '/pet.yaml',
          type: 'component'
        }
      },
      input = {
        type: 'multiFile',
        specificationVersion: '3.0',
        rootFiles: [
          {
            path: '/root.yaml'
          }
        ],
        data: [
          {
            path: '/root.yaml',
            content: contentRootFile
          },
          {
            path: '/pet.yaml',
            content: pet
          },
          {
            path: '/path.yaml',
            content: path
          },
          {
            path: '/cat.yaml',
            content: cat
          }
        ],
        options: { includeReferenceMap: true },
        bundleFormat: 'JSON'
      };
    const res = await Converter.bundle(input);

    expect(res).to.not.be.empty;
    expect(res.result).to.be.true;
    expect(res.output.data[0].referenceMap).to.deep.equal(expected);
    expect(JSON.stringify(JSON.parse(res.output.data[0].bundledContent), null, 2)).to.be.equal(expectedBundled);
  });

  it('Should return bundled file - referenced-components', async function () {
    let contentRootFile = fs.readFileSync(referencedComponents + '/root.yaml', 'utf8'),
      components = fs.readFileSync(referencedComponents + '/components.yaml', 'utf8'),
      responses = fs.readFileSync(referencedComponents + '/responses.yaml', 'utf8'),
      schemas = fs.readFileSync(referencedComponents + '/schemas.yaml', 'utf8'),
      schemaA = fs.readFileSync(referencedComponents + '/schemaA.yaml', 'utf8'),
      expected = fs.readFileSync(referencedComponents + '/expected.json', 'utf8'),
      input = {
        type: 'multiFile',
        specificationVersion: '3.0',
        rootFiles: [
          {
            path: '/root.yaml'
          }
        ],
        data: [
          {
            path: '/root.yaml',
            content: contentRootFile
          },
          {
            path: '/components.yaml',
            content: components
          },
          {
            path: '/responses.yaml',
            content: responses
          },
          {
            path: '/schemas.yaml',
            content: schemas
          },
          {
            path: '/schemaA.yaml',
            content: schemaA
          }
        ],
        options: {},
        bundleFormat: 'JSON'
      };
    const res = await Converter.bundle(input);

    expect(res).to.not.be.empty;
    expect(res.result).to.be.true;
    expect(res.output.specification.version).to.equal('3.0');
    expect(JSON.stringify(JSON.parse(res.output.data[0].bundledContent), null, 2)).to.be.equal(expected);
  });

  it('Should return bundled file with referenced paths from roots', async function () {
    let contentRootFile = fs.readFileSync(referencedPathSchema + '/index.yml', 'utf8'),
      paths = fs.readFileSync(referencedPathSchema + '/paths.yml', 'utf8'),
      errorResponse = fs.readFileSync(referencedPathSchema + '/ErrorResponse.yml', 'utf8'),
      geolocationResponse = fs.readFileSync(referencedPathSchema + '/GeolocationResponse.yml', 'utf8'),
      geolocationRequest = fs.readFileSync(referencedPathSchema + '/GeolocationRequest.yml', 'utf8'),
      geolocate = fs.readFileSync(referencedPathSchema + '/geolocate.yml', 'utf8'),
      expectedMap = {
        '#/paths': {
          path: '/paths.yml',
          type: 'inline'
        },
        '#/paths//geolocation/v1/geolocate/post': {
          path: '/geolocate.yml',
          type: 'inline'
        },
        '#/components/schemas/_GeolocationRequest.yml': {
          path: '/GeolocationRequest.yml',
          type: 'component'
        },
        '#/components/schemas/_GeolocationResponse.yml': {
          path: '/GeolocationResponse.yml',
          type: 'component'
        },
        '#/components/schemas/_ErrorResponse.yml': {
          path: '/ErrorResponse.yml',
          type: 'component'
        },
        '#/components/schemas/_CellTower.yml': {
          path: '/CellTower.yml',
          type: 'component'
        }
      },
      input = {
        type: 'multiFile',
        specificationVersion: '3.0',
        rootFiles: [
          {
            path: '/index.yml'
          }
        ],
        data: [
          {
            path: '/index.yml',
            content: contentRootFile
          },
          {
            path: '/paths.yml',
            content: paths
          },
          {
            path: '/ErrorResponse.yml',
            content: errorResponse
          },
          {
            path: '/GeolocationResponse.yml',
            content: geolocationResponse
          },
          {
            path: '/GeolocationRequest.yml',
            content: geolocationRequest
          },
          {
            path: '/geolocate.yml',
            content: geolocate
          }
        ],
        options: { includeReferenceMap: true },
        bundleFormat: 'JSON'
      };
    const res = await Converter.bundle(input);

    expect(res).to.not.be.empty;
    expect(res.result).to.be.true;
    expect(res.output.data[0].referenceMap).to.deep.equal(expectedMap);
  });

  it('Should return bundled file - example_schema', async function () {
    let contentRootFile = fs.readFileSync(exampleValue + '/root.yml', 'utf8'),
      example = fs.readFileSync(exampleValue + '/example_value.yml', 'utf8'),
      expected = fs.readFileSync(exampleValue + '/expected.json', 'utf8'),
      input = {
        type: 'multiFile',
        specificationVersion: '3.0',
        rootFiles: [
          {
            path: '/root.yml'
          }
        ],
        data: [
          {
            path: '/root.yml',
            content: contentRootFile
          },
          {
            path: '/example_value.yml',
            content: example
          }
        ],
        options: {},
        bundleFormat: 'JSON'
      };
    const res = await Converter.bundle(input);

    expect(res).to.not.be.empty;
    expect(res.result).to.be.true;
    expect(res.output.specification.version).to.equal('3.0');
    expect(JSON.stringify(JSON.parse(res.output.data[0].bundledContent), null, 2)).to.be.equal(expected);
  });
<<<<<<< HEAD
=======

>>>>>>> d7cb2a17
  it('Should resolve examples correctly', async function () {
    let contentRootFile = fs.readFileSync(example2 + '/another.yml', 'utf8'),
      example = fs.readFileSync(example2 + '/example2.yaml', 'utf8'),
      expected = fs.readFileSync(example2 + '/expected.json', 'utf8'),
      input = {
        type: 'multiFile',
        specificationVersion: '3.0',
        rootFiles: [
          {
            path: '/another.yml'
          }
        ],
        data: [
          {
            path: '/another.yml',
            content: contentRootFile
          },
          {
            path: '/example2.yaml',
            content: example
          }
        ],
        options: {},
        bundleFormat: 'JSON'
      };
    const res = await Converter.bundle(input);
    expect(res).to.not.be.empty;
    expect(res.result).to.be.true;
    expect(res.output.specification.version).to.equal('3.0');
    expect(JSON.stringify(JSON.parse(res.output.data[0].bundledContent), null, 2)).to.be.equal(expected);
  });

  it('Should resolve circular reference in schema correctly', async function () {
    let contentRootFile = fs.readFileSync(schemaCircularRef + '/root.yaml', 'utf8'),
      schema = fs.readFileSync(schemaCircularRef + '/schemas/schemas.yaml', 'utf8'),
      expected = fs.readFileSync(schemaCircularRef + '/expected.json', 'utf8'),
      input = {
        type: 'multiFile',
        specificationVersion: '3.0',
        rootFiles: [
          {
            path: '/root.yaml'
          }
        ],
        data: [
          {
            path: '/root.yaml',
            content: contentRootFile
          },
          {
            path: '/schemas/schemas.yaml',
            content: schema
          }
        ],
        options: {},
        bundleFormat: 'JSON'
      };
    const res = await Converter.bundle(input);
    expect(res).to.not.be.empty;
    expect(res.result).to.be.true;
    expect(res.output.specification.version).to.equal('3.0');
    expect(JSON.stringify(JSON.parse(res.output.data[0].bundledContent), null, 2)).to.be.equal(expected);
  });
});

describe('getReferences method when node does not have any reference', function() {
  it('Should return reference data empty if there are not any reference', function() {
    const userData = 'type: object\n' +
        'properties:\n' +
        '  id:\n' +
        '    type: integer\n' +
        '  userName:\n' +
        '    type: string',
      userNode = parse.getOasObject(userData),
      nodeIsRoot = false,
      result = getReferences(
        userNode.oasObject,
        nodeIsRoot,
        removeLocalReferenceFromPath,
        'the/parent/filename',
        '3.0',
        {},
        ''
      );

    expect(result.referencesInNode).to.be.an('array').with.length(0);
    expect(Object.keys(result.nodeReferenceDirectory).length).to.equal(0);
  });

  it('Should return the reference data - schema_from_response', function() {
    const userData = 'User:\n' +
      '  $ref: \"./user.yaml\"\n' +
      '\n' +
      'Monster:\n' +
      '  type: object\n' +
      '  properties:\n' +
      '    id:\n' +
      '      type: integer\n' +
      '    clientName:\n' +
      '      type: string\n' +
      'Dog:\n' +
      '  type: object\n' +
      '  properties:\n' +
      '    id:\n' +
      '      type: integer\n' +
      '    clientName:\n' +
      '      type: string',
      userNode = parse.getOasObject(userData),
      nodeIsRoot = false,
      result = getReferences(
        userNode.oasObject,
        nodeIsRoot,
        removeLocalReferenceFromPath,
        'the/parent/filename',
        '3.0',
        {},
        '',
        [],
        {}
      );
    expect(result.nodeReferenceDirectory).to.be.an('object');
    expect(Object.keys(result.nodeReferenceDirectory).length).to.equal(1);
    expect(result.referencesInNode).to.be.an('array').with.length(1);
    expect(Object.keys(result.nodeReferenceDirectory)[0])
      .to.equal('the/parent/user.yaml');
    expect(result.referencesInNode[0].path).to.equal('./user.yaml');
    expect(result.referencesInNode[0].newValue.$ref).to.equal('the/parent/user.yaml');
  });
});<|MERGE_RESOLUTION|>--- conflicted
+++ resolved
@@ -42,10 +42,7 @@
   schemaCollision = path.join(__dirname, BUNDLES_FOLDER + '/schema_collision_from_responses'),
   schemaCollisionWRootComponent = path.join(__dirname, BUNDLES_FOLDER + '/schema_collision_w_root_components'),
   referencedProperties = path.join(__dirname, BUNDLES_FOLDER + '/referenced_properties'),
-<<<<<<< HEAD
-=======
   nestedExamplesAsValue = path.join(__dirname, BUNDLES_FOLDER + '/nested_examples_as_value'),
->>>>>>> d7cb2a17
   referencedComponents = path.join(__dirname, BUNDLES_FOLDER + '/referenced_components'),
   referencedPath = path.join(__dirname, BUNDLES_FOLDER + '/referenced_path'),
   referencedPathSchema = path.join(__dirname, BUNDLES_FOLDER + '/paths_schema'),
@@ -2585,10 +2582,7 @@
     expect(res.output.specification.version).to.equal('3.0');
     expect(JSON.stringify(JSON.parse(res.output.data[0].bundledContent), null, 2)).to.be.equal(expected);
   });
-<<<<<<< HEAD
-=======
-
->>>>>>> d7cb2a17
+
   it('Should resolve examples correctly', async function () {
     let contentRootFile = fs.readFileSync(example2 + '/another.yml', 'utf8'),
       example = fs.readFileSync(example2 + '/example2.yaml', 'utf8'),
