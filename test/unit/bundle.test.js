const { getReferences } = require('../../lib/bundle.js'),
  { removeLocalReferenceFromPath } = require('../../lib/jsonPointer.js'),
  parse = require('./../../lib/parse');

let expect = require('chai').expect,
  Converter = require('../../index.js'),
  fs = require('fs'),
  path = require('path'),
  BUNDLES_FOLDER = '../data/toBundleExamples',
  PETSTORE_FOLDER = '../data/petstore separate yaml',
  nestedRefsFromRootComponents = path.join(__dirname, BUNDLES_FOLDER + '/nested_references_from_root_components'),
  localRefFolder = path.join(__dirname, BUNDLES_FOLDER + '/local_references'),
  schemaFromResponse = path.join(__dirname, BUNDLES_FOLDER + '/schema_from_response'),
  petstoreFolder = path.join(__dirname, PETSTORE_FOLDER),
  withParamsFolder = path.join(__dirname, BUNDLES_FOLDER + '/with_parameters'),
  withRefInItems = path.join(__dirname, BUNDLES_FOLDER + '/with_ref_in_items'),
  sameRefDiffSource = path.join(__dirname, BUNDLES_FOLDER + '/same_ref_different_source'),
  nestedHard = path.join(__dirname, BUNDLES_FOLDER + '/multiple_references_from_root_components'),
  localFromExternal = path.join(__dirname, BUNDLES_FOLDER + '/bring_local_dependencies_from_external'),
  localFromExternalMultiple = path
    .join(__dirname, BUNDLES_FOLDER + '/bring_local_dependencies_from_external_multiple_local'),
  refTags = path.join(__dirname, BUNDLES_FOLDER + '/referenced_tags'),
  refInfo = path.join(__dirname, BUNDLES_FOLDER + '/referenced_info'),
  refPaths = path.join(__dirname, BUNDLES_FOLDER + '/referenced_paths'),
  refPathsRefToLocalSchema = path.join(__dirname, BUNDLES_FOLDER + '/referenced_paths_local_schema'),
  refExample = path.join(__dirname, BUNDLES_FOLDER + '/referenced_examples'),
  properties = path.join(__dirname, BUNDLES_FOLDER + '/properties'),
  sameSourceDifferentPlace = path.join(__dirname, BUNDLES_FOLDER + '/same_source_different_place'),
  nestedProperties = path.join(__dirname, BUNDLES_FOLDER + '/nestedProperties'),
  referencedResponse = path.join(__dirname, BUNDLES_FOLDER + '/referenced_response'),
  referencedParameter = path.join(__dirname, BUNDLES_FOLDER + '/referenced_parameter'),
  referencedRequestBody = path.join(__dirname, BUNDLES_FOLDER + '/referenced_request_body'),
  referencedHeader = path.join(__dirname, BUNDLES_FOLDER + '/referenced_header'),
  referencedLink = path.join(__dirname, BUNDLES_FOLDER + '/referenced_link'),
  referencedCallback = path.join(__dirname, BUNDLES_FOLDER + '/referenced_callback'),
  referencedSecuritySchemes = path.join(__dirname, BUNDLES_FOLDER + '/referenced_security_schemes'),
  additionalProperties = path.join(__dirname, BUNDLES_FOLDER + '/additionalProperties'),
  compositeOneOf = path.join(__dirname, BUNDLES_FOLDER + '/composite_oneOf'),
  compositeNot = path.join(__dirname, BUNDLES_FOLDER + '/composite_not'),
  compositeAnyOf = path.join(__dirname, BUNDLES_FOLDER + '/composite_anyOf'),
  longPath = path.join(__dirname, BUNDLES_FOLDER + '/longPath'),
  schemaCollision = path.join(__dirname, BUNDLES_FOLDER + '/schema_collision_from_responses'),
  schemaCollisionWRootComponent = path.join(__dirname, BUNDLES_FOLDER + '/schema_collision_w_root_components');


describe('bundle files method - 3.0', function () {
  it('Should return bundled file as json - schema_from_response', async function () {
    let contentRootFile = fs.readFileSync(schemaFromResponse + '/root.yaml', 'utf8'),
      user = fs.readFileSync(schemaFromResponse + '/schemas/user.yaml', 'utf8'),
      expected = fs.readFileSync(schemaFromResponse + '/expected.json', 'utf8'),
      input = {
        type: 'multiFile',
        specificationVersion: '3.0',
        rootFiles: [
          {
            path: '/root.yaml'
          }
        ],
        data: [
          {
            path: '/root.yaml',
            content: contentRootFile
          },
          {
            path: '/schemas/user.yaml',
            content: user
          }
        ],
        options: {},
        bundleFormat: 'JSON'
      };
    const res = await Converter.bundle(input);

    expect(res).to.not.be.empty;
    expect(res.result).to.be.true;
    expect(res.output.specification.version).to.equal('3.0');
    expect(JSON.stringify(JSON.parse(res.output.data[0].bundledContent), null, 2)).to.be.equal(expected);
  });

  it('Should return bundled file as yaml - schema_from_response', async function () {
    let contentRootFile = fs.readFileSync(schemaFromResponse + '/root.yaml', 'utf8'),
      user = fs.readFileSync(schemaFromResponse + '/schemas/user.yaml', 'utf8'),
      expected = fs.readFileSync(schemaFromResponse + '/expected.yaml', 'utf8'),
      input = {
        type: 'multiFile',
        specificationVersion: '3.0',
        rootFiles: [
          {
            path: '/root.yaml'
          }
        ],
        data: [
          {
            path: '/root.yaml',
            content: contentRootFile
          },
          {
            path: '/schemas/user.yaml',
            content: user
          }
        ],
        options: {},
        bundleFormat: 'yaml'
      };
    const res = await Converter.bundle(input);

    expect(res).to.not.be.empty;
    expect(res.result).to.be.true;
    expect(res.output.data[0].bundledContent).to.be.equal(expected);
  });

  it('Should return bundled file in same format than root file - schema_from_response', async function () {
    let contentRootFile = fs.readFileSync(schemaFromResponse + '/root.yaml', 'utf8'),
      user = fs.readFileSync(schemaFromResponse + '/schemas/user.yaml', 'utf8'),
      expected = fs.readFileSync(schemaFromResponse + '/expected.yaml', 'utf8'),
      input = {
        type: 'multiFile',
        specificationVersion: '3.0',
        rootFiles: [
          {
            path: '/root.yaml'
          }
        ],
        data: [
          {
            path: '/root.yaml',
            content: contentRootFile
          },
          {
            path: '/schemas/user.yaml',
            content: user
          }
        ],
        options: {}
      };
    const res = await Converter.bundle(input);

    expect(res).to.not.be.empty;
    expect(res.result).to.be.true;
    expect(res.output.data[0].bundledContent).to.be.equal(expected);
  });

  it('Should return bundled file - nested_references_from_root_components', async function () {
    let contentRootFile = fs.readFileSync(nestedRefsFromRootComponents + '/v1.yaml', 'utf8'),
      responses = fs.readFileSync(nestedRefsFromRootComponents + '/responses.yaml', 'utf8'),
      schemasIndex = fs.readFileSync(nestedRefsFromRootComponents + '/schemas/index.yaml', 'utf8'),
      schemasUser = fs.readFileSync(nestedRefsFromRootComponents + '/schemas/user.yaml', 'utf8'),
      schemasClient = fs.readFileSync(nestedRefsFromRootComponents + '/schemas/client.yaml', 'utf8'),
      toySchema = fs.readFileSync(nestedRefsFromRootComponents + '/otherSchemas/toy.yaml', 'utf8'),
      userProps = fs.readFileSync(nestedRefsFromRootComponents + '/userProps.yaml', 'utf8'),
      expected = fs.readFileSync(nestedRefsFromRootComponents + '/expected.json', 'utf8'),
      input = {
        type: 'multiFile',
        specificationVersion: '3.0',
        rootFiles: [
          {
            path: '/v1.yaml'
          }
        ],
        options: {},
        bundleFormat: 'JSON',
        data: [
          {
            path: '/v1.yaml',
            content: contentRootFile
          },
          {
            path: '/responses.yaml',
            content: responses
          },
          {
            path: '/schemas/index.yaml',
            content: schemasIndex
          },
          {
            path: '/schemas/client.yaml',
            content: schemasClient
          },
          {
            path: '/schemas/user.yaml',
            content: schemasUser
          },
          {
            path: '/otherSchemas/toy.yaml',
            content: toySchema
          },
          {
            path: '/userProps.yaml',
            content: userProps
          }
        ]
      };
    const res = await Converter.bundle(input);

    expect(res).to.not.be.empty;
    expect(res.result).to.be.true;
    expect(JSON.stringify(JSON.parse(res.output.data[0].bundledContent), null, 2)).to.be.equal(expected);

  });

  it('Should return bundled file - local_references', async function () {
    let contentRootFile = fs.readFileSync(localRefFolder + '/root.yaml', 'utf8'),
      responses = fs.readFileSync(localRefFolder + '/responses.yaml', 'utf8'),
      schemasIndex = fs.readFileSync(localRefFolder + '/schemas/index.yaml', 'utf8'),
      schemasClient = fs.readFileSync(localRefFolder + '/schemas/client.yaml', 'utf8'),
      toySchema = fs.readFileSync(localRefFolder + '/otherSchemas/toy.yaml', 'utf8'),
      expected = fs.readFileSync(localRefFolder + '/expected.json', 'utf8'),
      input = {
        type: 'multiFile',
        specificationVersion: '3.0',
        rootFiles: [
          {
            path: '/root.yaml'
          }
        ],
        options: {},
        bundleFormat: 'JSON',
        data: [
          {
            path: '/root.yaml',
            content: contentRootFile
          },
          {
            path: '/responses.yaml',
            content: responses
          },
          {
            path: '/schemas/index.yaml',
            content: schemasIndex
          },
          {
            path: '/schemas/client.yaml',
            content: schemasClient
          },
          {
            path: '/otherSchemas/toy.yaml',
            content: toySchema
          }
        ]
      };
    const res = await Converter.bundle(input);

    expect(res).to.not.be.empty;
    expect(res.result).to.be.true;
    expect(JSON.stringify(JSON.parse(res.output.data[0].bundledContent), null, 2)).to.be.equal(expected);

  });

  it('Should return bundled file - petstore separated example', async function () {
    let contentRootFile = fs.readFileSync(petstoreFolder + '/spec/swagger.yaml', 'utf8'),
      newPet = fs.readFileSync(petstoreFolder + '/spec/NewPet.yaml', 'utf8'),
      openapi = fs.readFileSync(petstoreFolder + '/spec/openapi.yaml', 'utf8'),
      parameters = fs.readFileSync(petstoreFolder + '/spec/parameters.yaml', 'utf8'),
      pet = fs.readFileSync(petstoreFolder + '/spec/Pet.yaml', 'utf8'),
      schemasIndex = fs.readFileSync(petstoreFolder + '/schemas/_index.yaml', 'utf8'),
      error = fs.readFileSync(petstoreFolder + '/schemas/Error.yaml', 'utf8'),
      petSchema = fs.readFileSync(petstoreFolder + '/schemas/Pet.yaml', 'utf8'),
      responsesIndex = fs.readFileSync(petstoreFolder + '/responses/_index.yaml', 'utf8'),
      nullResponse = fs.readFileSync(petstoreFolder + '/responses/NullResponse.yaml', 'utf8'),
      unexpectedError = fs.readFileSync(petstoreFolder + '/responses/UnexpectedError.yaml', 'utf8'),
      petResource = fs.readFileSync(petstoreFolder + '/resources/pet.yaml', 'utf8'),
      petsResource = fs.readFileSync(petstoreFolder + '/resources/pets.yaml', 'utf8'),
      parametersIndex = fs.readFileSync(petstoreFolder + '/parameters/_index.yaml', 'utf8'),
      limitParameter = fs.readFileSync(petstoreFolder + '/parameters/query/limit.yaml', 'utf8'),
      petIdParameter = fs.readFileSync(petstoreFolder + '/parameters/path/petId.yaml', 'utf8'),
      errorCommon = fs.readFileSync(petstoreFolder + '/common/Error.yaml', 'utf8'),
      expected = fs.readFileSync(petstoreFolder + '/bundleExp.yaml', 'utf8'),
      input = {
        type: 'multiFile',
        specificationVersion: '3.0',
        rootFiles: [
          {
            path: '/spec/swagger.yaml'
          }
        ],
        options: {},
        bundleFormat: 'yaml',
        data: [
          {
            path: '/spec/swagger.yaml',
            content: contentRootFile
          },
          {
            path: '/spec/NewPet.yaml',
            content: newPet
          },
          {
            path: '/spec/openapi.yaml',
            content: openapi
          },
          {
            path: '/spec/parameters.yaml',
            content: parameters
          },
          {
            path: '/spec/Pet.yaml',
            content: pet
          },
          {
            path: '/schemas/_index.yaml',
            content: schemasIndex
          },
          {
            path: '/schemas/Error.yaml',
            content: error
          },
          {
            path: '/schemas/Pet.yaml',
            content: petSchema
          },
          {
            path: '/responses/_index.yaml',
            content: responsesIndex
          },
          {
            path: '/responses/NullResponse.yaml',
            content: nullResponse
          },
          {
            path: '/responses/UnexpectedError.yaml',
            content: unexpectedError
          },
          {
            path: '/resources/pet.yaml',
            content: petResource
          },
          {
            path: '/resources/pets.yaml',
            content: petsResource
          },
          {
            path: '/parameters/_index.yaml',
            content: parametersIndex
          },
          {
            path: '/parameters/path/petId.yaml',
            content: petIdParameter
          },
          {
            path: '/parameters/query/limit.yaml',
            content: limitParameter
          },
          {
            path: '/common/Error.yaml',
            content: errorCommon
          }
        ]
      };
    const res = await Converter.bundle(input);

    expect(res).to.not.be.empty;
    expect(res.result).to.be.true;
    expect(res.output.data[0].bundledContent).to.be.equal(expected);

  });

  it('Should return bundled file - with_parameters', async function () {
    let contentRootFile = fs.readFileSync(withParamsFolder + '/root.yaml', 'utf8'),
      user = fs.readFileSync(withParamsFolder + '/schemas/user.yaml', 'utf8'),
      parameters = fs.readFileSync(withParamsFolder + '/parameters/index.yaml', 'utf8'),
      expected = fs.readFileSync(withParamsFolder + '/expected.json', 'utf8'),
      input = {
        type: 'multiFile',
        specificationVersion: '3.0',
        rootFiles: [
          {
            path: '/root.yaml'
          }
        ],
        options: {},
        bundleFormat: 'JSON',
        data: [
          {
            path: '/root.yaml',
            content: contentRootFile
          },
          {
            path: '/schemas/user.yaml',
            content: user
          },
          {
            path: '/parameters/index.yaml',
            content: parameters
          }
        ]
      };
    const res = await Converter.bundle(input);

    expect(res).to.not.be.empty;
    expect(res.result).to.be.true;
    expect(JSON.stringify(JSON.parse(res.output.data[0].bundledContent), null, 2)).to.be.equal(expected);

  });

  it('Should return bundled file - with_ref_in_items', async function () {
    let contentRootFile = fs.readFileSync(withRefInItems + '/root.yaml', 'utf8'),
      user = fs.readFileSync(withRefInItems + '/schemas/user.yaml', 'utf8'),
      superProp = fs.readFileSync(withRefInItems + '/schemas/superProp.yaml', 'utf8'),
      expected = fs.readFileSync(withRefInItems + '/expected.json', 'utf8'),
      input = {
        type: 'multiFile',
        specificationVersion: '3.0',
        rootFiles: [
          {
            path: '/root.yaml'
          }
        ],
        options: {},
        bundleFormat: 'JSON',
        data: [
          {
            path: '/root.yaml',
            content: contentRootFile
          },
          {
            path: '/schemas/user.yaml',
            content: user
          },
          {
            path: '/schemas/superProp.yaml',
            content: superProp
          }
        ]
      };
    const res = await Converter.bundle(input);

    expect(res).to.not.be.empty;
    expect(res.result).to.be.true;
    expect(JSON.stringify(JSON.parse(res.output.data[0].bundledContent), null, 2)).to.be.equal(expected);

  });

  it('Should return error data - with_ref_in_items - wrong root', async function () {
    let contentRootFile = fs.readFileSync(withRefInItems + '/wrongRoot.yaml', 'utf8'),
      user = fs.readFileSync(withRefInItems + '/schemas/user.yaml', 'utf8'),
      superProp = fs.readFileSync(withRefInItems + '/schemas/superProp.yaml', 'utf8'),
      input = {
        type: 'multiFile',
        specificationVersion: '3.0',
        rootFiles: [
          {
            path: '/wrongRoot.yaml'
          }
        ],
        options: {},
        bundleFormat: 'JSON',
        data: [
          {
            path: '/wrongRoot.yaml',
            content: contentRootFile
          },
          {
            path: '/schemas/user.yaml',
            content: user
          },
          {
            path: '/schemas/superProp.yaml',
            content: superProp
          }
        ]
      };

    try {
      await Converter.bundle(input);
    }
    catch (error) {
      expect(error.message).to.equal('Invalid format. Input must be in YAML or JSON ' +
        'format. Specification is not a valid YAML. YAMLException: duplicated mapping' +
        ' key at line 30, column -54:\n    components:\n    ^');
    }
  });

  it('Should return bundled file from same_ref_different_source', async function () {
    let contentRootFile = fs.readFileSync(sameRefDiffSource + '/root.yaml', 'utf8'),
      user = fs.readFileSync(sameRefDiffSource + '/schemas/user/user.yaml', 'utf8'),
      client = fs.readFileSync(sameRefDiffSource + '/schemas/client/client.yaml', 'utf8'),
      specialUser = fs.readFileSync(sameRefDiffSource + '/schemas/user/special.yaml', 'utf8'),
      specialClient = fs.readFileSync(sameRefDiffSource + '/schemas/client/special.yaml', 'utf8'),
      magic = fs.readFileSync(sameRefDiffSource + '/schemas/client/magic.yaml', 'utf8'),
      expected = fs.readFileSync(sameRefDiffSource + '/expected.json', 'utf8'),
      input = {
        type: 'multiFile',
        specificationVersion: '3.0',
        rootFiles: [
          {
            path: '/root.yaml'
          }
        ],
        data: [
          {
            path: '/root.yaml',
            content: contentRootFile
          },
          {
            path: '/schemas/user/user.yaml',
            content: user
          },
          {
            path: '/schemas/user/special.yaml',
            content: specialUser
          },
          {
            path: '/schemas/client/client.yaml',
            content: client
          },
          {
            path: '/schemas/client/special.yaml',
            content: specialClient
          },
          {
            path: '/schemas/client/magic.yaml',
            content: magic
          }
        ],
        options: {},
        bundleFormat: 'JSON'
      };
    const res = await Converter.bundle(input);

    expect(res).to.not.be.empty;
    expect(res.result).to.be.true;
    expect(JSON.stringify(JSON.parse(res.output.data[0].bundledContent), null, 2)).to.be.equal(expected);
  });

  it('Should return bundled file - multiple_references_from_root_components', async function () {
    let contentRootFile = fs.readFileSync(nestedHard + '/root.yaml', 'utf8'),
      responses = fs.readFileSync(nestedHard + '/responses.yaml', 'utf8'),
      userProps = fs.readFileSync(nestedHard + '/userProps.yaml', 'utf8'),
      schemasIndex = fs.readFileSync(nestedHard + '/schemas/index.yaml', 'utf8'),
      schemasUser = fs.readFileSync(nestedHard + '/schemas/user.yaml', 'utf8'),
      schemasClient = fs.readFileSync(nestedHard + '/schemas/client.yaml', 'utf8'),
      schemasCarType = fs.readFileSync(nestedHard + '/schemas/carType.yaml', 'utf8'),
      otherModel = fs.readFileSync(nestedHard + '/otherSchemas/model.yaml', 'utf8'),
      othersToy = fs.readFileSync(nestedHard + '/otherSchemas/toy.yaml', 'utf8'),
      othersWork = fs.readFileSync(nestedHard + '/otherSchemas/work.yaml', 'utf8'),
      expected = fs.readFileSync(nestedHard + '/expected.json', 'utf8'),
      input = {
        type: 'multiFile',
        specificationVersion: '3.0',
        rootFiles: [
          {
            path: '/root.yaml'
          }
        ],
        data: [
          {
            path: '/root.yaml',
            content: contentRootFile
          },
          {
            path: '/responses.yaml',
            content: responses
          },
          {
            path: '/userProps.yaml',
            content: userProps
          },
          {
            path: '/schemas/index.yaml',
            content: schemasIndex
          },
          {
            path: '/schemas/user.yaml',
            content: schemasUser
          },
          {
            path: '/schemas/client.yaml',
            content: schemasClient
          },
          {
            path: '/schemas/carType.yaml',
            content: schemasCarType
          },
          {
            path: '/otherSchemas/model.yaml',
            content: otherModel
          },
          {
            path: '/otherSchemas/toy.yaml',
            content: othersToy
          },
          {
            path: '/otherSchemas/work.yaml',
            content: othersWork
          }
        ],
        options: {},
        bundleFormat: 'json'
      };
    const res = await Converter.bundle(input);

    expect(res).to.not.be.empty;
    expect(res.result).to.be.true;
    expect(JSON.stringify(JSON.parse(res.output.data[0].bundledContent), null, 2)).to.be.equal(expected);
  });

  it('Should return bundled file as json - bring_local_dependencies_from_external', async function () {
    let contentRootFile = fs.readFileSync(localFromExternal + '/root.yaml', 'utf8'),
      user = fs.readFileSync(localFromExternal + '/schemas/user.yaml', 'utf8'),
      expected = fs.readFileSync(localFromExternal + '/expected.json', 'utf8'),
      input = {
        type: 'multiFile',
        specificationVersion: '3.0',
        rootFiles: [
          {
            path: '/root.yaml'
          }
        ],
        data: [
          {
            path: '/root.yaml',
            content: contentRootFile
          },
          {
            path: '/schemas/user.yaml',
            content: user
          }
        ],
        options: {},
        bundleFormat: 'JSON'
      };
    const res = await Converter.bundle(input);

    expect(res).to.not.be.empty;
    expect(res.result).to.be.true;
    expect(JSON.stringify(JSON.parse(res.output.data[0].bundledContent), null, 2)).to.be.equal(expected);
  });

  it('Should return bundled file as json - bring_local_dependencies_from_external_multiple_local', async function () {
    let contentRootFile = fs.readFileSync(localFromExternalMultiple + '/root.yaml', 'utf8'),
      user = fs.readFileSync(localFromExternalMultiple + '/schemas/user.yaml', 'utf8'),
      food = fs.readFileSync(localFromExternalMultiple + '/schemas/food.yaml', 'utf8'),
      expected = fs.readFileSync(localFromExternalMultiple + '/expected.json', 'utf8'),
      input = {
        type: 'multiFile',
        specificationVersion: '3.0',
        rootFiles: [
          {
            path: '/root.yaml'
          }
        ],
        data: [
          {
            path: '/root.yaml',
            content: contentRootFile
          },
          {
            path: '/schemas/user.yaml',
            content: user
          },
          {
            path: '/schemas/food.yaml',
            content: food
          }
        ],
        options: {},
        bundleFormat: 'JSON'
      };
    const res = await Converter.bundle(input);

    expect(res).to.not.be.empty;
    expect(res.result).to.be.true;
    expect(JSON.stringify(JSON.parse(res.output.data[0].bundledContent), null, 2)).to.be.equal(expected);
  });

  it('Should return a "/missing/node/path": NotProvided' +
    ' in the place of a not providen node - local_references', async function () {
    let contentRootFile = fs.readFileSync(localRefFolder + '/root.yaml', 'utf8'),
      schemasIndex = fs.readFileSync(localRefFolder + '/schemas/index.yaml', 'utf8'),
      schemasClient = fs.readFileSync(localRefFolder + '/schemas/client.yaml', 'utf8'),
      toySchema = fs.readFileSync(localRefFolder + '/otherSchemas/toy.yaml', 'utf8'),
      expected = fs.readFileSync(localRefFolder + '/expectedNodeNotProvided.json', 'utf8'),
      input = {
        type: 'multiFile',
        specificationVersion: '3.0',
        rootFiles: [
          {
            path: '/root.yaml'
          }
        ],
        options: {},
        bundleFormat: 'JSON',
        data: [
          {
            path: '/root.yaml',
            content: contentRootFile
          },
          {
            path: '/schemas/index.yaml',
            content: schemasIndex
          },
          {
            path: '/schemas/client.yaml',
            content: schemasClient
          },
          {
            path: '/otherSchemas/toy.yaml',
            content: toySchema
          }
        ]
      };
    const res = await Converter.bundle(input);

    expect(res).to.not.be.empty;
    expect(res.result).to.be.true;
    expect(JSON.stringify(JSON.parse(res.output.data[0].bundledContent), null, 2)).to.be.equal(expected);
  });

  it('Should return bundled file with referenced tags from root', async function () {
    let contentRootFile = fs.readFileSync(refTags + '/root.yaml', 'utf8'),
      tags = fs.readFileSync(refTags + '/tags/tags.yaml', 'utf8'),
      expected = fs.readFileSync(refTags + '/expected.json', 'utf8'),
      input = {
        type: 'multiFile',
        specificationVersion: '3.0',
        rootFiles: [
          {
            path: '/root.yaml'
          }
        ],
        data: [
          {
            path: '/root.yaml',
            content: contentRootFile
          },
          {
            path: '/tags/tags.yaml',
            content: tags
          }
        ],
        options: {},
        bundleFormat: 'JSON'
      };
    const res = await Converter.bundle(input);

    expect(res).to.not.be.empty;
    expect(res.result).to.be.true;
    expect(JSON.stringify(JSON.parse(res.output.data[0].bundledContent), null, 2)).to.be.equal(expected);
  });

  it('Should return bundled file with referenced info from root', async function () {
    let contentRootFile = fs.readFileSync(refInfo + '/root.yaml', 'utf8'),
      info = fs.readFileSync(refInfo + '/info/info.yaml', 'utf8'),
      expected = fs.readFileSync(refInfo + '/expected.json', 'utf8'),
      input = {
        type: 'multiFile',
        specificationVersion: '3.0',
        rootFiles: [
          {
            path: '/root.yaml'
          }
        ],
        data: [
          {
            path: '/root.yaml',
            content: contentRootFile
          },
          {
            path: '/info/info.yaml',
            content: info
          }
        ],
        options: {},
        bundleFormat: 'JSON'
      };
    const res = await Converter.bundle(input);

    expect(res).to.not.be.empty;
    expect(res.result).to.be.true;
    expect(JSON.stringify(JSON.parse(res.output.data[0].bundledContent), null, 2)).to.be.equal(expected);
  });

  it('Should return bundled file with referenced paths from root', async function () {
    let contentRootFile = fs.readFileSync(refPaths + '/root.yaml', 'utf8'),
      paths = fs.readFileSync(refPaths + '/paths/paths.yaml', 'utf8'),
      path = fs.readFileSync(refPaths + '/paths/path.yaml', 'utf8'),
      expected = fs.readFileSync(refPaths + '/expected.json', 'utf8'),
      input = {
        type: 'multiFile',
        specificationVersion: '3.0',
        rootFiles: [
          {
            path: '/root.yaml'
          }
        ],
        data: [
          {
            path: '/root.yaml',
            content: contentRootFile
          },
          {
            path: '/paths/paths.yaml',
            content: paths
          },
          {
            path: '/paths/path.yaml',
            content: path
          }
        ],
        options: {},
        bundleFormat: 'JSON'
      };
    const res = await Converter.bundle(input);

    expect(res).to.not.be.empty;
    expect(res.result).to.be.true;
    expect(JSON.stringify(JSON.parse(res.output.data[0].bundledContent), null, 2)).to.be.equal(expected);
  });

  it('Should return bundled file with referenced paths from root - path references local schema', async function () {
    let contentRootFile = fs.readFileSync(refPathsRefToLocalSchema + '/root.yaml', 'utf8'),
      paths = fs.readFileSync(refPathsRefToLocalSchema + '/paths/paths.yaml', 'utf8'),
      path = fs.readFileSync(refPathsRefToLocalSchema + '/paths/path.yaml', 'utf8'),
      expected = fs.readFileSync(refPathsRefToLocalSchema + '/expected.json', 'utf8'),
      input = {
        type: 'multiFile',
        specificationVersion: '3.0',
        rootFiles: [
          {
            path: '/root.yaml'
          }
        ],
        data: [
          {
            path: '/root.yaml',
            content: contentRootFile
          },
          {
            path: '/paths/paths.yaml',
            content: paths
          },
          {
            path: '/paths/path.yaml',
            content: path
          }
        ],
        options: {},
        bundleFormat: 'JSON'
      };
    const res = await Converter.bundle(input);

    expect(res).to.not.be.empty;
    expect(res.result).to.be.true;
    expect(JSON.stringify(JSON.parse(res.output.data[0].bundledContent), null, 2)).to.be.equal(expected);
  });

  it('Should take the root file from data array root file prop undefined', async function () {
    let contentRootFile = fs.readFileSync(sameRefDiffSource + '/root.yaml', 'utf8'),
      user = fs.readFileSync(sameRefDiffSource + '/schemas/user/user.yaml', 'utf8'),
      client = fs.readFileSync(sameRefDiffSource + '/schemas/client/client.yaml', 'utf8'),
      specialUser = fs.readFileSync(sameRefDiffSource + '/schemas/user/special.yaml', 'utf8'),
      specialClient = fs.readFileSync(sameRefDiffSource + '/schemas/client/special.yaml', 'utf8'),
      magic = fs.readFileSync(sameRefDiffSource + '/schemas/client/magic.yaml', 'utf8'),
      expected = fs.readFileSync(sameRefDiffSource + '/expected.json', 'utf8'),
      input = {
        type: 'multiFile',
        specificationVersion: '3.0',
        data: [
          {
            path: '/root.yaml',
            content: contentRootFile
          },
          {
            path: '/schemas/user/user.yaml',
            content: user
          },
          {
            path: '/schemas/user/special.yaml',
            content: specialUser
          },
          {
            path: '/schemas/client/client.yaml',
            content: client
          },
          {
            path: '/schemas/client/special.yaml',
            content: specialClient
          },
          {
            path: '/schemas/client/magic.yaml',
            content: magic
          }
        ],
        options: {},
        bundleFormat: 'JSON'
      };
    const res = await Converter.bundle(input);
    expect(res).to.not.be.empty;
    expect(res.result).to.be.true;
    expect(JSON.stringify(JSON.parse(res.output.data[0].bundledContent), null, 2)).to.be.equal(expected);
  });

  it('Should throw error when root files is undefined and in data there is no root file', async function () {
    let user = fs.readFileSync(schemaFromResponse + '/schemas/user.yaml', 'utf8'),
      input = {
        type: 'multiFile',
        specificationVersion: '3.0',
        data: [
          {
            path: '/schemas/user.yaml',
            content: user
          }
        ],
        options: {},
        bundleFormat: 'JSON'
      };

    try {
      await Converter.bundle(input);
    }
    catch (error) {
      expect(error.message).to.equal('Input should have at least one root file');
    }
  });

  it('Should take the root file from data array root file prop empty array', async function () {
    let contentRootFile = fs.readFileSync(sameRefDiffSource + '/root.yaml', 'utf8'),
      user = fs.readFileSync(sameRefDiffSource + '/schemas/user/user.yaml', 'utf8'),
      client = fs.readFileSync(sameRefDiffSource + '/schemas/client/client.yaml', 'utf8'),
      specialUser = fs.readFileSync(sameRefDiffSource + '/schemas/user/special.yaml', 'utf8'),
      specialClient = fs.readFileSync(sameRefDiffSource + '/schemas/client/special.yaml', 'utf8'),
      magic = fs.readFileSync(sameRefDiffSource + '/schemas/client/magic.yaml', 'utf8'),
      expected = fs.readFileSync(sameRefDiffSource + '/expected.json', 'utf8'),
      input = {
        type: 'multiFile',
        specificationVersion: '3.0',
        rootFiles: [],
        data: [
          {
            path: '/root.yaml',
            content: contentRootFile
          },
          {
            path: '/schemas/user/user.yaml',
            content: user
          },
          {
            path: '/schemas/user/special.yaml',
            content: specialUser
          },
          {
            path: '/schemas/client/client.yaml',
            content: client
          },
          {
            path: '/schemas/client/special.yaml',
            content: specialClient
          },
          {
            path: '/schemas/client/magic.yaml',
            content: magic
          }
        ],
        options: {},
        bundleFormat: 'JSON'
      };
    const res = await Converter.bundle(input);
    expect(res).to.not.be.empty;
    expect(res.result).to.be.true;
    expect(JSON.stringify(JSON.parse(res.output.data[0].bundledContent), null, 2)).to.be.equal(expected);

  });

  it('Should throw error when root files is empty array and in data there is no root file', async function () {
    let user = fs.readFileSync(schemaFromResponse + '/schemas/user.yaml', 'utf8'),
      input = {
        type: 'multiFile',
        specificationVersion: '3.0',
        rootFiles: [],
        data: [
          {
            path: '/schemas/user.yaml',
            content: user
          }
        ],
        options: {},
        bundleFormat: 'JSON'
      };

    try {
      await Converter.bundle(input);
    }
    catch (error) {
      expect(error.message).to.equal('Input should have at least one root file');
    }
  });

  it('Should return bundled files with 2 root', async function () {
    let contentRootFile = fs.readFileSync(schemaFromResponse + '/root.yaml', 'utf8'),
      user = fs.readFileSync(schemaFromResponse + '/schemas/user.yaml', 'utf8'),
      expected = fs.readFileSync(schemaFromResponse + '/expected.json', 'utf8'),
      contentRootFile2 = fs.readFileSync(localRefFolder + '/root.yaml', 'utf8'),
      responses = fs.readFileSync(localRefFolder + '/responses.yaml', 'utf8'),
      schemasIndex = fs.readFileSync(localRefFolder + '/schemas/index.yaml', 'utf8'),
      schemasClient = fs.readFileSync(localRefFolder + '/schemas/client.yaml', 'utf8'),
      toySchema = fs.readFileSync(localRefFolder + '/otherSchemas/toy.yaml', 'utf8'),
      expected2 = fs.readFileSync(localRefFolder + '/expected.json', 'utf8'),
      input = {
        type: 'multiFile',
        specificationVersion: '3.0',
        rootFiles: [
          {
            path: '/root.yaml'
          },
          {
            path: '/root2.yaml'
          }
        ],
        data: [
          {
            path: '/root.yaml',
            content: contentRootFile
          },
          {
            path: '/root2.yaml',
            content: contentRootFile2
          },
          {
            path: '/schemas/user.yaml',
            content: user
          },
          {
            path: '/responses.yaml',
            content: responses
          },
          {
            path: '/schemas/index.yaml',
            content: schemasIndex
          },
          {
            path: '/schemas/client.yaml',
            content: schemasClient
          },
          {
            path: '/otherSchemas/toy.yaml',
            content: toySchema
          }
        ],
        options: {},
        bundleFormat: 'JSON'
      };
    const res = await Converter.bundle(input);

    expect(res).to.not.be.empty;
    expect(res.result).to.be.true;
    expect(JSON.stringify(JSON.parse(res.output.data[0].bundledContent), null, 2)).to.be.equal(expected);
    expect(JSON.stringify(JSON.parse(res.output.data[1].bundledContent), null, 2)).to.be.equal(expected2);
    expect(res.output.data[0].rootFile.path).to.equal('/root.yaml');
    expect(res.output.data[1].rootFile.path).to.equal('/root2.yaml');
  });

  it('Should throw error when root is not present in data array', async function () {
    let user = fs.readFileSync(schemaFromResponse + '/schemas/user.yaml', 'utf8'),
      input = {
        type: 'multiFile',
        specificationVersion: '3.0',
        rootFiles: [
          {
            path: '/root.yaml'
          }
        ],
        data: [
          {
            path: '/schemas/user.yaml',
            content: user
          }
        ],
        options: {},
        bundleFormat: 'JSON'
      };

    try {
      await Converter.bundle(input);
    }
    catch (error) {
      expect(error.message).to.equal('Root file content not found in data array');
    }
  });

  it('Should return bundled 1 file with 2 root but 1 is missing', async function () {
    let contentRootFile = fs.readFileSync(schemaFromResponse + '/root.yaml', 'utf8'),
      user = fs.readFileSync(schemaFromResponse + '/schemas/user.yaml', 'utf8'),
      expected = fs.readFileSync(schemaFromResponse + '/expected.json', 'utf8'),
      responses = fs.readFileSync(localRefFolder + '/responses.yaml', 'utf8'),
      schemasIndex = fs.readFileSync(localRefFolder + '/schemas/index.yaml', 'utf8'),
      schemasClient = fs.readFileSync(localRefFolder + '/schemas/client.yaml', 'utf8'),
      toySchema = fs.readFileSync(localRefFolder + '/otherSchemas/toy.yaml', 'utf8'),
      input = {
        type: 'multiFile',
        specificationVersion: '3.0',
        rootFiles: [
          {
            path: '/root.yaml'
          },
          {
            path: '/root2.yaml'
          }
        ],
        data: [
          {
            path: '/root.yaml',
            content: contentRootFile
          },
          {
            path: '/schemas/user.yaml',
            content: user
          },
          {
            path: '/responses.yaml',
            content: responses
          },
          {
            path: '/schemas/index.yaml',
            content: schemasIndex
          },
          {
            path: '/schemas/client.yaml',
            content: schemasClient
          },
          {
            path: '/otherSchemas/toy.yaml',
            content: toySchema
          }
        ],
        options: {},
        bundleFormat: 'JSON'
      };
    const res = await Converter.bundle(input);

    expect(res).to.not.be.empty;
    expect(res.result).to.be.true;
    expect(JSON.stringify(JSON.parse(res.output.data[0].bundledContent), null, 2)).to.be.equal(expected);
    expect(res.output.data.length).to.equal(1);
  });

  it('Should bundle only the files with the specified version 3.1', async function () {
    let contentRootFile = fs.readFileSync(schemaFromResponse + '/root.yaml', 'utf8'),
      contentRootFile31 = fs.readFileSync(schemaFromResponse + '/root3_1.yaml', 'utf8'),
      user = fs.readFileSync(schemaFromResponse + '/schemas/user.yaml', 'utf8'),
      expected = fs.readFileSync(schemaFromResponse + '/expected3_1.json', 'utf8'),
      input = {
        type: 'multiFile',
        specificationVersion: '3.1',
        rootFiles: [
          {
            path: '/root3_1.yaml'
          },
          {
            path: '/root.yaml'
          }
        ],
        data: [
          {
            path: '/root.yaml',
            content: contentRootFile
          },
          {
            path: '/root3_1.yaml',
            content: contentRootFile31
          },
          {
            path: '/schemas/user.yaml',
            content: user
          }
        ],
        options: {},
        bundleFormat: 'JSON'
      };
    const res = await Converter.bundle(input);

    expect(res).to.not.be.empty;
    expect(res.result).to.be.true;
    expect(res.output.specification.version).to.equal('3.1');
    expect(res.output.data.length).to.equal(1);
    expect(JSON.stringify(JSON.parse(res.output.data[0].bundledContent), null, 2)).to.be.equal(expected);
  });

  it('Should bundle only the files with the specified version 3.0', async function () {
    let contentRootFile = fs.readFileSync(schemaFromResponse + '/root.yaml', 'utf8'),
      contentRootFile31 = fs.readFileSync(schemaFromResponse + '/root3_1.yaml', 'utf8'),
      user = fs.readFileSync(schemaFromResponse + '/schemas/user.yaml', 'utf8'),
      expected = fs.readFileSync(schemaFromResponse + '/expected.json', 'utf8'),
      input = {
        type: 'multiFile',
        specificationVersion: '3.0',
        rootFiles: [
          {
            path: '/root3_1.yaml'
          },
          {
            path: '/root.yaml'
          }
        ],
        data: [
          {
            path: '/root.yaml',
            content: contentRootFile
          },
          {
            path: '/root3_1.yaml',
            content: contentRootFile31
          },
          {
            path: '/schemas/user.yaml',
            content: user
          }
        ],
        options: {},
        bundleFormat: 'JSON'
      };
    const res = await Converter.bundle(input);

    expect(res).to.not.be.empty;
    expect(res.result).to.be.true;
    expect(res.output.specification.version).to.equal('3.0');
    expect(res.output.data.length).to.equal(1);
    expect(JSON.stringify(JSON.parse(res.output.data[0].bundledContent), null, 2)).to.be.equal(expected);
  });

  it('should bundle files to 3.0 when specificationVersion is not provided', async function () {
    let contentRootFile = fs.readFileSync(schemaFromResponse + '/root.yaml', 'utf8'),
      contentRootFile31 = fs.readFileSync(schemaFromResponse + '/root3_1.yaml', 'utf8'),
      user = fs.readFileSync(schemaFromResponse + '/schemas/user.yaml', 'utf8'),
      expected = fs.readFileSync(schemaFromResponse + '/expected.json', 'utf8'),
      input = {
        type: 'multiFile',
        rootFiles: [
          {
            path: '/root3_1.yaml'
          },
          {
            path: '/root.yaml'
          }
        ],
        data: [
          {
            path: '/root.yaml',
            content: contentRootFile
          },
          {
            path: '/root3_1.yaml',
            content: contentRootFile31
          },
          {
            path: '/schemas/user.yaml',
            content: user
          }
        ],
        options: {},
        bundleFormat: 'JSON'
      };
    const res = await Converter.bundle(input);

    expect(res).to.not.be.empty;
    expect(res.result).to.be.true;
    expect(res.output.specification.version).to.equal('3.0');
    expect(res.output.data.length).to.equal(1);
    expect(JSON.stringify(JSON.parse(res.output.data[0].bundledContent), null, 2)).to.be.equal(expected);
  });

  it('Should return bundled file with referenced example', async function () {
    let contentRootFile = fs.readFileSync(refExample + '/root.yaml', 'utf8'),
      example = fs.readFileSync(refExample + '/examples.yaml', 'utf8'),
      expected = fs.readFileSync(refExample + '/expected.json', 'utf8'),
      input = {
        type: 'multiFile',
        specificationVersion: '3.0',
        rootFiles: [
          {
            path: '/root.yaml'
          }
        ],
        data: [
          {
            path: '/root.yaml',
            content: contentRootFile
          },
          {
            path: '/examples.yaml',
            content: example
          }
        ],
        options: {},
        bundleFormat: 'JSON'
      };
    const res = await Converter.bundle(input);

    expect(res).to.not.be.empty;
    expect(res.result).to.be.true;
    expect(JSON.stringify(JSON.parse(res.output.data[0].bundledContent), null, 2)).to.be.equal(expected);
    expect(res.output.data.length).to.equal(1);
  });

  it('should return error when "type" parameter is not sent', async function () {
    let contentRootFile = fs.readFileSync(refExample + '/root.yaml', 'utf8'),
      example = fs.readFileSync(refExample + '/examples.yaml', 'utf8'),
      input = {
        rootFiles: [
          {
            path: '/root.yaml'
          }
        ],
        data: [
          {
            path: '/root.yaml',
            content: contentRootFile
          },
          {
            path: '/examples.yaml',
            content: example
          }
        ],
        options: {},
        bundleFormat: 'JSON'
      };

    try {
      await Converter.bundle(input);
    }
    catch (error) {
      expect(error).to.not.be.undefined;
      expect(error.message).to.equal('"Type" parameter should be provided');
    }
  });

  it('should return error when input is an empty object', async function () {
    try {
      await Converter.bundle({});
    }
    catch (error) {
      expect(error).to.not.be.undefined;
      expect(error.message).to.equal('Input object must have "type" and "data" information');
    }
  });

  it('should return error when input has no root files', async function () {
    let contentRootFile = fs.readFileSync(refExample + '/root.yaml', 'utf8'),
      input = {
        type: 'multiFile',
        specificationVersion: '3.0',
        rootFiles: [],
        data: [
          {
            path: '/root.yaml',
            content: contentRootFile
          }
        ],
        options: {},
        bundleFormat: 'JSON'
      };

    try {
      await Converter.bundle(input);
    }
    catch (error) {
      expect(error).to.not.be.undefined;
      expect(error.message).to.equal('Input should have at least one root file');
    }
  });

  it('Should return bundled file as json - sameSourceDifferentPlace', async function () {
    let contentRootFile = fs.readFileSync(sameSourceDifferentPlace + '/root.yaml', 'utf8'),
      user = fs.readFileSync(sameSourceDifferentPlace + '/schemas/user/user.yaml', 'utf8'),
      special = fs.readFileSync(sameSourceDifferentPlace + '/schemas/user/special.yaml', 'utf8'),
      client = fs.readFileSync(sameSourceDifferentPlace + '/schemas/client/client.yaml', 'utf8'),
      expected = fs.readFileSync(sameSourceDifferentPlace + '/expected.json', 'utf8'),
      input = {
        type: 'multiFile',
        specificationVersion: '3.0',
        rootFiles: [
          {
            path: '/root.yaml'
          }
        ],
        data: [
          {
            path: '/root.yaml',
            content: contentRootFile
          },
          {
            path: '/schemas/user/user.yaml',
            content: user
          },
          {
            path: '/schemas/user/special.yaml',
            content: special
          },
          {
            path: '/schemas/client/client.yaml',
            content: client
          }
        ],
        options: {},
        bundleFormat: 'JSON'
      };
    const res = await Converter.bundle(input);

    expect(res).to.not.be.empty;
    expect(res.result).to.be.true;
    expect(JSON.stringify(JSON.parse(res.output.data[0].bundledContent), null, 2)).to.be.equal(expected);
    expect(res.output.data.length).to.equal(1);
  });

  it('Should return bundled file as json - nestedProperties', async function () {
    let contentRootFile = fs.readFileSync(nestedProperties + '/root.yaml', 'utf8'),
      user = fs.readFileSync(nestedProperties + '/schemas/user.yaml', 'utf8'),
      prop = fs.readFileSync(nestedProperties + '/properties/prop.yaml', 'utf8'),
      nestedProp = fs.readFileSync(nestedProperties + '/properties/nestedProp.yaml', 'utf8'),
      lastNested = fs.readFileSync(nestedProperties + '/properties/lastNested.yaml', 'utf8'),
      warrior = fs.readFileSync(nestedProperties + '/properties/warrior.yaml', 'utf8'),
      country = fs.readFileSync(nestedProperties + '/properties/country.yaml', 'utf8'),
      expected = fs.readFileSync(nestedProperties + '/expected.json', 'utf8'),
      input = {
        type: 'multiFile',
        specificationVersion: '3.0',
        rootFiles: [
          {
            path: '/root.yaml'
          }
        ],
        data: [
          {
            path: '/root.yaml',
            content: contentRootFile
          },
          {
            path: '/schemas/user.yaml',
            content: user
          },
          {
            path: '/properties/prop.yaml',
            content: prop
          },
          {
            path: '/properties/nestedProp.yaml',
            content: nestedProp
          },
          {
            path: '/properties/country.yaml',
            content: country
          },
          {
            path: '/properties/lastNested.yaml',
            content: lastNested
          },
          {
            path: '/properties/warrior.yaml',
            content: warrior
          }
        ],
        options: {},
        bundleFormat: 'JSON'
      };
    const res = await Converter.bundle(input);

    expect(res).to.not.be.empty;
    expect(res.result).to.be.true;
    expect(JSON.stringify(JSON.parse(res.output.data[0].bundledContent), null, 2)).to.be.equal(expected);
    expect(res.output.data.length).to.equal(1);
  });

  it('Should return bundled file as json - properties', async function () {
    let contentRootFile = fs.readFileSync(properties + '/root.yaml', 'utf8'),
      user = fs.readFileSync(properties + '/schemas/user.yaml', 'utf8'),
      prop = fs.readFileSync(properties + '/schemas/prop.yaml', 'utf8'),
      expected = fs.readFileSync(properties + '/expected.json', 'utf8'),
      input = {
        type: 'multiFile',
        specificationVersion: '3.0',
        rootFiles: [
          {
            path: '/root.yaml'
          }
        ],
        data: [
          {
            path: '/root.yaml',
            content: contentRootFile
          },
          {
            path: '/schemas/user.yaml',
            content: user
          },
          {
            path: '/schemas/prop.yaml',
            content: prop
          }
        ],
        options: {},
        bundleFormat: 'JSON'
      };
    const res = await Converter.bundle(input);

    expect(res).to.not.be.empty;
    expect(res.result).to.be.true;
    expect(JSON.stringify(JSON.parse(res.output.data[0].bundledContent), null, 2)).to.be.equal(expected);
    expect(res.output.data.length).to.equal(1);
  });

  it('Should bundle according to the input root format when bundleFormat is not present', async function () {
    let contentRootFileYAML = fs.readFileSync(schemaFromResponse + '/root.yaml', 'utf8'),
      contentRootJSON = fs.readFileSync(schemaFromResponse + '/root.json', 'utf8'),
      user = fs.readFileSync(schemaFromResponse + '/schemas/user.yaml', 'utf8'),
      expectedJSON = fs.readFileSync(schemaFromResponse + '/expected.json', 'utf8'),
      expectedYAML = fs.readFileSync(schemaFromResponse + '/expected.yaml', 'utf8'),
      input = {
        type: 'multiFile',
        specificationVersion: '3.0',
        rootFiles: [
          {
            path: '/root.json'
          },
          {
            path: '/root.yaml'
          }
        ],
        data: [
          {
            path: '/root.yaml',
            content: contentRootFileYAML
          },
          {
            path: '/root.json',
            content: contentRootJSON
          },
          {
            path: '/schemas/user.yaml',
            content: user
          }
        ],
        options: {}
      };
    const res = await Converter.bundle(input);

    expect(res).to.not.be.empty;
    expect(res.result).to.be.true;
    expect(res.output.specification.version).to.equal('3.0');
    expect(res.output.data.length).to.equal(2);
    expect(JSON.stringify(JSON.parse(res.output.data[0].bundledContent), null, 2)).to.be.equal(expectedJSON);
    expect(res.output.data[1].bundledContent).to.be.equal(expectedYAML);
  });

  it('Should return bundled file - referenced response', async function () {
    let contentRoot = fs.readFileSync(referencedResponse + '/root.yaml', 'utf8'),
      contentRef = fs.readFileSync(referencedResponse + '/response.yaml', 'utf8'),
      expected = fs.readFileSync(referencedResponse + '/expected.json', 'utf8'),
      input = {
        type: 'multiFile',
        specificationVersion: '3.0',
        rootFiles: [
          {
            path: '/root.yaml'
          }
        ],
        data: [
          {
            path: '/root.yaml',
            content: contentRoot
          },
          {
            path: '/response.yaml',
            content: contentRef
          }
        ],
        options: {},
        bundleFormat: 'JSON'
      };
    const res = await Converter.bundle(input);

    expect(res).to.not.be.empty;
    expect(res.result).to.be.true;
    expect(JSON.stringify(JSON.parse(res.output.data[0].bundledContent), null, 2)).to.be.equal(expected);

  });

  it('Should return bundled file - referenced Parameter', async function () {
    let contentRoot = fs.readFileSync(referencedParameter + '/root.yaml', 'utf8'),
      contentRef = fs.readFileSync(referencedParameter + '/parameter.yaml', 'utf8'),
      expected = fs.readFileSync(referencedParameter + '/expected.json', 'utf8'),
      input = {
        type: 'multiFile',
        specificationVersion: '3.0',
        rootFiles: [
          {
            path: '/root.yaml'
          }
        ],
        data: [
          {
            path: '/root.yaml',
            content: contentRoot
          },
          {
            path: '/parameter.yaml',
            content: contentRef
          }
        ],
        options: {},
        bundleFormat: 'JSON'
      };
    const res = await Converter.bundle(input);

    expect(res).to.not.be.empty;
    expect(res.result).to.be.true;
    expect(JSON.stringify(JSON.parse(res.output.data[0].bundledContent), null, 2)).to.be.equal(expected);
  });

  it('Should return bundled file - referenced Request Body', async function () {
    let contentRoot = fs.readFileSync(referencedRequestBody + '/root.yaml', 'utf8'),
      contentRef = fs.readFileSync(referencedRequestBody + '/rbody.yaml', 'utf8'),
      expected = fs.readFileSync(referencedRequestBody + '/expected.json', 'utf8'),
      input = {
        type: 'multiFile',
        specificationVersion: '3.0',
        rootFiles: [
          {
            path: '/root.yaml'
          }
        ],
        data: [
          {
            path: '/root.yaml',
            content: contentRoot
          },
          {
            path: '/rbody.yaml',
            content: contentRef
          }
        ],
        options: {},
        bundleFormat: 'JSON'
      };
    const res = await Converter.bundle(input);

    expect(res).to.not.be.empty;
    expect(res.result).to.be.true;
    expect(JSON.stringify(JSON.parse(res.output.data[0].bundledContent), null, 2)).to.be.equal(expected);
  });

  it('Should return bundled file - referenced Header', async function () {
    let contentRoot = fs.readFileSync(referencedHeader + '/root.yaml', 'utf8'),
      contentRef = fs.readFileSync(referencedHeader + '/header.yaml', 'utf8'),
      expected = fs.readFileSync(referencedHeader + '/expected.json', 'utf8'),
      input = {
        type: 'multiFile',
        specificationVersion: '3.0',
        rootFiles: [
          {
            path: '/root.yaml'
          }
        ],
        data: [
          {
            path: '/root.yaml',
            content: contentRoot
          },
          {
            path: '/header.yaml',
            content: contentRef
          }
        ],
        options: {},
        bundleFormat: 'JSON'
      };
    const res = await Converter.bundle(input);

    expect(res).to.not.be.empty;
    expect(res.result).to.be.true;
    expect(JSON.stringify(JSON.parse(res.output.data[0].bundledContent), null, 2)).to.be.equal(expected);
  });

  it('Should return bundled file - referenced Link', async function () {
    let contentRoot = fs.readFileSync(referencedLink + '/root.yaml', 'utf8'),
      contentRef = fs.readFileSync(referencedLink + '/link.yaml', 'utf8'),
      expected = fs.readFileSync(referencedLink + '/expected.json', 'utf8'),
      input = {
        type: 'multiFile',
        specificationVersion: '3.0',
        rootFiles: [
          {
            path: '/root.yaml'
          }
        ],
        data: [
          {
            path: '/root.yaml',
            content: contentRoot
          },
          {
            path: '/link.yaml',
            content: contentRef
          }
        ],
        options: {},
        bundleFormat: 'JSON'
      };
    const res = await Converter.bundle(input);

    expect(res).to.not.be.empty;
    expect(res.result).to.be.true;
    expect(JSON.stringify(JSON.parse(res.output.data[0].bundledContent), null, 2)).to.be.equal(expected);
  });

  it('Should return bundled file - referenced Callback', async function () {
    let contentRoot = fs.readFileSync(referencedCallback + '/root.yaml', 'utf8'),
      contentRef = fs.readFileSync(referencedCallback + '/callback.yaml', 'utf8'),
      expected = fs.readFileSync(referencedCallback + '/expected.json', 'utf8'),
      input = {
        type: 'multiFile',
        specificationVersion: '3.0',
        rootFiles: [
          {
            path: '/root.yaml'
          }
        ],
        data: [
          {
            path: '/root.yaml',
            content: contentRoot
          },
          {
            path: '/callback.yaml',
            content: contentRef
          }
        ],
        options: {},
        bundleFormat: 'JSON'
      };
    const res = await Converter.bundle(input);

    expect(res).to.not.be.empty;
    expect(res.result).to.be.true;
    expect(JSON.stringify(JSON.parse(res.output.data[0].bundledContent), null, 2)).to.be.equal(expected);
  });

  it('Should return bundled file - referenced Security Schemes', async function () {
    let contentRoot = fs.readFileSync(referencedSecuritySchemes + '/root.yaml', 'utf8'),
      contentRef = fs.readFileSync(referencedSecuritySchemes + '/sschemes.yaml', 'utf8'),
      expected = fs.readFileSync(referencedSecuritySchemes + '/expected.json', 'utf8'),
      input = {
        type: 'multiFile',
        specificationVersion: '3.0',
        rootFiles: [
          {
            path: '/root.yaml'
          }
        ],
        data: [
          {
            path: '/root.yaml',
            content: contentRoot
          },
          {
            path: '/sschemes.yaml',
            content: contentRef
          }
        ],
        options: {},
        bundleFormat: 'JSON'
      };
    const res = await Converter.bundle(input);

    expect(res).to.not.be.empty;
    expect(res.result).to.be.true;
    expect(JSON.stringify(JSON.parse(res.output.data[0].bundledContent), null, 2)).to.be.equal(expected);
  });

  it('Should bundle file from - additionalProperties', async function() {
    let contentRoot = fs.readFileSync(additionalProperties + '/root.yaml', 'utf8'),
      pet = fs.readFileSync(additionalProperties + '/pet.yaml', 'utf8'),
      additionalProps = fs.readFileSync(additionalProperties + '/additionalProperties.yaml', 'utf8'),
      expected = fs.readFileSync(additionalProperties + '/expected.json', 'utf8'),
      input = {
        type: 'multiFile',
        specificationVersion: '3.0',
        rootFiles: [
          {
            path: '/root.yaml'
          }
        ],
        data: [
          {
            path: '/root.yaml',
            content: contentRoot
          },
          {
            path: '/pet.yaml',
            content: pet
          },
          {
            path: '/additionalProperties.yaml',
            content: additionalProps
          }
        ],
        options: {},
        bundleFormat: 'JSON'
      };
    const res = await Converter.bundle(input);

    expect(res).to.not.be.empty;
    expect(res.result).to.be.true;
    expect(JSON.stringify(JSON.parse(res.output.data[0].bundledContent), null, 2)).to.be.equal(expected);
  });

  it('Should bundle composite file with oneOf - composite_oneOf', async function() {
    let contentRoot = fs.readFileSync(compositeOneOf + '/root.yaml', 'utf8'),
      pet = fs.readFileSync(compositeOneOf + '/schemas/pet.yaml', 'utf8'),
      user = fs.readFileSync(compositeOneOf + '/schemas/user.yaml', 'utf8'),
      expected = fs.readFileSync(compositeOneOf + '/expected.json', 'utf8'),
      input = {
        type: 'multiFile',
        specificationVersion: '3.0',
        rootFiles: [
          {
            path: '/root.yaml'
          }
        ],
        data: [
          {
            path: '/root.yaml',
            content: contentRoot
          },
          {
            path: '/schemas/pet.yaml',
            content: pet
          },
          {
            path: '/schemas/user.yaml',
            content: user
          }
        ],
        options: {},
        bundleFormat: 'JSON'
      };
    const res = await Converter.bundle(input);

    expect(res).to.not.be.empty;
    expect(res.result).to.be.true;
    expect(JSON.stringify(JSON.parse(res.output.data[0].bundledContent), null, 2)).to.be.equal(expected);
  });

  it('Should bundle composite file with anyOf - composite_anyOf', async function() {
    let contentRoot = fs.readFileSync(compositeAnyOf + '/root.yaml', 'utf8'),
      pet = fs.readFileSync(compositeAnyOf + '/schemas/pet.yaml', 'utf8'),
      user = fs.readFileSync(compositeAnyOf + '/schemas/user.yaml', 'utf8'),
      expected = fs.readFileSync(compositeAnyOf + '/expected.json', 'utf8'),
      input = {
        type: 'multiFile',
        specificationVersion: '3.0',
        rootFiles: [
          {
            path: '/root.yaml'
          }
        ],
        data: [
          {
            path: '/root.yaml',
            content: contentRoot
          },
          {
            path: '/schemas/pet.yaml',
            content: pet
          },
          {
            path: '/schemas/user.yaml',
            content: user
          }
        ],
        options: {},
        bundleFormat: 'JSON'
      };
    const res = await Converter.bundle(input);

    expect(res).to.not.be.empty;
    expect(res.result).to.be.true;
    expect(JSON.stringify(JSON.parse(res.output.data[0].bundledContent), null, 2)).to.be.equal(expected);
  });

  it('Should bundle composite file with not - composite_not', async function() {
    let contentRoot = fs.readFileSync(compositeNot + '/root.yaml', 'utf8'),
      user = fs.readFileSync(compositeNot + '/schemas/user.yaml', 'utf8'),
      expected = fs.readFileSync(compositeNot + '/expected.json', 'utf8'),
      input = {
        type: 'multiFile',
        specificationVersion: '3.0',
        rootFiles: [
          {
            path: '/root.yaml'
          }
        ],
        data: [
          {
            path: '/root.yaml',
            content: contentRoot
          },
          {
            path: '/schemas/user.yaml',
            content: user
          }
        ],
        options: {},
        bundleFormat: 'JSON'
      };
    const res = await Converter.bundle(input);

    expect(res).to.not.be.empty;
    expect(res.result).to.be.true;
    expect(JSON.stringify(JSON.parse(res.output.data[0].bundledContent), null, 2)).to.be.equal(expected);

  });

  it('Should throw error when version is not correct', async function () {
    let contentRoot = fs.readFileSync(compositeNot + '/root.yaml', 'utf8'),
      input = {
        type: 'multiFile',
        specificationVersion: 'Anything',
        rootFiles: [
          {
            path: '/root.yaml'
          }
        ],
        data: [
          {
            path: '/root.yaml',
            content: contentRoot
          }
        ],
        options: {},
        bundleFormat: 'JSON'
      };

    try {
      await Converter.bundle(input);
    }
    catch (error) {
      expect(error.message).to.equal('The provided version "Anything" is not valid');
    }
  });

<<<<<<< HEAD

  it('should ignore reference when is empty content', async function() {
    let input =
    {
      type: 'multiFile',
      specificationVersion: '3.0',
      bundleFormat: 'JSON',
      data: [
        {
          path: 'hello.yaml',
          content: ''
        },
        {
          path: 'openapi.yaml',
          content: 'openapi: 3.0.0\n' +
            'info:\n' +
            '  title: hello world\n' +
            '  version: 0.1.1\n' +
            'paths:\n' +
            '  /hello:\n' +
            '    get:\n' +
            '      summary: get the hello\n' +
            '      responses:\n' +
            '        200:\n' +
            '          description: sample des\n' +
            '          content:\n' +
            '            application/json:\n' +
            '              schema:\n' +
            '                $ref: \'./hello.yaml\''
        }
      ]
    };
    const res = await Converter.bundle(input);
    expect(res).to.not.be.empty;
    expect(res.result).to.be.true;
    expect(res.output.specification.version).to.equal('3.0');
  });

=======
  it('Should return bundled file as json - schema_collision_from_responses', async function () {
    let contentRootFile = fs.readFileSync(schemaCollision + '/root.yaml', 'utf8'),
      user = fs.readFileSync(schemaCollision + '/schemas_/_user.yaml', 'utf8'),
      user1 = fs.readFileSync(schemaCollision + '/schemas/__user.yaml', 'utf8'),
      user2 = fs.readFileSync(schemaCollision + '/schemas__/user.yaml', 'utf8'),
      expected = fs.readFileSync(schemaCollision + '/expected.json', 'utf8'),
      input = {
        type: 'multiFile',
        specificationVersion: '3.0',
        rootFiles: [
          {
            path: '/root.yaml'
          }
        ],
        data: [
          {
            path: '/root.yaml',
            content: contentRootFile
          },
          {
            path: '/schemas__/user.yaml',
            content: user2
          },
          {
            path: '/schemas_/_user.yaml',
            content: user
          },
          {
            path: '/schemas/__user.yaml',
            content: user1
          }
        ],
        options: {},
        bundleFormat: 'JSON'
      };
    const res = await Converter.bundle(input);

    expect(res).to.not.be.empty;
    expect(res.result).to.be.true;
    expect(res.output.specification.version).to.equal('3.0');
    expect(JSON.stringify(JSON.parse(res.output.data[0].bundledContent), null, 2)).to.be.equal(expected);
  });

  it('Should return bundled file as json - schema_collision_w_root_components', async function () {
    let contentRootFile = fs.readFileSync(schemaCollisionWRootComponent + '/root.yaml', 'utf8'),
      user = fs.readFileSync(schemaCollisionWRootComponent + '/schemas/user.yaml', 'utf8'),
      expected = fs.readFileSync(schemaCollisionWRootComponent + '/expected.json', 'utf8'),
      input = {
        type: 'multiFile',
        specificationVersion: '3.0',
        rootFiles: [
          {
            path: '/root.yaml'
          }
        ],
        data: [
          {
            path: '/root.yaml',
            content: contentRootFile
          },
          {
            path: '/schemas/user.yaml',
            content: user
          }
        ],
        options: {},
        bundleFormat: 'JSON'
      };
    const res = await Converter.bundle(input);

    expect(res).to.not.be.empty;
    expect(res.result).to.be.true;
    expect(res.output.specification.version).to.equal('3.0');
    expect(JSON.stringify(JSON.parse(res.output.data[0].bundledContent), null, 2)).to.be.equal(expected);
  });

  it('Should bundle long paths into shorter ones', async function () {
    let contentRootFile = fs.readFileSync(longPath + '/root.yaml', 'utf8'),
      client = fs.readFileSync(longPath + '/client.json', 'utf8'),
      magic = fs.readFileSync(longPath + '/magic.yaml', 'utf8'),
      special = fs.readFileSync(longPath + '/special.yaml', 'utf8'),
      userSpecial = fs.readFileSync(longPath + '/userSpecial.yaml', 'utf8'),
      user = fs.readFileSync(longPath + '/user.yaml', 'utf8'),
      expected = fs.readFileSync(longPath + '/expected.json', 'utf8'),
      input = {
        type: 'multiFile',
        specificationVersion: '3.0',
        rootFiles: [
          {
            path: '/pm/openapi-to-postman/test/data/toBundleExamples/same_ref_different_source/root.yaml'
          }
        ],
        data: [
          {
            'content': contentRootFile,
            'path': '/pm/openapi-to-postman/test/data/toBundleExamples/same_ref_different_source/root.yaml'
          },
          {
            'content': client,
            'path': '/pm/openapi-to-postman/test/data/toBundleExamples/same_ref_different_source/schemas' +
              '/client/client.json'
          },
          {
            'content': magic,
            'path': '/pm/openapi-to-postman/test/data/toBundleExamples/same_ref_different_source/schemas' +
              '/client/magic.yaml'
          },
          {
            'content': special,
            'path': '/pm/openapi-to-postman/test/data/toBundleExamples/same_ref_different_source/schemas' +
              '/client/special.yaml'
          },
          {
            'content': userSpecial,
            'path': '/pm/openapi-to-postman/test/data/toBundleExamples/same_ref_different_source/schemas' +
              '/user/special.yaml'
          },
          {
            'content': user,
            'path': '/pm/openapi-to-postman/test/data/toBundleExamples/same_ref_different_source/schemas/user/user.yaml'
          }
        ],
        options: {},
        bundleFormat: 'JSON'
      };
    const res = await Converter.bundle(input);

    expect(res).to.not.be.empty;
    expect(res.result).to.be.true;
    expect(res.output.specification.version).to.equal('3.0');
    expect(JSON.stringify(JSON.parse(res.output.data[0].bundledContent), null, 2)).to.be.equal(expected);
  });
>>>>>>> 48169fb5
});


describe('getReferences method when node does not have any reference', function() {
  it('Should return ' +
    ' - schema_from_response', function() {
    const userData = 'type: object\n' +
        'properties:\n' +
        '  id:\n' +
        '    type: integer\n' +
        '  userName:\n' +
        '    type: string',
      userNode = parse.getOasObject(userData),
      nodeIsRoot = false,
      result = getReferences(
        userNode.oasObject,
        nodeIsRoot,
        removeLocalReferenceFromPath,
        'the/parent/filename',
        '3.0',
        {},
        ''
      );

    expect(result.referencesInNode).to.be.an('array').with.length(0);
    expect(Object.keys(result.nodeReferenceDirectory).length).to.equal(0);
  });

  it('Should return ' +
    ' - schema_from_response', function() {
    const userData = 'User:\n' +
      '  $ref: \"./user.yaml\"\n' +
      '\n' +
      'Monster:\n' +
      '  type: object\n' +
      '  properties:\n' +
      '    id:\n' +
      '      type: integer\n' +
      '    clientName:\n' +
      '      type: string\n' +
      'Dog:\n' +
      '  type: object\n' +
      '  properties:\n' +
      '    id:\n' +
      '      type: integer\n' +
      '    clientName:\n' +
      '      type: string',
      userNode = parse.getOasObject(userData),
      nodeIsRoot = false,
      result = getReferences(
        userNode.oasObject,
        nodeIsRoot,
        removeLocalReferenceFromPath,
        'the/parent/filename',
        '3.0',
        {},
        ''
      );
    expect(result.nodeReferenceDirectory).to.be.an('object');
    expect(Object.keys(result.nodeReferenceDirectory).length).to.equal(1);
    expect(result.referencesInNode).to.be.an('array').with.length(1);
    expect(Object.keys(result.nodeReferenceDirectory)[0])
      .to.equal('the/parent/user.yaml');
    expect(result.referencesInNode[0].path).to.equal('./user.yaml');
    expect(result.referencesInNode[0].newValue.$ref).to.equal('the/parent/user.yaml');
  });

});<|MERGE_RESOLUTION|>--- conflicted
+++ resolved
@@ -1937,7 +1937,6 @@
     }
   });
 
-<<<<<<< HEAD
 
   it('should ignore reference when is empty content', async function() {
     let input =
@@ -1976,7 +1975,6 @@
     expect(res.output.specification.version).to.equal('3.0');
   });
 
-=======
   it('Should return bundled file as json - schema_collision_from_responses', async function () {
     let contentRootFile = fs.readFileSync(schemaCollision + '/root.yaml', 'utf8'),
       user = fs.readFileSync(schemaCollision + '/schemas_/_user.yaml', 'utf8'),
@@ -2109,7 +2107,6 @@
     expect(res.output.specification.version).to.equal('3.0');
     expect(JSON.stringify(JSON.parse(res.output.data[0].bundledContent), null, 2)).to.be.equal(expected);
   });
->>>>>>> 48169fb5
 });
 
 
