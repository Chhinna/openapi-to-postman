const { getReferences } = require('../../lib/bundle.js'),
  { removeLocalReferenceFromPath } = require('../../lib/jsonPointer.js'),
  parse = require('./../../lib/parse');

let expect = require('chai').expect,
  Converter = require('../../index.js'),
  fs = require('fs'),
  path = require('path'),
  BUNDLES_FOLDER = '../data/toBundleExamples',
  PETSTORE_FOLDER = '../data/petstore separate yaml',
  nestedRefsFromRootComponents = path.join(__dirname, BUNDLES_FOLDER + '/nested_references_from_root_components'),
  localRefFolder = path.join(__dirname, BUNDLES_FOLDER + '/local_references'),
  schemaFromResponse = path.join(__dirname, BUNDLES_FOLDER + '/schema_from_response'),
  petstoreFolder = path.join(__dirname, PETSTORE_FOLDER),
  withParamsFolder = path.join(__dirname, BUNDLES_FOLDER + '/with_parameters'),
  withRefInItems = path.join(__dirname, BUNDLES_FOLDER + '/with_ref_in_items'),
  sameRefDiffSource = path.join(__dirname, BUNDLES_FOLDER + '/same_ref_different_source'),
  nestedHard = path.join(__dirname, BUNDLES_FOLDER + '/multiple_references_from_root_components'),
  localFromExternal = path.join(__dirname, BUNDLES_FOLDER + '/bring_local_dependencies_from_external'),
  localFromExternalMultiple = path
    .join(__dirname, BUNDLES_FOLDER + '/bring_local_dependencies_from_external_multiple_local'),
  refTags = path.join(__dirname, BUNDLES_FOLDER + '/referenced_tags'),
  refInfo = path.join(__dirname, BUNDLES_FOLDER + '/referenced_info'),
  refPaths = path.join(__dirname, BUNDLES_FOLDER + '/referenced_paths'),
  refPathsRefToLocalSchema = path.join(__dirname, BUNDLES_FOLDER + '/referenced_paths_local_schema'),
  refExample = path.join(__dirname, BUNDLES_FOLDER + '/referenced_examples'),
  properties = path.join(__dirname, BUNDLES_FOLDER + '/properties'),
  sameSourceDifferentPlace = path.join(__dirname, BUNDLES_FOLDER + '/same_source_different_place'),
  nestedProperties = path.join(__dirname, BUNDLES_FOLDER + '/nestedProperties'),
  referencedResponse = path.join(__dirname, BUNDLES_FOLDER + '/referenced_response'),
  referencedParameter = path.join(__dirname, BUNDLES_FOLDER + '/referenced_parameter'),
  referencedRequestBody = path.join(__dirname, BUNDLES_FOLDER + '/referenced_request_body'),
  referencedHeader = path.join(__dirname, BUNDLES_FOLDER + '/referenced_header'),
  referencedLink = path.join(__dirname, BUNDLES_FOLDER + '/referenced_link'),
  referencedCallback = path.join(__dirname, BUNDLES_FOLDER + '/referenced_callback'),
  referencedSecuritySchemes = path.join(__dirname, BUNDLES_FOLDER + '/referenced_security_schemes'),
  additionalProperties = path.join(__dirname, BUNDLES_FOLDER + '/additionalProperties'),
  compositeOneOf = path.join(__dirname, BUNDLES_FOLDER + '/composite_oneOf'),
  compositeNot = path.join(__dirname, BUNDLES_FOLDER + '/composite_not'),
  compositeAnyOf = path.join(__dirname, BUNDLES_FOLDER + '/composite_anyOf'),
  longPath = path.join(__dirname, BUNDLES_FOLDER + '/longPath'),
  schemaCollision = path.join(__dirname, BUNDLES_FOLDER + '/schema_collision_from_responses'),
  schemaCollisionWRootComponent = path.join(__dirname, BUNDLES_FOLDER + '/schema_collision_w_root_components'),
<<<<<<< HEAD
  referencedProperties = path.join(__dirname, BUNDLES_FOLDER + '/referenced_properties'),
  nestedExamplesAsValue = path.join(__dirname, BUNDLES_FOLDER + '/nested_examples_as_value');
=======
  nestedExamplesAsValue = path.join(__dirname, BUNDLES_FOLDER + '/nested_examples_as_value'),
  referencedProperties = path.join(__dirname, BUNDLES_FOLDER + '/referenced_properties');
>>>>>>> e78ce5d1

describe('bundle files method - 3.0', function () {
  it('Should return bundled file as json - schema_from_response', async function () {
    let contentRootFile = fs.readFileSync(schemaFromResponse + '/root.yaml', 'utf8'),
      user = fs.readFileSync(schemaFromResponse + '/schemas/user.yaml', 'utf8'),
      expected = fs.readFileSync(schemaFromResponse + '/expected.json', 'utf8'),
      input = {
        type: 'multiFile',
        specificationVersion: '3.0',
        rootFiles: [
          {
            path: '/root.yaml'
          }
        ],
        data: [
          {
            path: '/root.yaml',
            content: contentRootFile
          },
          {
            path: '/schemas/user.yaml',
            content: user
          }
        ],
        options: {},
        bundleFormat: 'JSON'
      };
    const res = await Converter.bundle(input);

    expect(res).to.not.be.empty;
    expect(res.result).to.be.true;
    expect(res.output.specification.version).to.equal('3.0');
    expect(JSON.stringify(JSON.parse(res.output.data[0].bundledContent), null, 2)).to.be.equal(expected);
  });

  it('Should return bundled file as yaml - schema_from_response', async function () {
    let contentRootFile = fs.readFileSync(schemaFromResponse + '/root.yaml', 'utf8'),
      user = fs.readFileSync(schemaFromResponse + '/schemas/user.yaml', 'utf8'),
      expected = fs.readFileSync(schemaFromResponse + '/expected.yaml', 'utf8'),
      input = {
        type: 'multiFile',
        specificationVersion: '3.0',
        rootFiles: [
          {
            path: '/root.yaml'
          }
        ],
        data: [
          {
            path: '/root.yaml',
            content: contentRootFile
          },
          {
            path: '/schemas/user.yaml',
            content: user
          }
        ],
        options: {},
        bundleFormat: 'yaml'
      };
    const res = await Converter.bundle(input);

    expect(res).to.not.be.empty;
    expect(res.result).to.be.true;
    expect(res.output.data[0].bundledContent).to.be.equal(expected);
  });

  it('Should return bundled file in same format than root file - schema_from_response', async function () {
    let contentRootFile = fs.readFileSync(schemaFromResponse + '/root.yaml', 'utf8'),
      user = fs.readFileSync(schemaFromResponse + '/schemas/user.yaml', 'utf8'),
      expected = fs.readFileSync(schemaFromResponse + '/expected.yaml', 'utf8'),
      input = {
        type: 'multiFile',
        specificationVersion: '3.0',
        rootFiles: [
          {
            path: '/root.yaml'
          }
        ],
        data: [
          {
            path: '/root.yaml',
            content: contentRootFile
          },
          {
            path: '/schemas/user.yaml',
            content: user
          }
        ],
        options: {}
      };
    const res = await Converter.bundle(input);

    expect(res).to.not.be.empty;
    expect(res.result).to.be.true;
    expect(res.output.data[0].bundledContent).to.be.equal(expected);
  });

  it('Should return bundled file - nested_references_from_root_components', async function () {
    let contentRootFile = fs.readFileSync(nestedRefsFromRootComponents + '/v1.yaml', 'utf8'),
      responses = fs.readFileSync(nestedRefsFromRootComponents + '/responses.yaml', 'utf8'),
      schemasIndex = fs.readFileSync(nestedRefsFromRootComponents + '/schemas/index.yaml', 'utf8'),
      schemasUser = fs.readFileSync(nestedRefsFromRootComponents + '/schemas/user.yaml', 'utf8'),
      schemasClient = fs.readFileSync(nestedRefsFromRootComponents + '/schemas/client.yaml', 'utf8'),
      toySchema = fs.readFileSync(nestedRefsFromRootComponents + '/otherSchemas/toy.yaml', 'utf8'),
      userProps = fs.readFileSync(nestedRefsFromRootComponents + '/userProps.yaml', 'utf8'),
      expected = fs.readFileSync(nestedRefsFromRootComponents + '/expected.json', 'utf8'),
      input = {
        type: 'multiFile',
        specificationVersion: '3.0',
        rootFiles: [
          {
            path: '/v1.yaml'
          }
        ],
        options: {},
        bundleFormat: 'JSON',
        data: [
          {
            path: '/v1.yaml',
            content: contentRootFile
          },
          {
            path: '/responses.yaml',
            content: responses
          },
          {
            path: '/schemas/index.yaml',
            content: schemasIndex
          },
          {
            path: '/schemas/client.yaml',
            content: schemasClient
          },
          {
            path: '/schemas/user.yaml',
            content: schemasUser
          },
          {
            path: '/otherSchemas/toy.yaml',
            content: toySchema
          },
          {
            path: '/userProps.yaml',
            content: userProps
          }
        ]
      };
    const res = await Converter.bundle(input);

    expect(res).to.not.be.empty;
    expect(res.result).to.be.true;
    expect(JSON.stringify(JSON.parse(res.output.data[0].bundledContent), null, 2)).to.be.equal(expected);

  });

  it('Should return bundled file - local_references', async function () {
    let contentRootFile = fs.readFileSync(localRefFolder + '/root.yaml', 'utf8'),
      responses = fs.readFileSync(localRefFolder + '/responses.yaml', 'utf8'),
      schemasIndex = fs.readFileSync(localRefFolder + '/schemas/index.yaml', 'utf8'),
      schemasClient = fs.readFileSync(localRefFolder + '/schemas/client.yaml', 'utf8'),
      toySchema = fs.readFileSync(localRefFolder + '/otherSchemas/toy.yaml', 'utf8'),
      expected = fs.readFileSync(localRefFolder + '/expected.json', 'utf8'),
      input = {
        type: 'multiFile',
        specificationVersion: '3.0',
        rootFiles: [
          {
            path: '/root.yaml'
          }
        ],
        options: {},
        bundleFormat: 'JSON',
        data: [
          {
            path: '/root.yaml',
            content: contentRootFile
          },
          {
            path: '/responses.yaml',
            content: responses
          },
          {
            path: '/schemas/index.yaml',
            content: schemasIndex
          },
          {
            path: '/schemas/client.yaml',
            content: schemasClient
          },
          {
            path: '/otherSchemas/toy.yaml',
            content: toySchema
          }
        ]
      };
    const res = await Converter.bundle(input);

    expect(res).to.not.be.empty;
    expect(res.result).to.be.true;
    expect(JSON.stringify(JSON.parse(res.output.data[0].bundledContent), null, 2)).to.be.equal(expected);
  });

  it('Should return bundled file - petstore separated example', async function () {
    let contentRootFile = fs.readFileSync(petstoreFolder + '/spec/swagger.yaml', 'utf8'),
      newPet = fs.readFileSync(petstoreFolder + '/spec/NewPet.yaml', 'utf8'),
      openapi = fs.readFileSync(petstoreFolder + '/spec/openapi.yaml', 'utf8'),
      parameters = fs.readFileSync(petstoreFolder + '/spec/parameters.yaml', 'utf8'),
      pet = fs.readFileSync(petstoreFolder + '/spec/Pet.yaml', 'utf8'),
      schemasIndex = fs.readFileSync(petstoreFolder + '/schemas/_index.yaml', 'utf8'),
      error = fs.readFileSync(petstoreFolder + '/schemas/Error.yaml', 'utf8'),
      petSchema = fs.readFileSync(petstoreFolder + '/schemas/Pet.yaml', 'utf8'),
      responsesIndex = fs.readFileSync(petstoreFolder + '/responses/_index.yaml', 'utf8'),
      nullResponse = fs.readFileSync(petstoreFolder + '/responses/NullResponse.yaml', 'utf8'),
      unexpectedError = fs.readFileSync(petstoreFolder + '/responses/UnexpectedError.yaml', 'utf8'),
      petResource = fs.readFileSync(petstoreFolder + '/resources/pet.yaml', 'utf8'),
      petsResource = fs.readFileSync(petstoreFolder + '/resources/pets.yaml', 'utf8'),
      parametersIndex = fs.readFileSync(petstoreFolder + '/parameters/_index.yaml', 'utf8'),
      limitParameter = fs.readFileSync(petstoreFolder + '/parameters/query/limit.yaml', 'utf8'),
      petIdParameter = fs.readFileSync(petstoreFolder + '/parameters/path/petId.yaml', 'utf8'),
      errorCommon = fs.readFileSync(petstoreFolder + '/common/Error.yaml', 'utf8'),
      expected = fs.readFileSync(petstoreFolder + '/bundleExp.yaml', 'utf8'),
      input = {
        type: 'multiFile',
        specificationVersion: '3.0',
        rootFiles: [
          {
            path: '/spec/swagger.yaml'
          }
        ],
        options: {},
        bundleFormat: 'yaml',
        data: [
          {
            path: '/spec/swagger.yaml',
            content: contentRootFile
          },
          {
            path: '/spec/NewPet.yaml',
            content: newPet
          },
          {
            path: '/spec/openapi.yaml',
            content: openapi
          },
          {
            path: '/spec/parameters.yaml',
            content: parameters
          },
          {
            path: '/spec/Pet.yaml',
            content: pet
          },
          {
            path: '/schemas/_index.yaml',
            content: schemasIndex
          },
          {
            path: '/schemas/Error.yaml',
            content: error
          },
          {
            path: '/schemas/Pet.yaml',
            content: petSchema
          },
          {
            path: '/responses/_index.yaml',
            content: responsesIndex
          },
          {
            path: '/responses/NullResponse.yaml',
            content: nullResponse
          },
          {
            path: '/responses/UnexpectedError.yaml',
            content: unexpectedError
          },
          {
            path: '/resources/pet.yaml',
            content: petResource
          },
          {
            path: '/resources/pets.yaml',
            content: petsResource
          },
          {
            path: '/parameters/_index.yaml',
            content: parametersIndex
          },
          {
            path: '/parameters/path/petId.yaml',
            content: petIdParameter
          },
          {
            path: '/parameters/query/limit.yaml',
            content: limitParameter
          },
          {
            path: '/common/Error.yaml',
            content: errorCommon
          }
        ]
      };
    const res = await Converter.bundle(input);

    expect(res).to.not.be.empty;
    expect(res.result).to.be.true;
    expect(res.output.data[0].bundledContent).to.be.equal(expected);

  });

  it('Should return bundled file - with_parameters', async function () {
    let contentRootFile = fs.readFileSync(withParamsFolder + '/root.yaml', 'utf8'),
      user = fs.readFileSync(withParamsFolder + '/schemas/user.yaml', 'utf8'),
      parameters = fs.readFileSync(withParamsFolder + '/parameters/index.yaml', 'utf8'),
      expected = fs.readFileSync(withParamsFolder + '/expected.json', 'utf8'),
      input = {
        type: 'multiFile',
        specificationVersion: '3.0',
        rootFiles: [
          {
            path: '/root.yaml'
          }
        ],
        options: {},
        bundleFormat: 'JSON',
        data: [
          {
            path: '/root.yaml',
            content: contentRootFile
          },
          {
            path: '/schemas/user.yaml',
            content: user
          },
          {
            path: '/parameters/index.yaml',
            content: parameters
          }
        ]
      };
    const res = await Converter.bundle(input);

    expect(res).to.not.be.empty;
    expect(res.result).to.be.true;
    expect(JSON.stringify(JSON.parse(res.output.data[0].bundledContent), null, 2)).to.be.equal(expected);
  });

  it('Should return bundled file - with_ref_in_items', async function () {
    let contentRootFile = fs.readFileSync(withRefInItems + '/root.yaml', 'utf8'),
      user = fs.readFileSync(withRefInItems + '/schemas/user.yaml', 'utf8'),
      superProp = fs.readFileSync(withRefInItems + '/schemas/superProp.yaml', 'utf8'),
      expected = fs.readFileSync(withRefInItems + '/expected.json', 'utf8'),
      input = {
        type: 'multiFile',
        specificationVersion: '3.0',
        rootFiles: [
          {
            path: '/root.yaml'
          }
        ],
        options: {},
        bundleFormat: 'JSON',
        data: [
          {
            path: '/root.yaml',
            content: contentRootFile
          },
          {
            path: '/schemas/user.yaml',
            content: user
          },
          {
            path: '/schemas/superProp.yaml',
            content: superProp
          }
        ]
      };
    const res = await Converter.bundle(input);

    expect(res).to.not.be.empty;
    expect(res.result).to.be.true;
    expect(JSON.stringify(JSON.parse(res.output.data[0].bundledContent), null, 2)).to.be.equal(expected);
  });

  it('Should return error data - with_ref_in_items - wrong root', async function () {
    let contentRootFile = fs.readFileSync(withRefInItems + '/wrongRoot.yaml', 'utf8'),
      user = fs.readFileSync(withRefInItems + '/schemas/user.yaml', 'utf8'),
      superProp = fs.readFileSync(withRefInItems + '/schemas/superProp.yaml', 'utf8'),
      input = {
        type: 'multiFile',
        specificationVersion: '3.0',
        rootFiles: [
          {
            path: '/wrongRoot.yaml'
          }
        ],
        options: {},
        bundleFormat: 'JSON',
        data: [
          {
            path: '/wrongRoot.yaml',
            content: contentRootFile
          },
          {
            path: '/schemas/user.yaml',
            content: user
          },
          {
            path: '/schemas/superProp.yaml',
            content: superProp
          }
        ]
      };
    try {
      await Converter.bundle(input);
    }
    catch (error) {
      expect(error.message).to.equal('Invalid format. Input must be in YAML or JSON ' +
        'format. Specification is not a valid YAML. YAMLException: duplicated mapping' +
        ' key at line 30, column -54:\n    components:\n    ^');
    }
  });

  it('Should return bundled file from same_ref_different_source', async function () {
    let contentRootFile = fs.readFileSync(sameRefDiffSource + '/root.yaml', 'utf8'),
      user = fs.readFileSync(sameRefDiffSource + '/schemas/user/user.yaml', 'utf8'),
      client = fs.readFileSync(sameRefDiffSource + '/schemas/client/client.yaml', 'utf8'),
      specialUser = fs.readFileSync(sameRefDiffSource + '/schemas/user/special.yaml', 'utf8'),
      specialClient = fs.readFileSync(sameRefDiffSource + '/schemas/client/special.yaml', 'utf8'),
      magic = fs.readFileSync(sameRefDiffSource + '/schemas/client/magic.yaml', 'utf8'),
      expected = fs.readFileSync(sameRefDiffSource + '/expected.json', 'utf8'),
      input = {
        type: 'multiFile',
        specificationVersion: '3.0',
        rootFiles: [
          {
            path: '/root.yaml'
          }
        ],
        data: [
          {
            path: '/root.yaml',
            content: contentRootFile
          },
          {
            path: '/schemas/user/user.yaml',
            content: user
          },
          {
            path: '/schemas/user/special.yaml',
            content: specialUser
          },
          {
            path: '/schemas/client/client.yaml',
            content: client
          },
          {
            path: '/schemas/client/special.yaml',
            content: specialClient
          },
          {
            path: '/schemas/client/magic.yaml',
            content: magic
          }
        ],
        options: {},
        bundleFormat: 'JSON'
      };
    const res = await Converter.bundle(input);

    expect(res).to.not.be.empty;
    expect(res.result).to.be.true;
    expect(JSON.stringify(JSON.parse(res.output.data[0].bundledContent), null, 2)).to.be.equal(expected);
  });

  it('Should return bundled file - multiple_references_from_root_components', async function () {
    let contentRootFile = fs.readFileSync(nestedHard + '/root.yaml', 'utf8'),
      responses = fs.readFileSync(nestedHard + '/responses.yaml', 'utf8'),
      userProps = fs.readFileSync(nestedHard + '/userProps.yaml', 'utf8'),
      schemasIndex = fs.readFileSync(nestedHard + '/schemas/index.yaml', 'utf8'),
      schemasUser = fs.readFileSync(nestedHard + '/schemas/user.yaml', 'utf8'),
      schemasClient = fs.readFileSync(nestedHard + '/schemas/client.yaml', 'utf8'),
      schemasCarType = fs.readFileSync(nestedHard + '/schemas/carType.yaml', 'utf8'),
      otherModel = fs.readFileSync(nestedHard + '/otherSchemas/model.yaml', 'utf8'),
      othersToy = fs.readFileSync(nestedHard + '/otherSchemas/toy.yaml', 'utf8'),
      othersWork = fs.readFileSync(nestedHard + '/otherSchemas/work.yaml', 'utf8'),
      expected = fs.readFileSync(nestedHard + '/expected.json', 'utf8'),
      input = {
        type: 'multiFile',
        specificationVersion: '3.0',
        rootFiles: [
          {
            path: '/root.yaml'
          }
        ],
        data: [
          {
            path: '/root.yaml',
            content: contentRootFile
          },
          {
            path: '/responses.yaml',
            content: responses
          },
          {
            path: '/userProps.yaml',
            content: userProps
          },
          {
            path: '/schemas/index.yaml',
            content: schemasIndex
          },
          {
            path: '/schemas/user.yaml',
            content: schemasUser
          },
          {
            path: '/schemas/client.yaml',
            content: schemasClient
          },
          {
            path: '/schemas/carType.yaml',
            content: schemasCarType
          },
          {
            path: '/otherSchemas/model.yaml',
            content: otherModel
          },
          {
            path: '/otherSchemas/toy.yaml',
            content: othersToy
          },
          {
            path: '/otherSchemas/work.yaml',
            content: othersWork
          }
        ],
        options: {},
        bundleFormat: 'json'
      };
    const res = await Converter.bundle(input);

    expect(res).to.not.be.empty;
    expect(res.result).to.be.true;
    expect(JSON.stringify(JSON.parse(res.output.data[0].bundledContent), null, 2)).to.be.equal(expected);
  });

  it('Should return bundled file as json - bring_local_dependencies_from_external', async function () {
    let contentRootFile = fs.readFileSync(localFromExternal + '/root.yaml', 'utf8'),
      user = fs.readFileSync(localFromExternal + '/schemas/user.yaml', 'utf8'),
      expected = fs.readFileSync(localFromExternal + '/expected.json', 'utf8'),
      input = {
        type: 'multiFile',
        specificationVersion: '3.0',
        rootFiles: [
          {
            path: '/root.yaml'
          }
        ],
        data: [
          {
            path: '/root.yaml',
            content: contentRootFile
          },
          {
            path: '/schemas/user.yaml',
            content: user
          }
        ],
        options: {},
        bundleFormat: 'JSON'
      };
    const res = await Converter.bundle(input);

    expect(res).to.not.be.empty;
    expect(res.result).to.be.true;
    expect(JSON.stringify(JSON.parse(res.output.data[0].bundledContent), null, 2)).to.be.equal(expected);
  });

  it('Should return bundled file as json - bring_local_dependencies_from_external_multiple_local', async function () {
    let contentRootFile = fs.readFileSync(localFromExternalMultiple + '/root.yaml', 'utf8'),
      user = fs.readFileSync(localFromExternalMultiple + '/schemas/user.yaml', 'utf8'),
      food = fs.readFileSync(localFromExternalMultiple + '/schemas/food.yaml', 'utf8'),
      expected = fs.readFileSync(localFromExternalMultiple + '/expected.json', 'utf8'),
      input = {
        type: 'multiFile',
        specificationVersion: '3.0',
        rootFiles: [
          {
            path: '/root.yaml'
          }
        ],
        data: [
          {
            path: '/root.yaml',
            content: contentRootFile
          },
          {
            path: '/schemas/user.yaml',
            content: user
          },
          {
            path: '/schemas/food.yaml',
            content: food
          }
        ],
        options: {},
        bundleFormat: 'JSON'
      };
    const res = await Converter.bundle(input);

    expect(res).to.not.be.empty;
    expect(res.result).to.be.true;
    expect(JSON.stringify(JSON.parse(res.output.data[0].bundledContent), null, 2)).to.be.equal(expected);
  });

  it('Should return the not handled reference ($ref: ./responses.yaml) ' +
    'in the place of a not provided node - local_references', async function () {
    let contentRootFile = fs.readFileSync(localRefFolder + '/root.yaml', 'utf8'),
      schemasIndex = fs.readFileSync(localRefFolder + '/schemas/index.yaml', 'utf8'),
      schemasClient = fs.readFileSync(localRefFolder + '/schemas/client.yaml', 'utf8'),
      toySchema = fs.readFileSync(localRefFolder + '/otherSchemas/toy.yaml', 'utf8'),
      expected = fs.readFileSync(localRefFolder + '/expectedNodeNotProvided.json', 'utf8'),
      input = {
        type: 'multiFile',
        specificationVersion: '3.0',
        rootFiles: [
          {
            path: '/root.yaml'
          }
        ],
        options: {},
        bundleFormat: 'JSON',
        data: [
          {
            path: '/root.yaml',
            content: contentRootFile
          },
          {
            path: '/schemas/index.yaml',
            content: schemasIndex
          },
          {
            path: '/schemas/client.yaml',
            content: schemasClient
          },
          {
            path: '/otherSchemas/toy.yaml',
            content: toySchema
          }
        ]
      };
    const res = await Converter.bundle(input);

    expect(res).to.not.be.empty;
    expect(res.result).to.be.true;
    expect(JSON.stringify(JSON.parse(res.output.data[0].bundledContent), null, 2)).to.be.equal(expected);
  });

  it('Should return bundled file with referenced tags from root', async function () {
    let contentRootFile = fs.readFileSync(refTags + '/root.yaml', 'utf8'),
      tags = fs.readFileSync(refTags + '/tags/tags.yaml', 'utf8'),
      expected = fs.readFileSync(refTags + '/expected.json', 'utf8'),
      input = {
        type: 'multiFile',
        specificationVersion: '3.0',
        rootFiles: [
          {
            path: '/root.yaml'
          }
        ],
        data: [
          {
            path: '/root.yaml',
            content: contentRootFile
          },
          {
            path: '/tags/tags.yaml',
            content: tags
          }
        ],
        options: {},
        bundleFormat: 'JSON'
      };
    const res = await Converter.bundle(input);

    expect(res).to.not.be.empty;
    expect(res.result).to.be.true;
    expect(JSON.stringify(JSON.parse(res.output.data[0].bundledContent), null, 2)).to.be.equal(expected);
  });

  it('Should return bundled file with referenced info from root', async function () {
    let contentRootFile = fs.readFileSync(refInfo + '/root.yaml', 'utf8'),
      info = fs.readFileSync(refInfo + '/info/info.yaml', 'utf8'),
      expected = fs.readFileSync(refInfo + '/expected.json', 'utf8'),
      input = {
        type: 'multiFile',
        specificationVersion: '3.0',
        rootFiles: [
          {
            path: '/root.yaml'
          }
        ],
        data: [
          {
            path: '/root.yaml',
            content: contentRootFile
          },
          {
            path: '/info/info.yaml',
            content: info
          }
        ],
        options: {},
        bundleFormat: 'JSON'
      };
    const res = await Converter.bundle(input);

    expect(res).to.not.be.empty;
    expect(res.result).to.be.true;
    expect(JSON.stringify(JSON.parse(res.output.data[0].bundledContent), null, 2)).to.be.equal(expected);
  });

  it('Should return bundled file with referenced paths from root', async function () {
    let contentRootFile = fs.readFileSync(refPaths + '/root.yaml', 'utf8'),
      paths = fs.readFileSync(refPaths + '/paths/paths.yaml', 'utf8'),
      path = fs.readFileSync(refPaths + '/paths/path.yaml', 'utf8'),
      expected = fs.readFileSync(refPaths + '/expected.json', 'utf8'),
      input = {
        type: 'multiFile',
        specificationVersion: '3.0',
        rootFiles: [
          {
            path: '/root.yaml'
          }
        ],
        data: [
          {
            path: '/root.yaml',
            content: contentRootFile
          },
          {
            path: '/paths/paths.yaml',
            content: paths
          },
          {
            path: '/paths/path.yaml',
            content: path
          }
        ],
        options: {},
        bundleFormat: 'JSON'
      };
    const res = await Converter.bundle(input);

    expect(res).to.not.be.empty;
    expect(res.result).to.be.true;
    expect(JSON.stringify(JSON.parse(res.output.data[0].bundledContent), null, 2)).to.be.equal(expected);
  });

  it('Should return bundled file with referenced paths from root - path references local schema', async function () {
    let contentRootFile = fs.readFileSync(refPathsRefToLocalSchema + '/root.yaml', 'utf8'),
      paths = fs.readFileSync(refPathsRefToLocalSchema + '/paths/paths.yaml', 'utf8'),
      path = fs.readFileSync(refPathsRefToLocalSchema + '/paths/path.yaml', 'utf8'),
      expected = fs.readFileSync(refPathsRefToLocalSchema + '/expected.json', 'utf8'),
      input = {
        type: 'multiFile',
        specificationVersion: '3.0',
        rootFiles: [
          {
            path: '/root.yaml'
          }
        ],
        data: [
          {
            path: '/root.yaml',
            content: contentRootFile
          },
          {
            path: '/paths/paths.yaml',
            content: paths
          },
          {
            path: '/paths/path.yaml',
            content: path
          }
        ],
        options: {},
        bundleFormat: 'JSON'
      };
    const res = await Converter.bundle(input);

    expect(res).to.not.be.empty;
    expect(res.result).to.be.true;
    expect(JSON.stringify(JSON.parse(res.output.data[0].bundledContent), null, 2)).to.be.equal(expected);
  });

  it('Should throw error when root files is undefined and in data there is no root file', async function () {
    let user = fs.readFileSync(schemaFromResponse + '/schemas/user.yaml', 'utf8'),
      input = {
        type: 'multiFile',
        specificationVersion: '3.0',
        data: [
          {
            path: '/schemas/user.yaml',
            content: user
          }
        ],
        options: {},
        bundleFormat: 'JSON'
      };

    try {
      await Converter.bundle(input);
    }
    catch (error) {
      expect(error.message).to.equal('Input should have at least one root file');
    }
  });

  it('Should take the root file from data array root file prop empty array', async function () {
    let contentRootFile = fs.readFileSync(sameRefDiffSource + '/root.yaml', 'utf8'),
      user = fs.readFileSync(sameRefDiffSource + '/schemas/user/user.yaml', 'utf8'),
      client = fs.readFileSync(sameRefDiffSource + '/schemas/client/client.yaml', 'utf8'),
      specialUser = fs.readFileSync(sameRefDiffSource + '/schemas/user/special.yaml', 'utf8'),
      specialClient = fs.readFileSync(sameRefDiffSource + '/schemas/client/special.yaml', 'utf8'),
      magic = fs.readFileSync(sameRefDiffSource + '/schemas/client/magic.yaml', 'utf8'),
      expected = fs.readFileSync(sameRefDiffSource + '/expected.json', 'utf8'),
      input = {
        type: 'multiFile',
        specificationVersion: '3.0',
        rootFiles: [],
        data: [
          {
            path: '/root.yaml',
            content: contentRootFile
          },
          {
            path: '/schemas/user/user.yaml',
            content: user
          },
          {
            path: '/schemas/user/special.yaml',
            content: specialUser
          },
          {
            path: '/schemas/client/client.yaml',
            content: client
          },
          {
            path: '/schemas/client/special.yaml',
            content: specialClient
          },
          {
            path: '/schemas/client/magic.yaml',
            content: magic
          }
        ],
        options: {},
        bundleFormat: 'JSON'
      };
    const res = await Converter.bundle(input);
    expect(res).to.not.be.empty;
    expect(res.result).to.be.true;
    expect(JSON.stringify(JSON.parse(res.output.data[0].bundledContent), null, 2)).to.be.equal(expected);
  });

  it('Should throw error when root files is empty array and in data there is no root file', async function () {
    let user = fs.readFileSync(schemaFromResponse + '/schemas/user.yaml', 'utf8'),
      input = {
        type: 'multiFile',
        specificationVersion: '3.0',
        rootFiles: [],
        data: [
          {
            path: '/schemas/user.yaml',
            content: user
          }
        ],
        options: {},
        bundleFormat: 'JSON'
      };

    try {
      await Converter.bundle(input);
    }
    catch (error) {
      expect(error.message).to.equal('Input should have at least one root file');
    }
  });

  it('Should return bundled files with 2 root', async function () {
    let contentRootFile = fs.readFileSync(schemaFromResponse + '/root.yaml', 'utf8'),
      user = fs.readFileSync(schemaFromResponse + '/schemas/user.yaml', 'utf8'),
      expected = fs.readFileSync(schemaFromResponse + '/expected.json', 'utf8'),
      contentRootFile2 = fs.readFileSync(localRefFolder + '/root.yaml', 'utf8'),
      responses = fs.readFileSync(localRefFolder + '/responses.yaml', 'utf8'),
      schemasIndex = fs.readFileSync(localRefFolder + '/schemas/index.yaml', 'utf8'),
      schemasClient = fs.readFileSync(localRefFolder + '/schemas/client.yaml', 'utf8'),
      toySchema = fs.readFileSync(localRefFolder + '/otherSchemas/toy.yaml', 'utf8'),
      expected2 = fs.readFileSync(localRefFolder + '/expected.json', 'utf8'),
      input = {
        type: 'multiFile',
        specificationVersion: '3.0',
        rootFiles: [
          {
            path: '/root.yaml'
          },
          {
            path: '/root2.yaml'
          }
        ],
        data: [
          {
            path: '/root.yaml',
            content: contentRootFile
          },
          {
            path: '/root2.yaml',
            content: contentRootFile2
          },
          {
            path: '/schemas/user.yaml',
            content: user
          },
          {
            path: '/responses.yaml',
            content: responses
          },
          {
            path: '/schemas/index.yaml',
            content: schemasIndex
          },
          {
            path: '/schemas/client.yaml',
            content: schemasClient
          },
          {
            path: '/otherSchemas/toy.yaml',
            content: toySchema
          }
        ],
        options: {},
        bundleFormat: 'JSON'
      };
    const res = await Converter.bundle(input);

    expect(res).to.not.be.empty;
    expect(res.result).to.be.true;
    expect(JSON.stringify(JSON.parse(res.output.data[0].bundledContent), null, 2)).to.be.equal(expected);
    expect(JSON.stringify(JSON.parse(res.output.data[1].bundledContent), null, 2)).to.be.equal(expected2);
    expect(res.output.data[0].rootFile.path).to.equal('/root.yaml');
    expect(res.output.data[1].rootFile.path).to.equal('/root2.yaml');
  });

  it('Should throw error when root is not present in data array', async function () {
    let user = fs.readFileSync(schemaFromResponse + '/schemas/user.yaml', 'utf8'),
      input = {
        type: 'multiFile',
        specificationVersion: '3.0',
        rootFiles: [
          {
            path: '/root.yaml'
          }
        ],
        data: [
          {
            path: '/schemas/user.yaml',
            content: user
          }
        ],
        options: {},
        bundleFormat: 'JSON'
      };

    try {
      await Converter.bundle(input);
    }
    catch (error) {
      expect(error.message).to.equal('Root file content not found in data array');
    }
  });

  it('Should return bundled 1 file with 2 root but 1 is missing', async function () {
    let contentRootFile = fs.readFileSync(schemaFromResponse + '/root.yaml', 'utf8'),
      user = fs.readFileSync(schemaFromResponse + '/schemas/user.yaml', 'utf8'),
      expected = fs.readFileSync(schemaFromResponse + '/expected.json', 'utf8'),
      responses = fs.readFileSync(localRefFolder + '/responses.yaml', 'utf8'),
      schemasIndex = fs.readFileSync(localRefFolder + '/schemas/index.yaml', 'utf8'),
      schemasClient = fs.readFileSync(localRefFolder + '/schemas/client.yaml', 'utf8'),
      toySchema = fs.readFileSync(localRefFolder + '/otherSchemas/toy.yaml', 'utf8'),
      input = {
        type: 'multiFile',
        specificationVersion: '3.0',
        rootFiles: [
          {
            path: '/root.yaml'
          },
          {
            path: '/root2.yaml'
          }
        ],
        data: [
          {
            path: '/root.yaml',
            content: contentRootFile
          },
          {
            path: '/schemas/user.yaml',
            content: user
          },
          {
            path: '/responses.yaml',
            content: responses
          },
          {
            path: '/schemas/index.yaml',
            content: schemasIndex
          },
          {
            path: '/schemas/client.yaml',
            content: schemasClient
          },
          {
            path: '/otherSchemas/toy.yaml',
            content: toySchema
          }
        ],
        options: {},
        bundleFormat: 'JSON'
      };
    const res = await Converter.bundle(input);

    expect(res).to.not.be.empty;
    expect(res.result).to.be.true;
    expect(JSON.stringify(JSON.parse(res.output.data[0].bundledContent), null, 2)).to.be.equal(expected);
    expect(res.output.data.length).to.equal(1);
  });

  it('Should bundle only the files with the specified version 3.1', async function () {
    let contentRootFile = fs.readFileSync(schemaFromResponse + '/root.yaml', 'utf8'),
      contentRootFile31 = fs.readFileSync(schemaFromResponse + '/root3_1.yaml', 'utf8'),
      user = fs.readFileSync(schemaFromResponse + '/schemas/user.yaml', 'utf8'),
      expected = fs.readFileSync(schemaFromResponse + '/expected3_1.json', 'utf8'),
      input = {
        type: 'multiFile',
        specificationVersion: '3.1',
        rootFiles: [
          {
            path: '/root3_1.yaml'
          },
          {
            path: '/root.yaml'
          }
        ],
        data: [
          {
            path: '/root.yaml',
            content: contentRootFile
          },
          {
            path: '/root3_1.yaml',
            content: contentRootFile31
          },
          {
            path: '/schemas/user.yaml',
            content: user
          }
        ],
        options: {},
        bundleFormat: 'JSON'
      };
    const res = await Converter.bundle(input);

    expect(res).to.not.be.empty;
    expect(res.result).to.be.true;
    expect(res.output.specification.version).to.equal('3.1');
    expect(res.output.data.length).to.equal(1);
    expect(JSON.stringify(JSON.parse(res.output.data[0].bundledContent), null, 2)).to.be.equal(expected);
  });

  it('Should bundle only the files with the specified version 3.0', async function () {
    let contentRootFile = fs.readFileSync(schemaFromResponse + '/root.yaml', 'utf8'),
      contentRootFile31 = fs.readFileSync(schemaFromResponse + '/root3_1.yaml', 'utf8'),
      user = fs.readFileSync(schemaFromResponse + '/schemas/user.yaml', 'utf8'),
      expected = fs.readFileSync(schemaFromResponse + '/expected.json', 'utf8'),
      input = {
        type: 'multiFile',
        specificationVersion: '3.0',
        rootFiles: [
          {
            path: '/root3_1.yaml'
          },
          {
            path: '/root.yaml'
          }
        ],
        data: [
          {
            path: '/root.yaml',
            content: contentRootFile
          },
          {
            path: '/root3_1.yaml',
            content: contentRootFile31
          },
          {
            path: '/schemas/user.yaml',
            content: user
          }
        ],
        options: {},
        bundleFormat: 'JSON'
      };
    const res = await Converter.bundle(input);

    expect(res).to.not.be.empty;
    expect(res.result).to.be.true;
    expect(res.output.specification.version).to.equal('3.0');
    expect(res.output.data.length).to.equal(1);
    expect(JSON.stringify(JSON.parse(res.output.data[0].bundledContent), null, 2)).to.be.equal(expected);
  });

  it('should bundle files to 3.0 when specificationVersion is not provided', async function () {
    let contentRootFile = fs.readFileSync(schemaFromResponse + '/root.yaml', 'utf8'),
      contentRootFile31 = fs.readFileSync(schemaFromResponse + '/root3_1.yaml', 'utf8'),
      user = fs.readFileSync(schemaFromResponse + '/schemas/user.yaml', 'utf8'),
      expected = fs.readFileSync(schemaFromResponse + '/expected.json', 'utf8'),
      input = {
        type: 'multiFile',
        rootFiles: [
          {
            path: '/root3_1.yaml'
          },
          {
            path: '/root.yaml'
          }
        ],
        data: [
          {
            path: '/root.yaml',
            content: contentRootFile
          },
          {
            path: '/root3_1.yaml',
            content: contentRootFile31
          },
          {
            path: '/schemas/user.yaml',
            content: user
          }
        ],
        options: {},
        bundleFormat: 'JSON'
      };
    const res = await Converter.bundle(input);

    expect(res).to.not.be.empty;
    expect(res.result).to.be.true;
    expect(res.output.specification.version).to.equal('3.0');
    expect(res.output.data.length).to.equal(1);
    expect(JSON.stringify(JSON.parse(res.output.data[0].bundledContent), null, 2)).to.be.equal(expected);
  });

  it('Should return bundled file with referenced example', async function () {
    let contentRootFile = fs.readFileSync(refExample + '/root.yaml', 'utf8'),
      example = fs.readFileSync(refExample + '/examples.yaml', 'utf8'),
      expected = fs.readFileSync(refExample + '/expected.json', 'utf8'),
      input = {
        type: 'multiFile',
        specificationVersion: '3.0',
        rootFiles: [
          {
            path: '/root.yaml'
          }
        ],
        data: [
          {
            path: '/root.yaml',
            content: contentRootFile
          },
          {
            path: '/examples.yaml',
            content: example
          }
        ],
        options: {},
        bundleFormat: 'JSON'
      };
    const res = await Converter.bundle(input);

    expect(res).to.not.be.empty;
    expect(res.result).to.be.true;
    expect(JSON.stringify(JSON.parse(res.output.data[0].bundledContent), null, 2)).to.be.equal(expected);
    expect(res.output.data.length).to.equal(1);
  });

  it('should return error when "type" parameter is not sent', async function () {
    let contentRootFile = fs.readFileSync(refExample + '/root.yaml', 'utf8'),
      example = fs.readFileSync(refExample + '/examples.yaml', 'utf8'),
      input = {
        rootFiles: [
          {
            path: '/root.yaml'
          }
        ],
        data: [
          {
            path: '/root.yaml',
            content: contentRootFile
          },
          {
            path: '/examples.yaml',
            content: example
          }
        ],
        options: {},
        bundleFormat: 'JSON'
      };

    try {
      await Converter.bundle(input);
    }
    catch (error) {
      expect(error).to.not.be.undefined;
      expect(error.message).to.equal('"Type" parameter should be provided');
    }
  });

  it('should return error when input is an empty object', async function () {
    try {
      await Converter.bundle({});
    }
    catch (error) {
      expect(error).to.not.be.undefined;
      expect(error.message).to.equal('Input object must have "type" and "data" information');
    }
  });

  it('should return error when input has no root files', async function () {
    let contentRootFile = fs.readFileSync(refExample + '/root.yaml', 'utf8'),
      input = {
        type: 'multiFile',
        specificationVersion: '3.0',
        rootFiles: [],
        data: [
          {
            path: '/root.yaml',
            content: contentRootFile
          }
        ],
        options: {},
        bundleFormat: 'JSON'
      };

    try {
      await Converter.bundle(input);
    }
    catch (error) {
      expect(error).to.not.be.undefined;
      expect(error.message).to.equal('Input should have at least one root file');
    }
  });

  it('Should return bundled file as json - sameSourceDifferentPlace', async function () {
    let contentRootFile = fs.readFileSync(sameSourceDifferentPlace + '/root.yaml', 'utf8'),
      user = fs.readFileSync(sameSourceDifferentPlace + '/schemas/user/user.yaml', 'utf8'),
      special = fs.readFileSync(sameSourceDifferentPlace + '/schemas/user/special.yaml', 'utf8'),
      client = fs.readFileSync(sameSourceDifferentPlace + '/schemas/client/client.yaml', 'utf8'),
      expected = fs.readFileSync(sameSourceDifferentPlace + '/expected.json', 'utf8'),
      input = {
        type: 'multiFile',
        specificationVersion: '3.0',
        rootFiles: [
          {
            path: '/root.yaml'
          }
        ],
        data: [
          {
            path: '/root.yaml',
            content: contentRootFile
          },
          {
            path: '/schemas/user/user.yaml',
            content: user
          },
          {
            path: '/schemas/user/special.yaml',
            content: special
          },
          {
            path: '/schemas/client/client.yaml',
            content: client
          }
        ],
        options: {},
        bundleFormat: 'JSON'
      };
    const res = await Converter.bundle(input);

    expect(res).to.not.be.empty;
    expect(res.result).to.be.true;
    expect(JSON.stringify(JSON.parse(res.output.data[0].bundledContent), null, 2)).to.be.equal(expected);
    expect(res.output.data.length).to.equal(1);
  });

  it('Should return bundled file as json - nestedProperties', async function () {
    let contentRootFile = fs.readFileSync(nestedProperties + '/root.yaml', 'utf8'),
      user = fs.readFileSync(nestedProperties + '/schemas/user.yaml', 'utf8'),
      prop = fs.readFileSync(nestedProperties + '/properties/prop.yaml', 'utf8'),
      nestedProp = fs.readFileSync(nestedProperties + '/properties/nestedProp.yaml', 'utf8'),
      lastNested = fs.readFileSync(nestedProperties + '/properties/lastNested.yaml', 'utf8'),
      warrior = fs.readFileSync(nestedProperties + '/properties/warrior.yaml', 'utf8'),
      country = fs.readFileSync(nestedProperties + '/properties/country.yaml', 'utf8'),
      expected = fs.readFileSync(nestedProperties + '/expected.json', 'utf8'),
      input = {
        type: 'multiFile',
        specificationVersion: '3.0',
        rootFiles: [
          {
            path: '/root.yaml'
          }
        ],
        data: [
          {
            path: '/root.yaml',
            content: contentRootFile
          },
          {
            path: '/schemas/user.yaml',
            content: user
          },
          {
            path: '/properties/prop.yaml',
            content: prop
          },
          {
            path: '/properties/nestedProp.yaml',
            content: nestedProp
          },
          {
            path: '/properties/country.yaml',
            content: country
          },
          {
            path: '/properties/lastNested.yaml',
            content: lastNested
          },
          {
            path: '/properties/warrior.yaml',
            content: warrior
          }
        ],
        options: {},
        bundleFormat: 'JSON'
      };
    const res = await Converter.bundle(input);

    expect(res).to.not.be.empty;
    expect(res.result).to.be.true;
    expect(JSON.stringify(JSON.parse(res.output.data[0].bundledContent), null, 2)).to.be.equal(expected);
    expect(res.output.data.length).to.equal(1);
  });

  it('Should return bundled file as json - properties', async function () {
    let contentRootFile = fs.readFileSync(properties + '/root.yaml', 'utf8'),
      user = fs.readFileSync(properties + '/schemas/user.yaml', 'utf8'),
      prop = fs.readFileSync(properties + '/schemas/prop.yaml', 'utf8'),
      expected = fs.readFileSync(properties + '/expected.json', 'utf8'),
      input = {
        type: 'multiFile',
        specificationVersion: '3.0',
        rootFiles: [
          {
            path: '/root.yaml'
          }
        ],
        data: [
          {
            path: '/root.yaml',
            content: contentRootFile
          },
          {
            path: '/schemas/user.yaml',
            content: user
          },
          {
            path: '/schemas/prop.yaml',
            content: prop
          }
        ],
        options: {},
        bundleFormat: 'JSON'
      };
    const res = await Converter.bundle(input);

    expect(res).to.not.be.empty;
    expect(res.result).to.be.true;
    expect(JSON.stringify(JSON.parse(res.output.data[0].bundledContent), null, 2)).to.be.equal(expected);
    expect(res.output.data.length).to.equal(1);
  });

  it('Should bundle according to the input root format when bundleFormat is not present', async function () {
    let contentRootFileYAML = fs.readFileSync(schemaFromResponse + '/root.yaml', 'utf8'),
      contentRootJSON = fs.readFileSync(schemaFromResponse + '/root.json', 'utf8'),
      user = fs.readFileSync(schemaFromResponse + '/schemas/user.yaml', 'utf8'),
      expectedJSON = fs.readFileSync(schemaFromResponse + '/expected.json', 'utf8'),
      expectedYAML = fs.readFileSync(schemaFromResponse + '/expected.yaml', 'utf8'),
      input = {
        type: 'multiFile',
        specificationVersion: '3.0',
        rootFiles: [
          {
            path: '/root.json'
          },
          {
            path: '/root.yaml'
          }
        ],
        data: [
          {
            path: '/root.yaml',
            content: contentRootFileYAML
          },
          {
            path: '/root.json',
            content: contentRootJSON
          },
          {
            path: '/schemas/user.yaml',
            content: user
          }
        ],
        options: {}
      };
    const res = await Converter.bundle(input);

    expect(res).to.not.be.empty;
    expect(res.result).to.be.true;
    expect(res.output.specification.version).to.equal('3.0');
    expect(res.output.data.length).to.equal(2);
    expect(JSON.stringify(JSON.parse(res.output.data[0].bundledContent), null, 2)).to.be.equal(expectedJSON);
    expect(res.output.data[1].bundledContent).to.be.equal(expectedYAML);
  });

  it('Should take the root file from data array root file prop undefined', async function () {
    let contentRootFile = fs.readFileSync(sameRefDiffSource + '/root.yaml', 'utf8'),
      user = fs.readFileSync(sameRefDiffSource + '/schemas/user/user.yaml', 'utf8'),
      client = fs.readFileSync(sameRefDiffSource + '/schemas/client/client.yaml', 'utf8'),
      specialUser = fs.readFileSync(sameRefDiffSource + '/schemas/user/special.yaml', 'utf8'),
      specialClient = fs.readFileSync(sameRefDiffSource + '/schemas/client/special.yaml', 'utf8'),
      magic = fs.readFileSync(sameRefDiffSource + '/schemas/client/magic.yaml', 'utf8'),
      expected = fs.readFileSync(sameRefDiffSource + '/expected.json', 'utf8'),
      input = {
        type: 'multiFile',
        specificationVersion: '3.0',
        data: [
          {
            path: '/root.yaml',
            content: contentRootFile
          },
          {
            path: '/schemas/user/user.yaml',
            content: user
          },
          {
            path: '/schemas/user/special.yaml',
            content: specialUser
          },
          {
            path: '/schemas/client/client.yaml',
            content: client
          },
          {
            path: '/schemas/client/special.yaml',
            content: specialClient
          },
          {
            path: '/schemas/client/magic.yaml',
            content: magic
          }
        ],
        options: {},
        bundleFormat: 'JSON'
      };
    const res = await Converter.bundle(input);

    expect(res).to.not.be.empty;
    expect(res.result).to.be.true;
    expect(JSON.stringify(JSON.parse(res.output.data[0].bundledContent), null, 2)).to.be.equal(expected);
  });

  it('Should return bundled file - referenced response', async function () {
    let contentRoot = fs.readFileSync(referencedResponse + '/root.yaml', 'utf8'),
      contentRef = fs.readFileSync(referencedResponse + '/response.yaml', 'utf8'),
      expected = fs.readFileSync(referencedResponse + '/expected.json', 'utf8'),
      input = {
        type: 'multiFile',
        specificationVersion: '3.0',
        rootFiles: [
          {
            path: '/root.yaml'
          }
        ],
        data: [
          {
            path: '/root.yaml',
            content: contentRoot
          },
          {
            path: '/response.yaml',
            content: contentRef
          }
        ],
        options: {},
        bundleFormat: 'JSON'
      };
    const res = await Converter.bundle(input);

    expect(res).to.not.be.empty;
    expect(res.result).to.be.true;
    expect(JSON.stringify(JSON.parse(res.output.data[0].bundledContent), null, 2)).to.be.equal(expected);
  });

  it('Should return bundled file - referenced Parameter', async function () {
    let contentRoot = fs.readFileSync(referencedParameter + '/root.yaml', 'utf8'),
      contentRef = fs.readFileSync(referencedParameter + '/parameter.yaml', 'utf8'),
      expected = fs.readFileSync(referencedParameter + '/expected.json', 'utf8'),
      input = {
        type: 'multiFile',
        specificationVersion: '3.0',
        rootFiles: [
          {
            path: '/root.yaml'
          }
        ],
        data: [
          {
            path: '/root.yaml',
            content: contentRoot
          },
          {
            path: '/parameter.yaml',
            content: contentRef
          }
        ],
        options: {},
        bundleFormat: 'JSON'
      };
    const res = await Converter.bundle(input);

    expect(res).to.not.be.empty;
    expect(res.result).to.be.true;
    expect(JSON.stringify(JSON.parse(res.output.data[0].bundledContent), null, 2)).to.be.equal(expected);
  });

  it('Should return bundled file - referenced Request Body', async function () {
    let contentRoot = fs.readFileSync(referencedRequestBody + '/root.yaml', 'utf8'),
      contentRef = fs.readFileSync(referencedRequestBody + '/rbody.yaml', 'utf8'),
      expected = fs.readFileSync(referencedRequestBody + '/expected.json', 'utf8'),
      input = {
        type: 'multiFile',
        specificationVersion: '3.0',
        rootFiles: [
          {
            path: '/root.yaml'
          }
        ],
        data: [
          {
            path: '/root.yaml',
            content: contentRoot
          },
          {
            path: '/rbody.yaml',
            content: contentRef
          }
        ],
        options: {},
        bundleFormat: 'JSON'
      };
    const res = await Converter.bundle(input);

    expect(res).to.not.be.empty;
    expect(res.result).to.be.true;
    expect(JSON.stringify(JSON.parse(res.output.data[0].bundledContent), null, 2)).to.be.equal(expected);
  });

  it('Should return bundled file - referenced Header', async function () {
    let contentRoot = fs.readFileSync(referencedHeader + '/root.yaml', 'utf8'),
      contentRef = fs.readFileSync(referencedHeader + '/header.yaml', 'utf8'),
      expected = fs.readFileSync(referencedHeader + '/expected.json', 'utf8'),
      input = {
        type: 'multiFile',
        specificationVersion: '3.0',
        rootFiles: [
          {
            path: '/root.yaml'
          }
        ],
        data: [
          {
            path: '/root.yaml',
            content: contentRoot
          },
          {
            path: '/header.yaml',
            content: contentRef
          }
        ],
        options: {},
        bundleFormat: 'JSON'
      };
    const res = await Converter.bundle(input);

    expect(res).to.not.be.empty;
    expect(res.result).to.be.true;
    expect(JSON.stringify(JSON.parse(res.output.data[0].bundledContent), null, 2)).to.be.equal(expected);
  });

  it('Should return bundled file - referenced Link', async function () {
    let contentRoot = fs.readFileSync(referencedLink + '/root.yaml', 'utf8'),
      contentRef = fs.readFileSync(referencedLink + '/link.yaml', 'utf8'),
      expected = fs.readFileSync(referencedLink + '/expected.json', 'utf8'),
      input = {
        type: 'multiFile',
        specificationVersion: '3.0',
        rootFiles: [
          {
            path: '/root.yaml'
          }
        ],
        data: [
          {
            path: '/root.yaml',
            content: contentRoot
          },
          {
            path: '/link.yaml',
            content: contentRef
          }
        ],
        options: {},
        bundleFormat: 'JSON'
      };
    const res = await Converter.bundle(input);

    expect(res).to.not.be.empty;
    expect(res.result).to.be.true;
    expect(JSON.stringify(JSON.parse(res.output.data[0].bundledContent), null, 2)).to.be.equal(expected);
  });

  it('Should return bundled file - referenced Callback', async function () {
    let contentRoot = fs.readFileSync(referencedCallback + '/root.yaml', 'utf8'),
      contentRef = fs.readFileSync(referencedCallback + '/callback.yaml', 'utf8'),
      expected = fs.readFileSync(referencedCallback + '/expected.json', 'utf8'),
      input = {
        type: 'multiFile',
        specificationVersion: '3.0',
        rootFiles: [
          {
            path: '/root.yaml'
          }
        ],
        data: [
          {
            path: '/root.yaml',
            content: contentRoot
          },
          {
            path: '/callback.yaml',
            content: contentRef
          }
        ],
        options: {},
        bundleFormat: 'JSON'
      };
    const res = await Converter.bundle(input);

    expect(res).to.not.be.empty;
    expect(res.result).to.be.true;
    expect(JSON.stringify(JSON.parse(res.output.data[0].bundledContent), null, 2)).to.be.equal(expected);
  });

  it('Should return bundled file - referenced Security Schemes', async function () {
    let contentRoot = fs.readFileSync(referencedSecuritySchemes + '/root.yaml', 'utf8'),
      contentRef = fs.readFileSync(referencedSecuritySchemes + '/sschemes.yaml', 'utf8'),
      expected = fs.readFileSync(referencedSecuritySchemes + '/expected.json', 'utf8'),
      input = {
        type: 'multiFile',
        specificationVersion: '3.0',
        rootFiles: [
          {
            path: '/root.yaml'
          }
        ],
        data: [
          {
            path: '/root.yaml',
            content: contentRoot
          },
          {
            path: '/sschemes.yaml',
            content: contentRef
          }
        ],
        options: {},
        bundleFormat: 'JSON'
      };
    const res = await Converter.bundle(input);

    expect(res).to.not.be.empty;
    expect(res.result).to.be.true;
    expect(JSON.stringify(JSON.parse(res.output.data[0].bundledContent), null, 2)).to.be.equal(expected);
  });

  it('Should bundle file from - additionalProperties', async function() {
    let contentRoot = fs.readFileSync(additionalProperties + '/root.yaml', 'utf8'),
      pet = fs.readFileSync(additionalProperties + '/pet.yaml', 'utf8'),
      additionalProps = fs.readFileSync(additionalProperties + '/additionalProperties.yaml', 'utf8'),
      expected = fs.readFileSync(additionalProperties + '/expected.json', 'utf8'),
      input = {
        type: 'multiFile',
        specificationVersion: '3.0',
        rootFiles: [
          {
            path: '/root.yaml'
          }
        ],
        data: [
          {
            path: '/root.yaml',
            content: contentRoot
          },
          {
            path: '/pet.yaml',
            content: pet
          },
          {
            path: '/additionalProperties.yaml',
            content: additionalProps
          }
        ],
        options: {},
        bundleFormat: 'JSON'
      };
    const res = await Converter.bundle(input);
    expect(res).to.not.be.empty;
    expect(res.result).to.be.true;
    expect(JSON.stringify(JSON.parse(res.output.data[0].bundledContent), null, 2)).to.be.equal(expected);
  });

  it('Should bundle composite file with oneOf - composite_oneOf', async function() {
    let contentRoot = fs.readFileSync(compositeOneOf + '/root.yaml', 'utf8'),
      pet = fs.readFileSync(compositeOneOf + '/schemas/pet.yaml', 'utf8'),
      user = fs.readFileSync(compositeOneOf + '/schemas/user.yaml', 'utf8'),
      expected = fs.readFileSync(compositeOneOf + '/expected.json', 'utf8'),
      input = {
        type: 'multiFile',
        specificationVersion: '3.0',
        rootFiles: [
          {
            path: '/root.yaml'
          }
        ],
        data: [
          {
            path: '/root.yaml',
            content: contentRoot
          },
          {
            path: '/schemas/pet.yaml',
            content: pet
          },
          {
            path: '/schemas/user.yaml',
            content: user
          }
        ],
        options: {},
        bundleFormat: 'JSON'
      };
    const res = await Converter.bundle(input);

    expect(res).to.not.be.empty;
    expect(res.result).to.be.true;
    expect(JSON.stringify(JSON.parse(res.output.data[0].bundledContent), null, 2)).to.be.equal(expected);
  });

  it('Should bundle composite file with anyOf - composite_anyOf', async function() {
    let contentRoot = fs.readFileSync(compositeAnyOf + '/root.yaml', 'utf8'),
      pet = fs.readFileSync(compositeAnyOf + '/schemas/pet.yaml', 'utf8'),
      user = fs.readFileSync(compositeAnyOf + '/schemas/user.yaml', 'utf8'),
      expected = fs.readFileSync(compositeAnyOf + '/expected.json', 'utf8'),
      input = {
        type: 'multiFile',
        specificationVersion: '3.0',
        rootFiles: [
          {
            path: '/root.yaml'
          }
        ],
        data: [
          {
            path: '/root.yaml',
            content: contentRoot
          },
          {
            path: '/schemas/pet.yaml',
            content: pet
          },
          {
            path: '/schemas/user.yaml',
            content: user
          }
        ],
        options: {},
        bundleFormat: 'JSON'
      };
    const res = await Converter.bundle(input);

    expect(res).to.not.be.empty;
    expect(res.result).to.be.true;
    expect(JSON.stringify(JSON.parse(res.output.data[0].bundledContent), null, 2)).to.be.equal(expected);
  });

  it('Should bundle composite file with not - composite_not', async function() {
    let contentRoot = fs.readFileSync(compositeNot + '/root.yaml', 'utf8'),
      user = fs.readFileSync(compositeNot + '/schemas/user.yaml', 'utf8'),
      expected = fs.readFileSync(compositeNot + '/expected.json', 'utf8'),
      input = {
        type: 'multiFile',
        specificationVersion: '3.0',
        rootFiles: [
          {
            path: '/root.yaml'
          }
        ],
        data: [
          {
            path: '/root.yaml',
            content: contentRoot
          },
          {
            path: '/schemas/user.yaml',
            content: user
          }
        ],
        options: {},
        bundleFormat: 'JSON'
      };
    const res = await Converter.bundle(input);

    expect(res).to.not.be.empty;
    expect(res.result).to.be.true;
    expect(JSON.stringify(JSON.parse(res.output.data[0].bundledContent), null, 2)).to.be.equal(expected);
  });

  it('Should throw error when version is not correct', async function () {
    let contentRoot = fs.readFileSync(compositeNot + '/root.yaml', 'utf8'),
      input = {
        type: 'multiFile',
        specificationVersion: 'Anything',
        rootFiles: [
          {
            path: '/root.yaml'
          }
        ],
        data: [
          {
            path: '/root.yaml',
            content: contentRoot
          }
        ],
        options: {},
        bundleFormat: 'JSON'
      };

    try {
      await Converter.bundle(input);
    }
    catch (error) {
      expect(error.message).to.equal('The provided version "Anything" is not valid');
    }
  });

  it('Should return bundled file as json - schema_collision_from_responses', async function () {
    let contentRootFile = fs.readFileSync(schemaCollision + '/root.yaml', 'utf8'),
      user = fs.readFileSync(schemaCollision + '/schemas_/_user.yaml', 'utf8'),
      user1 = fs.readFileSync(schemaCollision + '/schemas/__user.yaml', 'utf8'),
      user2 = fs.readFileSync(schemaCollision + '/schemas__/user.yaml', 'utf8'),
      expected = fs.readFileSync(schemaCollision + '/expected.json', 'utf8'),
      input = {
        type: 'multiFile',
        specificationVersion: '3.0',
        rootFiles: [
          {
            path: '/root.yaml'
          }
        ],
        data: [
          {
            path: '/root.yaml',
            content: contentRootFile
          },
          {
            path: '/schemas__/user.yaml',
            content: user2
          },
          {
            path: '/schemas_/_user.yaml',
            content: user
          },
          {
            path: '/schemas/__user.yaml',
            content: user1
          }
        ],
        options: {},
        bundleFormat: 'JSON'
      };
    const res = await Converter.bundle(input);

    expect(res).to.not.be.empty;
    expect(res.result).to.be.true;
    expect(res.output.specification.version).to.equal('3.0');
    expect(JSON.stringify(JSON.parse(res.output.data[0].bundledContent), null, 2)).to.be.equal(expected);
  });

  it('Should return bundled file as json - schema_collision_w_root_components', async function () {
    let contentRootFile = fs.readFileSync(schemaCollisionWRootComponent + '/root.yaml', 'utf8'),
      user = fs.readFileSync(schemaCollisionWRootComponent + '/schemas/user.yaml', 'utf8'),
      expected = fs.readFileSync(schemaCollisionWRootComponent + '/expected.json', 'utf8'),
      input = {
        type: 'multiFile',
        specificationVersion: '3.0',
        rootFiles: [
          {
            path: '/root.yaml'
          }
        ],
        data: [
          {
            path: '/root.yaml',
            content: contentRootFile
          },
          {
            path: '/schemas/user.yaml',
            content: user
          }
        ],
        options: {},
        bundleFormat: 'JSON'
      };
    const res = await Converter.bundle(input);

    expect(res).to.not.be.empty;
    expect(res.result).to.be.true;
    expect(res.output.specification.version).to.equal('3.0');
    expect(JSON.stringify(JSON.parse(res.output.data[0].bundledContent), null, 2)).to.be.equal(expected);
  });

  it('Should bundle long paths into shorter ones', async function () {
    let contentRootFile = fs.readFileSync(longPath + '/root.yaml', 'utf8'),
      client = fs.readFileSync(longPath + '/client.json', 'utf8'),
      magic = fs.readFileSync(longPath + '/magic.yaml', 'utf8'),
      special = fs.readFileSync(longPath + '/special.yaml', 'utf8'),
      userSpecial = fs.readFileSync(longPath + '/userSpecial.yaml', 'utf8'),
      user = fs.readFileSync(longPath + '/user.yaml', 'utf8'),
      expected = fs.readFileSync(longPath + '/expected.json', 'utf8'),
      input = {
        type: 'multiFile',
        specificationVersion: '3.0',
        rootFiles: [
          {
            path: '/pm/openapi-to-postman/test/data/toBundleExamples/same_ref_different_source/root.yaml'
          }
        ],
        data: [
          {
            'content': contentRootFile,
            'path': '/pm/openapi-to-postman/test/data/toBundleExamples/same_ref_different_source/root.yaml'
          },
          {
            'content': client,
            'path': '/pm/openapi-to-postman/test/data/toBundleExamples/same_ref_different_source/schemas' +
              '/client/client.json'
          },
          {
            'content': magic,
            'path': '/pm/openapi-to-postman/test/data/toBundleExamples/same_ref_different_source/schemas' +
              '/client/magic.yaml'
          },
          {
            'content': special,
            'path': '/pm/openapi-to-postman/test/data/toBundleExamples/same_ref_different_source/schemas' +
              '/client/special.yaml'
          },
          {
            'content': userSpecial,
            'path': '/pm/openapi-to-postman/test/data/toBundleExamples/same_ref_different_source/schemas' +
              '/user/special.yaml'
          },
          {
            'content': user,
            'path': '/pm/openapi-to-postman/test/data/toBundleExamples/same_ref_different_source/schemas/user/user.yaml'
          }
        ],
        options: {},
        bundleFormat: 'JSON'
      };
    const res = await Converter.bundle(input);

    expect(res).to.not.be.empty;
    expect(res.result).to.be.true;
    expect(res.output.specification.version).to.equal('3.0');
    expect(JSON.stringify(JSON.parse(res.output.data[0].bundledContent), null, 2)).to.be.equal(expected);
  });
  it('should ignore reference when is empty content and no root is sent', async function () {
    let input =
    {
      type: 'multiFile',
      specificationVersion: '3.0',
      bundleFormat: 'YAML',
      data: [
        {
          path: 'hello.yaml',
          content: ''
        },
        {
          path: 'openapi.yaml',
          content: 'openapi: 3.0.0\n' +
            'info:\n' +
            '  title: hello world\n' +
            '  version: 0.1.1\n' +
            'paths:\n' +
            '  /hello:\n' +
            '    get:\n' +
            '      summary: get the hello\n' +
            '      responses:\n' +
            '        \'200\':\n' +
            '          description: sample des\n' +
            '          content:\n' +
            '            application/json:\n' +
            '              schema:\n' +
            '                $ref: ./hello.yaml\n'
        }
      ]
    };
    const res = await Converter.bundle(input);
    expect(res).to.not.be.empty;
    expect(res.result).to.be.true;
    expect(res.output.specification.version).to.equal('3.0');
    expect(res.output.data[0].bundledContent).to.be.equal(input.data[1].content);
  });

  it('should ignore reference when is empty content', async function () {
    let input =
    {
      type: 'multiFile',
      specificationVersion: '3.0',
      bundleFormat: 'YAML',
      rootFiles: [{ path: 'openapi.yaml' }],
      data: [
        {
          path: 'hello.yaml',
          content: ''
        },
        {
          path: 'openapi.yaml',
          content: 'openapi: 3.0.0\n' +
            'info:\n' +
            '  title: hello world\n' +
            '  version: 0.1.1\n' +
            'paths:\n' +
            '  /hello:\n' +
            '    get:\n' +
            '      summary: get the hello\n' +
            '      responses:\n' +
            '        \'200\':\n' +
            '          description: sample des\n' +
            '          content:\n' +
            '            application/json:\n' +
            '              schema:\n' +
            '                $ref: ./hello.yaml\n'
        }
      ]
    };
    const res = await Converter.bundle(input);
    expect(res).to.not.be.empty;
    expect(res.result).to.be.true;
    expect(res.output.specification.version).to.equal('3.0');
    expect(res.output.data[0].bundledContent).to.be.equal(input.data[1].content);
  });

  it('should ignore reference when is invalid content', async function () {
    let input =
    {
      type: 'multiFile',
      specificationVersion: '3.0',
      bundleFormat: 'YAML',
      rootFiles: [{ path: 'openapi.yaml' }],
      data: [
        {
          path: 'hello.yaml',
          content: 'asd'
        },
        {
          path: 'openapi.yaml',
          content: 'openapi: 3.0.0\n' +
            'info:\n' +
            '  title: hello world\n' +
            '  version: 0.1.1\n' +
            'paths:\n' +
            '  /hello:\n' +
            '    get:\n' +
            '      summary: get the hello\n' +
            '      responses:\n' +
            '        \'200\':\n' +
            '          description: sample des\n' +
            '          content:\n' +
            '            application/json:\n' +
            '              schema:\n' +
            '                $ref: ./hello.yaml\n'
        }
      ]
    };
    const res = await Converter.bundle(input);
    expect(res).to.not.be.empty;
    expect(res.result).to.be.true;
    expect(res.output.specification.version).to.equal('3.0');
    expect(res.output.data[0].bundledContent).to.be.equal(input.data[1].content);
  });

  it('should ignore reference when is invalid', async function () {
    let input =
    {
      type: 'multiFile',
      specificationVersion: '3.0',
      bundleFormat: 'YAML',
      rootFiles: [{ path: 'openapi.yaml' }],
      data: [
        {
          path: 'openapi.yaml',
          content: 'openapi: 3.0.0\n' +
            'info:\n' +
            '  title: hello world\n' +
            '  version: 0.1.1\n' +
            'paths:\n' +
            '  /hello:\n' +
            '    get:\n' +
            '      summary: get the hello\n' +
            '      responses:\n' +
            '        \'200\':\n' +
            '          description: sample des\n' +
            '          content:\n' +
            '            application/json:\n' +
            '              schema:\n' +
            '                $ref: ./hello.yaml\n'
        }
      ]
    };
    const res = await Converter.bundle(input);
    expect(res).to.not.be.empty;
    expect(res.result).to.be.true;
    expect(res.output.specification.version).to.equal('3.0');
    expect(res.output.data[0].bundledContent).to.be.equal(input.data[0].content);
  });

  it('Should return bundled file as with referenced properties', async function () {
    let contentRootFile = fs.readFileSync(referencedProperties + '/root.yaml', 'utf8'),
      operation = fs.readFileSync(referencedProperties + '/operation.yaml', 'utf8'),
      attributes = fs.readFileSync(referencedProperties + '/attributes.yaml', 'utf8'),
      expected = fs.readFileSync(referencedProperties + '/expected.json', 'utf8'),
      input = {
        type: 'multiFile',
        specificationVersion: '3.0',
        rootFiles: [
          {
            path: '/root.yaml'
          }
        ],
        data: [
          {
            path: '/root.yaml',
            content: contentRootFile
          },
          {
            path: '/operation.yaml',
            content: operation
          },
          {
            path: '/attributes.yaml',
            content: attributes
          }
        ],
        options: {},
        bundleFormat: 'JSON'
      };
    const res = await Converter.bundle(input);

    expect(res).to.not.be.empty;
    expect(res.result).to.be.true;
    expect(res.output.specification.version).to.equal('3.0');
    expect(JSON.stringify(JSON.parse(res.output.data[0].bundledContent), null, 2)).to.be.equal(expected);
  });

  it('Should return bundled file - TestSpec_from_issue_14', async function () {
    let contentRoot = fs.readFileSync(nestedExamplesAsValue + '/index.yml', 'utf8'),
      parametersIndex = fs.readFileSync(nestedExamplesAsValue + '/parameters/_index.yml', 'utf8'),
      arrivalTime = fs.readFileSync(nestedExamplesAsValue + '/parameters/arrival_time.yml', 'utf8'),
      pathsIndex = fs.readFileSync(nestedExamplesAsValue + '/paths/_index.yml', 'utf8'),
      geolocate = fs.readFileSync(nestedExamplesAsValue + '/paths/geolocate.yml', 'utf8'),
      requests =
        fs.readFileSync(nestedExamplesAsValue + '/requests/maps_http_geolocation_celltowers_request.yml', 'utf8'),
      schemasIndex = fs.readFileSync(nestedExamplesAsValue + '/schemas/_index.yml', 'utf8'),
      bounds = fs.readFileSync(nestedExamplesAsValue + '/schemas/Bounds.yml', 'utf8'),
      cellTower = fs.readFileSync(nestedExamplesAsValue + '/schemas/CellTower.yml', 'utf8'),
      geolocationRequest = fs.readFileSync(nestedExamplesAsValue + '/schemas/GeolocationRequest.yml', 'utf8'),
      latLngLiteral = fs.readFileSync(nestedExamplesAsValue + '/schemas/LatLngLiteral.yml', 'utf8'),
      wifiResponse =
        fs.readFileSync(nestedExamplesAsValue + '/responses/maps_http_geolocation_wifi_response.yml', 'utf8'),
      wifiRequest = fs.readFileSync(nestedExamplesAsValue + '/requests/maps_http_geolocation_wifi_request.yml', 'utf8'),
      geolocationResponse = fs.readFileSync(nestedExamplesAsValue + '/schemas/GeolocationResponse.yml', 'utf8'),
      testSchema = fs.readFileSync(nestedExamplesAsValue + '/schemas/test.yml', 'utf8'),
      expected = fs.readFileSync(nestedExamplesAsValue + '/expected.json', 'utf8'),
      input = {
        type: 'multiFile',
        specificationVersion: '3.0',
        rootFiles: [
          {
            path: '/index.yml'
          }
        ],
        data: [
          {
            path: '/index.yml',
            content: contentRoot
          },
          {
            path: '/parameters/_index.yml',
            content: parametersIndex
          },
          {
            path: '/parameters/arrival_time.yml',
            content: arrivalTime
          },
          {
            path: '/paths/_index.yml',
            content: pathsIndex
          },
          {
            path: '/paths/geolocate.yml',
            content: geolocate
          },
          {
            path: '/requests/maps_http_geolocation_celltowers_request.yml',
            content: requests
          },
          {
            path: '/schemas/_index.yml',
            content: schemasIndex
          },
          {
            path: '/schemas/Bounds.yml',
            content: bounds
          },
          {
            path: '/schemas/CellTower.yml',
            content: cellTower
          },
          {
            path: '/schemas/GeolocationRequest.yml',
            content: geolocationRequest
          },
          {
            path: '/schemas/LatLngLiteral.yml',
            content: latLngLiteral
          },
          {
            path: '/schemas/GeolocationResponse.yml',
            content: geolocationResponse
          },
          {
            path: '/requests/maps_http_geolocation_wifi_request.yml',
            content: wifiRequest
          },
          {
            path: '/responses/maps_http_geolocation_wifi_response.yml',
            content: wifiResponse
          },
          {
            path: '/schemas/test.yml',
            content: testSchema
          }
        ],
        options: {},
        bundleFormat: 'JSON'
      };
    const res = await Converter.bundle(input);

    expect(res).to.not.be.empty;
    expect(res.result).to.be.true;
    expect(JSON.stringify(JSON.parse(res.output.data[0].bundledContent), null, 2)).to.be.equal(expected);
  });
});

describe('getReferences method when node does not have any reference', function() {
  it('Should return reference data empty if there are not any reference', function() {
    const userData = 'type: object\n' +
        'properties:\n' +
        '  id:\n' +
        '    type: integer\n' +
        '  userName:\n' +
        '    type: string',
      userNode = parse.getOasObject(userData),
      nodeIsRoot = false,
      result = getReferences(
        userNode.oasObject,
        nodeIsRoot,
        removeLocalReferenceFromPath,
        'the/parent/filename',
        '3.0',
        {},
        ''
      );

    expect(result.referencesInNode).to.be.an('array').with.length(0);
    expect(Object.keys(result.nodeReferenceDirectory).length).to.equal(0);
  });

  it('Should return the reference data - schema_from_response', function() {
    const userData = 'User:\n' +
      '  $ref: \"./user.yaml\"\n' +
      '\n' +
      'Monster:\n' +
      '  type: object\n' +
      '  properties:\n' +
      '    id:\n' +
      '      type: integer\n' +
      '    clientName:\n' +
      '      type: string\n' +
      'Dog:\n' +
      '  type: object\n' +
      '  properties:\n' +
      '    id:\n' +
      '      type: integer\n' +
      '    clientName:\n' +
      '      type: string',
      userNode = parse.getOasObject(userData),
      nodeIsRoot = false,
      result = getReferences(
        userNode.oasObject,
        nodeIsRoot,
        removeLocalReferenceFromPath,
        'the/parent/filename',
        '3.0',
        {},
        '',
        []
      );
    expect(result.nodeReferenceDirectory).to.be.an('object');
    expect(Object.keys(result.nodeReferenceDirectory).length).to.equal(1);
    expect(result.referencesInNode).to.be.an('array').with.length(1);
    expect(Object.keys(result.nodeReferenceDirectory)[0])
      .to.equal('the/parent/user.yaml');
    expect(result.referencesInNode[0].path).to.equal('./user.yaml');
    expect(result.referencesInNode[0].newValue.$ref).to.equal('the/parent/user.yaml');
  });
});<|MERGE_RESOLUTION|>--- conflicted
+++ resolved
@@ -41,13 +41,8 @@
   longPath = path.join(__dirname, BUNDLES_FOLDER + '/longPath'),
   schemaCollision = path.join(__dirname, BUNDLES_FOLDER + '/schema_collision_from_responses'),
   schemaCollisionWRootComponent = path.join(__dirname, BUNDLES_FOLDER + '/schema_collision_w_root_components'),
-<<<<<<< HEAD
-  referencedProperties = path.join(__dirname, BUNDLES_FOLDER + '/referenced_properties'),
-  nestedExamplesAsValue = path.join(__dirname, BUNDLES_FOLDER + '/nested_examples_as_value');
-=======
   nestedExamplesAsValue = path.join(__dirname, BUNDLES_FOLDER + '/nested_examples_as_value'),
   referencedProperties = path.join(__dirname, BUNDLES_FOLDER + '/referenced_properties');
->>>>>>> e78ce5d1
 
 describe('bundle files method - 3.0', function () {
   it('Should return bundled file as json - schema_from_response', async function () {
