const { getReferences } = require('../../lib/bundle.js'),
  { removeLocalReferenceFromPath } = require('../../lib/jsonPointer.js'),
  parse = require('./../../lib/parse');

let expect = require('chai').expect,
  Converter = require('../../index.js'),
  fs = require('fs'),
  path = require('path'),
  BUNDLES_FOLDER = '../data/toBundleExamples',
  PETSTORE_FOLDER = '../data/petstore separate yaml',
  nestedRefsFromRootComponents = path.join(__dirname, BUNDLES_FOLDER + '/nested_references_from_root_components'),
  localRefFolder = path.join(__dirname, BUNDLES_FOLDER + '/local_references'),
  schemaFromResponse = path.join(__dirname, BUNDLES_FOLDER + '/schema_from_response'),
  petstoreFolder = path.join(__dirname, PETSTORE_FOLDER),
  withParamsFolder = path.join(__dirname, BUNDLES_FOLDER + '/with_parameters'),
  withRefInItems = path.join(__dirname, BUNDLES_FOLDER + '/with_ref_in_items'),
  sameRefDiffSource = path.join(__dirname, BUNDLES_FOLDER + '/same_ref_different_source'),
  nestedHard = path.join(__dirname, BUNDLES_FOLDER + '/multiple_references_from_root_components'),
  localFromExternal = path.join(__dirname, BUNDLES_FOLDER + '/bring_local_dependencies_from_external'),
  localFromExternalMultiple = path
    .join(__dirname, BUNDLES_FOLDER + '/bring_local_dependencies_from_external_multiple_local'),
  refTags = path.join(__dirname, BUNDLES_FOLDER + '/referenced_tags'),
  refInfo = path.join(__dirname, BUNDLES_FOLDER + '/referenced_info'),
  refPaths = path.join(__dirname, BUNDLES_FOLDER + '/referenced_paths'),
  refPathsRefToLocalSchema = path.join(__dirname, BUNDLES_FOLDER + '/referenced_paths_local_schema'),
  refExample = path.join(__dirname, BUNDLES_FOLDER + '/referenced_examples'),
  properties = path.join(__dirname, BUNDLES_FOLDER + '/properties'),
  sameSourceDifferentPlace = path.join(__dirname, BUNDLES_FOLDER + '/same_source_different_place'),
  nestedProperties = path.join(__dirname, BUNDLES_FOLDER + '/nestedProperties'),
  referencedResponse = path.join(__dirname, BUNDLES_FOLDER + '/referenced_response'),
  referencedParameter = path.join(__dirname, BUNDLES_FOLDER + '/referenced_parameter'),
  referencedRequestBody = path.join(__dirname, BUNDLES_FOLDER + '/referenced_request_body'),
  referencedHeader = path.join(__dirname, BUNDLES_FOLDER + '/referenced_header'),
  referencedLink = path.join(__dirname, BUNDLES_FOLDER + '/referenced_link'),
  referencedCallback = path.join(__dirname, BUNDLES_FOLDER + '/referenced_callback'),
  referencedSecuritySchemes = path.join(__dirname, BUNDLES_FOLDER + '/referenced_security_schemes'),
  additionalProperties = path.join(__dirname, BUNDLES_FOLDER + '/additionalProperties'),
  compositeOneOf = path.join(__dirname, BUNDLES_FOLDER + '/composite_oneOf'),
  compositeNot = path.join(__dirname, BUNDLES_FOLDER + '/composite_not'),
  compositeAnyOf = path.join(__dirname, BUNDLES_FOLDER + '/composite_anyOf'),
<<<<<<< HEAD
  longPath = path.join(__dirname, BUNDLES_FOLDER + '/longPath');
=======
  schemaCollision = path.join(__dirname, BUNDLES_FOLDER + '/schema_collision_from_responses'),
  schemaCollisionWRootComponent = path.join(__dirname, BUNDLES_FOLDER + '/schema_collision_w_root_components');
>>>>>>> 27ee80bb


describe('bundle files method - 3.0', function () {
  it('Should return bundled file as json - schema_from_response', async function () {
    let contentRootFile = fs.readFileSync(schemaFromResponse + '/root.yaml', 'utf8'),
      user = fs.readFileSync(schemaFromResponse + '/schemas/user.yaml', 'utf8'),
      expected = fs.readFileSync(schemaFromResponse + '/expected.json', 'utf8'),
      input = {
        type: 'multiFile',
        specificationVersion: '3.0',
        rootFiles: [
          {
            path: '/root.yaml'
          }
        ],
        data: [
          {
            path: '/root.yaml',
            content: contentRootFile
          },
          {
            path: '/schemas/user.yaml',
            content: user
          }
        ],
        options: {},
        bundleFormat: 'JSON'
      };
    const res = await Converter.bundle(input);

    expect(res).to.not.be.empty;
    expect(res.result).to.be.true;
    expect(res.output.specification.version).to.equal('3.0');
    expect(JSON.stringify(JSON.parse(res.output.data[0].bundledContent), null, 2)).to.be.equal(expected);
  });

  it('Should return bundled file as yaml - schema_from_response', async function () {
    let contentRootFile = fs.readFileSync(schemaFromResponse + '/root.yaml', 'utf8'),
      user = fs.readFileSync(schemaFromResponse + '/schemas/user.yaml', 'utf8'),
      expected = fs.readFileSync(schemaFromResponse + '/expected.yaml', 'utf8'),
      input = {
        type: 'multiFile',
        specificationVersion: '3.0',
        rootFiles: [
          {
            path: '/root.yaml'
          }
        ],
        data: [
          {
            path: '/root.yaml',
            content: contentRootFile
          },
          {
            path: '/schemas/user.yaml',
            content: user
          }
        ],
        options: {},
        bundleFormat: 'yaml'
      };
    const res = await Converter.bundle(input);

    expect(res).to.not.be.empty;
    expect(res.result).to.be.true;
    expect(res.output.data[0].bundledContent).to.be.equal(expected);
  });

  it('Should return bundled file in same format than root file - schema_from_response', async function () {
    let contentRootFile = fs.readFileSync(schemaFromResponse + '/root.yaml', 'utf8'),
      user = fs.readFileSync(schemaFromResponse + '/schemas/user.yaml', 'utf8'),
      expected = fs.readFileSync(schemaFromResponse + '/expected.yaml', 'utf8'),
      input = {
        type: 'multiFile',
        specificationVersion: '3.0',
        rootFiles: [
          {
            path: '/root.yaml'
          }
        ],
        data: [
          {
            path: '/root.yaml',
            content: contentRootFile
          },
          {
            path: '/schemas/user.yaml',
            content: user
          }
        ],
        options: {}
      };
    const res = await Converter.bundle(input);

    expect(res).to.not.be.empty;
    expect(res.result).to.be.true;
    expect(res.output.data[0].bundledContent).to.be.equal(expected);
  });

  it('Should return bundled file - nested_references_from_root_components', async function () {
    let contentRootFile = fs.readFileSync(nestedRefsFromRootComponents + '/v1.yaml', 'utf8'),
      responses = fs.readFileSync(nestedRefsFromRootComponents + '/responses.yaml', 'utf8'),
      schemasIndex = fs.readFileSync(nestedRefsFromRootComponents + '/schemas/index.yaml', 'utf8'),
      schemasUser = fs.readFileSync(nestedRefsFromRootComponents + '/schemas/user.yaml', 'utf8'),
      schemasClient = fs.readFileSync(nestedRefsFromRootComponents + '/schemas/client.yaml', 'utf8'),
      toySchema = fs.readFileSync(nestedRefsFromRootComponents + '/otherSchemas/toy.yaml', 'utf8'),
      userProps = fs.readFileSync(nestedRefsFromRootComponents + '/userProps.yaml', 'utf8'),
      expected = fs.readFileSync(nestedRefsFromRootComponents + '/expected.json', 'utf8'),
      input = {
        type: 'multiFile',
        specificationVersion: '3.0',
        rootFiles: [
          {
            path: '/v1.yaml'
          }
        ],
        options: {},
        bundleFormat: 'JSON',
        data: [
          {
            path: '/v1.yaml',
            content: contentRootFile
          },
          {
            path: '/responses.yaml',
            content: responses
          },
          {
            path: '/schemas/index.yaml',
            content: schemasIndex
          },
          {
            path: '/schemas/client.yaml',
            content: schemasClient
          },
          {
            path: '/schemas/user.yaml',
            content: schemasUser
          },
          {
            path: '/otherSchemas/toy.yaml',
            content: toySchema
          },
          {
            path: '/userProps.yaml',
            content: userProps
          }
        ]
      };
    const res = await Converter.bundle(input);

    expect(res).to.not.be.empty;
    expect(res.result).to.be.true;
    expect(JSON.stringify(JSON.parse(res.output.data[0].bundledContent), null, 2)).to.be.equal(expected);

  });

  it('Should return bundled file - local_references', async function () {
    let contentRootFile = fs.readFileSync(localRefFolder + '/root.yaml', 'utf8'),
      responses = fs.readFileSync(localRefFolder + '/responses.yaml', 'utf8'),
      schemasIndex = fs.readFileSync(localRefFolder + '/schemas/index.yaml', 'utf8'),
      schemasClient = fs.readFileSync(localRefFolder + '/schemas/client.yaml', 'utf8'),
      toySchema = fs.readFileSync(localRefFolder + '/otherSchemas/toy.yaml', 'utf8'),
      expected = fs.readFileSync(localRefFolder + '/expected.json', 'utf8'),
      input = {
        type: 'multiFile',
        specificationVersion: '3.0',
        rootFiles: [
          {
            path: '/root.yaml'
          }
        ],
        options: {},
        bundleFormat: 'JSON',
        data: [
          {
            path: '/root.yaml',
            content: contentRootFile
          },
          {
            path: '/responses.yaml',
            content: responses
          },
          {
            path: '/schemas/index.yaml',
            content: schemasIndex
          },
          {
            path: '/schemas/client.yaml',
            content: schemasClient
          },
          {
            path: '/otherSchemas/toy.yaml',
            content: toySchema
          }
        ]
      };
    const res = await Converter.bundle(input);

    expect(res).to.not.be.empty;
    expect(res.result).to.be.true;
    expect(JSON.stringify(JSON.parse(res.output.data[0].bundledContent), null, 2)).to.be.equal(expected);

  });

  it('Should return bundled file - petstore separated example', async function () {
    let contentRootFile = fs.readFileSync(petstoreFolder + '/spec/swagger.yaml', 'utf8'),
      newPet = fs.readFileSync(petstoreFolder + '/spec/NewPet.yaml', 'utf8'),
      openapi = fs.readFileSync(petstoreFolder + '/spec/openapi.yaml', 'utf8'),
      parameters = fs.readFileSync(petstoreFolder + '/spec/parameters.yaml', 'utf8'),
      pet = fs.readFileSync(petstoreFolder + '/spec/Pet.yaml', 'utf8'),
      schemasIndex = fs.readFileSync(petstoreFolder + '/schemas/_index.yaml', 'utf8'),
      error = fs.readFileSync(petstoreFolder + '/schemas/Error.yaml', 'utf8'),
      petSchema = fs.readFileSync(petstoreFolder + '/schemas/Pet.yaml', 'utf8'),
      responsesIndex = fs.readFileSync(petstoreFolder + '/responses/_index.yaml', 'utf8'),
      nullResponse = fs.readFileSync(petstoreFolder + '/responses/NullResponse.yaml', 'utf8'),
      unexpectedError = fs.readFileSync(petstoreFolder + '/responses/UnexpectedError.yaml', 'utf8'),
      petResource = fs.readFileSync(petstoreFolder + '/resources/pet.yaml', 'utf8'),
      petsResource = fs.readFileSync(petstoreFolder + '/resources/pets.yaml', 'utf8'),
      parametersIndex = fs.readFileSync(petstoreFolder + '/parameters/_index.yaml', 'utf8'),
      limitParameter = fs.readFileSync(petstoreFolder + '/parameters/query/limit.yaml', 'utf8'),
      petIdParameter = fs.readFileSync(petstoreFolder + '/parameters/path/petId.yaml', 'utf8'),
      errorCommon = fs.readFileSync(petstoreFolder + '/common/Error.yaml', 'utf8'),
      expected = fs.readFileSync(petstoreFolder + '/bundleExp.yaml', 'utf8'),
      input = {
        type: 'multiFile',
        specificationVersion: '3.0',
        rootFiles: [
          {
            path: '/spec/swagger.yaml'
          }
        ],
        options: {},
        bundleFormat: 'yaml',
        data: [
          {
            path: '/spec/swagger.yaml',
            content: contentRootFile
          },
          {
            path: '/spec/NewPet.yaml',
            content: newPet
          },
          {
            path: '/spec/openapi.yaml',
            content: openapi
          },
          {
            path: '/spec/parameters.yaml',
            content: parameters
          },
          {
            path: '/spec/Pet.yaml',
            content: pet
          },
          {
            path: '/schemas/_index.yaml',
            content: schemasIndex
          },
          {
            path: '/schemas/Error.yaml',
            content: error
          },
          {
            path: '/schemas/Pet.yaml',
            content: petSchema
          },
          {
            path: '/responses/_index.yaml',
            content: responsesIndex
          },
          {
            path: '/responses/NullResponse.yaml',
            content: nullResponse
          },
          {
            path: '/responses/UnexpectedError.yaml',
            content: unexpectedError
          },
          {
            path: '/resources/pet.yaml',
            content: petResource
          },
          {
            path: '/resources/pets.yaml',
            content: petsResource
          },
          {
            path: '/parameters/_index.yaml',
            content: parametersIndex
          },
          {
            path: '/parameters/path/petId.yaml',
            content: petIdParameter
          },
          {
            path: '/parameters/query/limit.yaml',
            content: limitParameter
          },
          {
            path: '/common/Error.yaml',
            content: errorCommon
          }
        ]
      };
    const res = await Converter.bundle(input);

    expect(res).to.not.be.empty;
    expect(res.result).to.be.true;
    expect(res.output.data[0].bundledContent).to.be.equal(expected);

  });

  it('Should return bundled file - with_parameters', async function () {
    let contentRootFile = fs.readFileSync(withParamsFolder + '/root.yaml', 'utf8'),
      user = fs.readFileSync(withParamsFolder + '/schemas/user.yaml', 'utf8'),
      parameters = fs.readFileSync(withParamsFolder + '/parameters/index.yaml', 'utf8'),
      expected = fs.readFileSync(withParamsFolder + '/expected.json', 'utf8'),
      input = {
        type: 'multiFile',
        specificationVersion: '3.0',
        rootFiles: [
          {
            path: '/root.yaml'
          }
        ],
        options: {},
        bundleFormat: 'JSON',
        data: [
          {
            path: '/root.yaml',
            content: contentRootFile
          },
          {
            path: '/schemas/user.yaml',
            content: user
          },
          {
            path: '/parameters/index.yaml',
            content: parameters
          }
        ]
      };
    const res = await Converter.bundle(input);

    expect(res).to.not.be.empty;
    expect(res.result).to.be.true;
    expect(JSON.stringify(JSON.parse(res.output.data[0].bundledContent), null, 2)).to.be.equal(expected);

  });

  it('Should return bundled file - with_ref_in_items', async function () {
    let contentRootFile = fs.readFileSync(withRefInItems + '/root.yaml', 'utf8'),
      user = fs.readFileSync(withRefInItems + '/schemas/user.yaml', 'utf8'),
      superProp = fs.readFileSync(withRefInItems + '/schemas/superProp.yaml', 'utf8'),
      expected = fs.readFileSync(withRefInItems + '/expected.json', 'utf8'),
      input = {
        type: 'multiFile',
        specificationVersion: '3.0',
        rootFiles: [
          {
            path: '/root.yaml'
          }
        ],
        options: {},
        bundleFormat: 'JSON',
        data: [
          {
            path: '/root.yaml',
            content: contentRootFile
          },
          {
            path: '/schemas/user.yaml',
            content: user
          },
          {
            path: '/schemas/superProp.yaml',
            content: superProp
          }
        ]
      };
    const res = await Converter.bundle(input);

    expect(res).to.not.be.empty;
    expect(res.result).to.be.true;
    expect(JSON.stringify(JSON.parse(res.output.data[0].bundledContent), null, 2)).to.be.equal(expected);

  });

  it('Should return error data - with_ref_in_items - wrong root', async function () {
    let contentRootFile = fs.readFileSync(withRefInItems + '/wrongRoot.yaml', 'utf8'),
      user = fs.readFileSync(withRefInItems + '/schemas/user.yaml', 'utf8'),
      superProp = fs.readFileSync(withRefInItems + '/schemas/superProp.yaml', 'utf8'),
      input = {
        type: 'multiFile',
        specificationVersion: '3.0',
        rootFiles: [
          {
            path: '/wrongRoot.yaml'
          }
        ],
        options: {},
        bundleFormat: 'JSON',
        data: [
          {
            path: '/wrongRoot.yaml',
            content: contentRootFile
          },
          {
            path: '/schemas/user.yaml',
            content: user
          },
          {
            path: '/schemas/superProp.yaml',
            content: superProp
          }
        ]
      };

    try {
      await Converter.bundle(input);
    }
    catch (error) {
      expect(error.message).to.equal('Invalid format. Input must be in YAML or JSON ' +
        'format. Specification is not a valid YAML. YAMLException: duplicated mapping' +
        ' key at line 30, column -54:\n    components:\n    ^');
    }
  });

  it('Should return bundled file from same_ref_different_source', async function () {
    let contentRootFile = fs.readFileSync(sameRefDiffSource + '/root.yaml', 'utf8'),
      user = fs.readFileSync(sameRefDiffSource + '/schemas/user/user.yaml', 'utf8'),
      client = fs.readFileSync(sameRefDiffSource + '/schemas/client/client.yaml', 'utf8'),
      specialUser = fs.readFileSync(sameRefDiffSource + '/schemas/user/special.yaml', 'utf8'),
      specialClient = fs.readFileSync(sameRefDiffSource + '/schemas/client/special.yaml', 'utf8'),
      magic = fs.readFileSync(sameRefDiffSource + '/schemas/client/magic.yaml', 'utf8'),
      expected = fs.readFileSync(sameRefDiffSource + '/expected.json', 'utf8'),
      input = {
        type: 'multiFile',
        specificationVersion: '3.0',
        rootFiles: [
          {
            path: '/root.yaml'
          }
        ],
        data: [
          {
            path: '/root.yaml',
            content: contentRootFile
          },
          {
            path: '/schemas/user/user.yaml',
            content: user
          },
          {
            path: '/schemas/user/special.yaml',
            content: specialUser
          },
          {
            path: '/schemas/client/client.yaml',
            content: client
          },
          {
            path: '/schemas/client/special.yaml',
            content: specialClient
          },
          {
            path: '/schemas/client/magic.yaml',
            content: magic
          }
        ],
        options: {},
        bundleFormat: 'JSON'
      };
    const res = await Converter.bundle(input);

    expect(res).to.not.be.empty;
    expect(res.result).to.be.true;
    expect(JSON.stringify(JSON.parse(res.output.data[0].bundledContent), null, 2)).to.be.equal(expected);
  });

  it('Should return bundled file - multiple_references_from_root_components', async function () {
    let contentRootFile = fs.readFileSync(nestedHard + '/root.yaml', 'utf8'),
      responses = fs.readFileSync(nestedHard + '/responses.yaml', 'utf8'),
      userProps = fs.readFileSync(nestedHard + '/userProps.yaml', 'utf8'),
      schemasIndex = fs.readFileSync(nestedHard + '/schemas/index.yaml', 'utf8'),
      schemasUser = fs.readFileSync(nestedHard + '/schemas/user.yaml', 'utf8'),
      schemasClient = fs.readFileSync(nestedHard + '/schemas/client.yaml', 'utf8'),
      schemasCarType = fs.readFileSync(nestedHard + '/schemas/carType.yaml', 'utf8'),
      otherModel = fs.readFileSync(nestedHard + '/otherSchemas/model.yaml', 'utf8'),
      othersToy = fs.readFileSync(nestedHard + '/otherSchemas/toy.yaml', 'utf8'),
      othersWork = fs.readFileSync(nestedHard + '/otherSchemas/work.yaml', 'utf8'),
      expected = fs.readFileSync(nestedHard + '/expected.json', 'utf8'),
      input = {
        type: 'multiFile',
        specificationVersion: '3.0',
        rootFiles: [
          {
            path: '/root.yaml'
          }
        ],
        data: [
          {
            path: '/root.yaml',
            content: contentRootFile
          },
          {
            path: '/responses.yaml',
            content: responses
          },
          {
            path: '/userProps.yaml',
            content: userProps
          },
          {
            path: '/schemas/index.yaml',
            content: schemasIndex
          },
          {
            path: '/schemas/user.yaml',
            content: schemasUser
          },
          {
            path: '/schemas/client.yaml',
            content: schemasClient
          },
          {
            path: '/schemas/carType.yaml',
            content: schemasCarType
          },
          {
            path: '/otherSchemas/model.yaml',
            content: otherModel
          },
          {
            path: '/otherSchemas/toy.yaml',
            content: othersToy
          },
          {
            path: '/otherSchemas/work.yaml',
            content: othersWork
          }
        ],
        options: {},
        bundleFormat: 'json'
      };
    const res = await Converter.bundle(input);

    expect(res).to.not.be.empty;
    expect(res.result).to.be.true;
    expect(JSON.stringify(JSON.parse(res.output.data[0].bundledContent), null, 2)).to.be.equal(expected);
  });

  it('Should return bundled file as json - bring_local_dependencies_from_external', async function () {
    let contentRootFile = fs.readFileSync(localFromExternal + '/root.yaml', 'utf8'),
      user = fs.readFileSync(localFromExternal + '/schemas/user.yaml', 'utf8'),
      expected = fs.readFileSync(localFromExternal + '/expected.json', 'utf8'),
      input = {
        type: 'multiFile',
        specificationVersion: '3.0',
        rootFiles: [
          {
            path: '/root.yaml'
          }
        ],
        data: [
          {
            path: '/root.yaml',
            content: contentRootFile
          },
          {
            path: '/schemas/user.yaml',
            content: user
          }
        ],
        options: {},
        bundleFormat: 'JSON'
      };
    const res = await Converter.bundle(input);

    expect(res).to.not.be.empty;
    expect(res.result).to.be.true;
    expect(JSON.stringify(JSON.parse(res.output.data[0].bundledContent), null, 2)).to.be.equal(expected);
  });

  it('Should return bundled file as json - bring_local_dependencies_from_external_multiple_local', async function () {
    let contentRootFile = fs.readFileSync(localFromExternalMultiple + '/root.yaml', 'utf8'),
      user = fs.readFileSync(localFromExternalMultiple + '/schemas/user.yaml', 'utf8'),
      food = fs.readFileSync(localFromExternalMultiple + '/schemas/food.yaml', 'utf8'),
      expected = fs.readFileSync(localFromExternalMultiple + '/expected.json', 'utf8'),
      input = {
        type: 'multiFile',
        specificationVersion: '3.0',
        rootFiles: [
          {
            path: '/root.yaml'
          }
        ],
        data: [
          {
            path: '/root.yaml',
            content: contentRootFile
          },
          {
            path: '/schemas/user.yaml',
            content: user
          },
          {
            path: '/schemas/food.yaml',
            content: food
          }
        ],
        options: {},
        bundleFormat: 'JSON'
      };
    const res = await Converter.bundle(input);

    expect(res).to.not.be.empty;
    expect(res.result).to.be.true;
    expect(JSON.stringify(JSON.parse(res.output.data[0].bundledContent), null, 2)).to.be.equal(expected);
  });

  it('Should return a "/missing/node/path": NotProvided' +
    ' in the place of a not providen node - local_references', async function () {
    let contentRootFile = fs.readFileSync(localRefFolder + '/root.yaml', 'utf8'),
      schemasIndex = fs.readFileSync(localRefFolder + '/schemas/index.yaml', 'utf8'),
      schemasClient = fs.readFileSync(localRefFolder + '/schemas/client.yaml', 'utf8'),
      toySchema = fs.readFileSync(localRefFolder + '/otherSchemas/toy.yaml', 'utf8'),
      expected = fs.readFileSync(localRefFolder + '/expectedNodeNotProvided.json', 'utf8'),
      input = {
        type: 'multiFile',
        specificationVersion: '3.0',
        rootFiles: [
          {
            path: '/root.yaml'
          }
        ],
        options: {},
        bundleFormat: 'JSON',
        data: [
          {
            path: '/root.yaml',
            content: contentRootFile
          },
          {
            path: '/schemas/index.yaml',
            content: schemasIndex
          },
          {
            path: '/schemas/client.yaml',
            content: schemasClient
          },
          {
            path: '/otherSchemas/toy.yaml',
            content: toySchema
          }
        ]
      };
    const res = await Converter.bundle(input);

    expect(res).to.not.be.empty;
    expect(res.result).to.be.true;
    expect(JSON.stringify(JSON.parse(res.output.data[0].bundledContent), null, 2)).to.be.equal(expected);
  });

  it('Should return bundled file with referenced tags from root', async function () {
    let contentRootFile = fs.readFileSync(refTags + '/root.yaml', 'utf8'),
      tags = fs.readFileSync(refTags + '/tags/tags.yaml', 'utf8'),
      expected = fs.readFileSync(refTags + '/expected.json', 'utf8'),
      input = {
        type: 'multiFile',
        specificationVersion: '3.0',
        rootFiles: [
          {
            path: '/root.yaml'
          }
        ],
        data: [
          {
            path: '/root.yaml',
            content: contentRootFile
          },
          {
            path: '/tags/tags.yaml',
            content: tags
          }
        ],
        options: {},
        bundleFormat: 'JSON'
      };
    const res = await Converter.bundle(input);

    expect(res).to.not.be.empty;
    expect(res.result).to.be.true;
    expect(JSON.stringify(JSON.parse(res.output.data[0].bundledContent), null, 2)).to.be.equal(expected);
  });

  it('Should return bundled file with referenced info from root', async function () {
    let contentRootFile = fs.readFileSync(refInfo + '/root.yaml', 'utf8'),
      info = fs.readFileSync(refInfo + '/info/info.yaml', 'utf8'),
      expected = fs.readFileSync(refInfo + '/expected.json', 'utf8'),
      input = {
        type: 'multiFile',
        specificationVersion: '3.0',
        rootFiles: [
          {
            path: '/root.yaml'
          }
        ],
        data: [
          {
            path: '/root.yaml',
            content: contentRootFile
          },
          {
            path: '/info/info.yaml',
            content: info
          }
        ],
        options: {},
        bundleFormat: 'JSON'
      };
    const res = await Converter.bundle(input);

    expect(res).to.not.be.empty;
    expect(res.result).to.be.true;
    expect(JSON.stringify(JSON.parse(res.output.data[0].bundledContent), null, 2)).to.be.equal(expected);
  });

  it('Should return bundled file with referenced paths from root', async function () {
    let contentRootFile = fs.readFileSync(refPaths + '/root.yaml', 'utf8'),
      paths = fs.readFileSync(refPaths + '/paths/paths.yaml', 'utf8'),
      path = fs.readFileSync(refPaths + '/paths/path.yaml', 'utf8'),
      expected = fs.readFileSync(refPaths + '/expected.json', 'utf8'),
      input = {
        type: 'multiFile',
        specificationVersion: '3.0',
        rootFiles: [
          {
            path: '/root.yaml'
          }
        ],
        data: [
          {
            path: '/root.yaml',
            content: contentRootFile
          },
          {
            path: '/paths/paths.yaml',
            content: paths
          },
          {
            path: '/paths/path.yaml',
            content: path
          }
        ],
        options: {},
        bundleFormat: 'JSON'
      };
    const res = await Converter.bundle(input);

    expect(res).to.not.be.empty;
    expect(res.result).to.be.true;
    expect(JSON.stringify(JSON.parse(res.output.data[0].bundledContent), null, 2)).to.be.equal(expected);
  });

  it('Should return bundled file with referenced paths from root - path references local schema', async function () {
    let contentRootFile = fs.readFileSync(refPathsRefToLocalSchema + '/root.yaml', 'utf8'),
      paths = fs.readFileSync(refPathsRefToLocalSchema + '/paths/paths.yaml', 'utf8'),
      path = fs.readFileSync(refPathsRefToLocalSchema + '/paths/path.yaml', 'utf8'),
      expected = fs.readFileSync(refPathsRefToLocalSchema + '/expected.json', 'utf8'),
      input = {
        type: 'multiFile',
        specificationVersion: '3.0',
        rootFiles: [
          {
            path: '/root.yaml'
          }
        ],
        data: [
          {
            path: '/root.yaml',
            content: contentRootFile
          },
          {
            path: '/paths/paths.yaml',
            content: paths
          },
          {
            path: '/paths/path.yaml',
            content: path
          }
        ],
        options: {},
        bundleFormat: 'JSON'
      };
    const res = await Converter.bundle(input);

    expect(res).to.not.be.empty;
    expect(res.result).to.be.true;
    expect(JSON.stringify(JSON.parse(res.output.data[0].bundledContent), null, 2)).to.be.equal(expected);
  });

  it('Should take the root file from data array root file prop undefined', async function () {
    let contentRootFile = fs.readFileSync(sameRefDiffSource + '/root.yaml', 'utf8'),
      user = fs.readFileSync(sameRefDiffSource + '/schemas/user/user.yaml', 'utf8'),
      client = fs.readFileSync(sameRefDiffSource + '/schemas/client/client.yaml', 'utf8'),
      specialUser = fs.readFileSync(sameRefDiffSource + '/schemas/user/special.yaml', 'utf8'),
      specialClient = fs.readFileSync(sameRefDiffSource + '/schemas/client/special.yaml', 'utf8'),
      magic = fs.readFileSync(sameRefDiffSource + '/schemas/client/magic.yaml', 'utf8'),
      expected = fs.readFileSync(sameRefDiffSource + '/expected.json', 'utf8'),
      input = {
        type: 'multiFile',
        specificationVersion: '3.0',
        data: [
          {
            path: '/root.yaml',
            content: contentRootFile
          },
          {
            path: '/schemas/user/user.yaml',
            content: user
          },
          {
            path: '/schemas/user/special.yaml',
            content: specialUser
          },
          {
            path: '/schemas/client/client.yaml',
            content: client
          },
          {
            path: '/schemas/client/special.yaml',
            content: specialClient
          },
          {
            path: '/schemas/client/magic.yaml',
            content: magic
          }
        ],
        options: {},
        bundleFormat: 'JSON'
      };
    const res = await Converter.bundle(input);
    expect(res).to.not.be.empty;
    expect(res.result).to.be.true;
    expect(JSON.stringify(JSON.parse(res.output.data[0].bundledContent), null, 2)).to.be.equal(expected);
  });

  it('Should throw error when root files is undefined and in data there is no root file', async function () {
    let user = fs.readFileSync(schemaFromResponse + '/schemas/user.yaml', 'utf8'),
      input = {
        type: 'multiFile',
        specificationVersion: '3.0',
        data: [
          {
            path: '/schemas/user.yaml',
            content: user
          }
        ],
        options: {},
        bundleFormat: 'JSON'
      };

    try {
      await Converter.bundle(input);
    }
    catch (error) {
      expect(error.message).to.equal('Input should have at least one root file');
    }
  });

  it('Should take the root file from data array root file prop empty array', async function () {
    let contentRootFile = fs.readFileSync(sameRefDiffSource + '/root.yaml', 'utf8'),
      user = fs.readFileSync(sameRefDiffSource + '/schemas/user/user.yaml', 'utf8'),
      client = fs.readFileSync(sameRefDiffSource + '/schemas/client/client.yaml', 'utf8'),
      specialUser = fs.readFileSync(sameRefDiffSource + '/schemas/user/special.yaml', 'utf8'),
      specialClient = fs.readFileSync(sameRefDiffSource + '/schemas/client/special.yaml', 'utf8'),
      magic = fs.readFileSync(sameRefDiffSource + '/schemas/client/magic.yaml', 'utf8'),
      expected = fs.readFileSync(sameRefDiffSource + '/expected.json', 'utf8'),
      input = {
        type: 'multiFile',
        specificationVersion: '3.0',
        rootFiles: [],
        data: [
          {
            path: '/root.yaml',
            content: contentRootFile
          },
          {
            path: '/schemas/user/user.yaml',
            content: user
          },
          {
            path: '/schemas/user/special.yaml',
            content: specialUser
          },
          {
            path: '/schemas/client/client.yaml',
            content: client
          },
          {
            path: '/schemas/client/special.yaml',
            content: specialClient
          },
          {
            path: '/schemas/client/magic.yaml',
            content: magic
          }
        ],
        options: {},
        bundleFormat: 'JSON'
      };
    const res = await Converter.bundle(input);
    expect(res).to.not.be.empty;
    expect(res.result).to.be.true;
    expect(JSON.stringify(JSON.parse(res.output.data[0].bundledContent), null, 2)).to.be.equal(expected);

  });

  it('Should throw error when root files is empty array and in data there is no root file', async function () {
    let user = fs.readFileSync(schemaFromResponse + '/schemas/user.yaml', 'utf8'),
      input = {
        type: 'multiFile',
        specificationVersion: '3.0',
        rootFiles: [],
        data: [
          {
            path: '/schemas/user.yaml',
            content: user
          }
        ],
        options: {},
        bundleFormat: 'JSON'
      };

    try {
      await Converter.bundle(input);
    }
    catch (error) {
      expect(error.message).to.equal('Input should have at least one root file');
    }
  });

  it('Should return bundled files with 2 root', async function () {
    let contentRootFile = fs.readFileSync(schemaFromResponse + '/root.yaml', 'utf8'),
      user = fs.readFileSync(schemaFromResponse + '/schemas/user.yaml', 'utf8'),
      expected = fs.readFileSync(schemaFromResponse + '/expected.json', 'utf8'),
      contentRootFile2 = fs.readFileSync(localRefFolder + '/root.yaml', 'utf8'),
      responses = fs.readFileSync(localRefFolder + '/responses.yaml', 'utf8'),
      schemasIndex = fs.readFileSync(localRefFolder + '/schemas/index.yaml', 'utf8'),
      schemasClient = fs.readFileSync(localRefFolder + '/schemas/client.yaml', 'utf8'),
      toySchema = fs.readFileSync(localRefFolder + '/otherSchemas/toy.yaml', 'utf8'),
      expected2 = fs.readFileSync(localRefFolder + '/expected.json', 'utf8'),
      input = {
        type: 'multiFile',
        specificationVersion: '3.0',
        rootFiles: [
          {
            path: '/root.yaml'
          },
          {
            path: '/root2.yaml'
          }
        ],
        data: [
          {
            path: '/root.yaml',
            content: contentRootFile
          },
          {
            path: '/root2.yaml',
            content: contentRootFile2
          },
          {
            path: '/schemas/user.yaml',
            content: user
          },
          {
            path: '/responses.yaml',
            content: responses
          },
          {
            path: '/schemas/index.yaml',
            content: schemasIndex
          },
          {
            path: '/schemas/client.yaml',
            content: schemasClient
          },
          {
            path: '/otherSchemas/toy.yaml',
            content: toySchema
          }
        ],
        options: {},
        bundleFormat: 'JSON'
      };
    const res = await Converter.bundle(input);

    expect(res).to.not.be.empty;
    expect(res.result).to.be.true;
    expect(JSON.stringify(JSON.parse(res.output.data[0].bundledContent), null, 2)).to.be.equal(expected);
    expect(JSON.stringify(JSON.parse(res.output.data[1].bundledContent), null, 2)).to.be.equal(expected2);
    expect(res.output.data[0].rootFile.path).to.equal('/root.yaml');
    expect(res.output.data[1].rootFile.path).to.equal('/root2.yaml');
  });

  it('Should throw error when root is not present in data array', async function () {
    let user = fs.readFileSync(schemaFromResponse + '/schemas/user.yaml', 'utf8'),
      input = {
        type: 'multiFile',
        specificationVersion: '3.0',
        rootFiles: [
          {
            path: '/root.yaml'
          }
        ],
        data: [
          {
            path: '/schemas/user.yaml',
            content: user
          }
        ],
        options: {},
        bundleFormat: 'JSON'
      };

    try {
      await Converter.bundle(input);
    }
    catch (error) {
      expect(error.message).to.equal('Root file content not found in data array');
    }
  });

  it('Should return bundled 1 file with 2 root but 1 is missing', async function () {
    let contentRootFile = fs.readFileSync(schemaFromResponse + '/root.yaml', 'utf8'),
      user = fs.readFileSync(schemaFromResponse + '/schemas/user.yaml', 'utf8'),
      expected = fs.readFileSync(schemaFromResponse + '/expected.json', 'utf8'),
      responses = fs.readFileSync(localRefFolder + '/responses.yaml', 'utf8'),
      schemasIndex = fs.readFileSync(localRefFolder + '/schemas/index.yaml', 'utf8'),
      schemasClient = fs.readFileSync(localRefFolder + '/schemas/client.yaml', 'utf8'),
      toySchema = fs.readFileSync(localRefFolder + '/otherSchemas/toy.yaml', 'utf8'),
      input = {
        type: 'multiFile',
        specificationVersion: '3.0',
        rootFiles: [
          {
            path: '/root.yaml'
          },
          {
            path: '/root2.yaml'
          }
        ],
        data: [
          {
            path: '/root.yaml',
            content: contentRootFile
          },
          {
            path: '/schemas/user.yaml',
            content: user
          },
          {
            path: '/responses.yaml',
            content: responses
          },
          {
            path: '/schemas/index.yaml',
            content: schemasIndex
          },
          {
            path: '/schemas/client.yaml',
            content: schemasClient
          },
          {
            path: '/otherSchemas/toy.yaml',
            content: toySchema
          }
        ],
        options: {},
        bundleFormat: 'JSON'
      };
    const res = await Converter.bundle(input);

    expect(res).to.not.be.empty;
    expect(res.result).to.be.true;
    expect(JSON.stringify(JSON.parse(res.output.data[0].bundledContent), null, 2)).to.be.equal(expected);
    expect(res.output.data.length).to.equal(1);
  });

  it('Should bundle only the files with the specified version 3.1', async function () {
    let contentRootFile = fs.readFileSync(schemaFromResponse + '/root.yaml', 'utf8'),
      contentRootFile31 = fs.readFileSync(schemaFromResponse + '/root3_1.yaml', 'utf8'),
      user = fs.readFileSync(schemaFromResponse + '/schemas/user.yaml', 'utf8'),
      expected = fs.readFileSync(schemaFromResponse + '/expected3_1.json', 'utf8'),
      input = {
        type: 'multiFile',
        specificationVersion: '3.1',
        rootFiles: [
          {
            path: '/root3_1.yaml'
          },
          {
            path: '/root.yaml'
          }
        ],
        data: [
          {
            path: '/root.yaml',
            content: contentRootFile
          },
          {
            path: '/root3_1.yaml',
            content: contentRootFile31
          },
          {
            path: '/schemas/user.yaml',
            content: user
          }
        ],
        options: {},
        bundleFormat: 'JSON'
      };
    const res = await Converter.bundle(input);

    expect(res).to.not.be.empty;
    expect(res.result).to.be.true;
    expect(res.output.specification.version).to.equal('3.1');
    expect(res.output.data.length).to.equal(1);
    expect(JSON.stringify(JSON.parse(res.output.data[0].bundledContent), null, 2)).to.be.equal(expected);
  });

  it('Should bundle only the files with the specified version 3.0', async function () {
    let contentRootFile = fs.readFileSync(schemaFromResponse + '/root.yaml', 'utf8'),
      contentRootFile31 = fs.readFileSync(schemaFromResponse + '/root3_1.yaml', 'utf8'),
      user = fs.readFileSync(schemaFromResponse + '/schemas/user.yaml', 'utf8'),
      expected = fs.readFileSync(schemaFromResponse + '/expected.json', 'utf8'),
      input = {
        type: 'multiFile',
        specificationVersion: '3.0',
        rootFiles: [
          {
            path: '/root3_1.yaml'
          },
          {
            path: '/root.yaml'
          }
        ],
        data: [
          {
            path: '/root.yaml',
            content: contentRootFile
          },
          {
            path: '/root3_1.yaml',
            content: contentRootFile31
          },
          {
            path: '/schemas/user.yaml',
            content: user
          }
        ],
        options: {},
        bundleFormat: 'JSON'
      };
    const res = await Converter.bundle(input);

    expect(res).to.not.be.empty;
    expect(res.result).to.be.true;
    expect(res.output.specification.version).to.equal('3.0');
    expect(res.output.data.length).to.equal(1);
    expect(JSON.stringify(JSON.parse(res.output.data[0].bundledContent), null, 2)).to.be.equal(expected);
  });

  it('should bundle files to 3.0 when specificationVersion is not provided', async function () {
    let contentRootFile = fs.readFileSync(schemaFromResponse + '/root.yaml', 'utf8'),
      contentRootFile31 = fs.readFileSync(schemaFromResponse + '/root3_1.yaml', 'utf8'),
      user = fs.readFileSync(schemaFromResponse + '/schemas/user.yaml', 'utf8'),
      expected = fs.readFileSync(schemaFromResponse + '/expected.json', 'utf8'),
      input = {
        type: 'multiFile',
        rootFiles: [
          {
            path: '/root3_1.yaml'
          },
          {
            path: '/root.yaml'
          }
        ],
        data: [
          {
            path: '/root.yaml',
            content: contentRootFile
          },
          {
            path: '/root3_1.yaml',
            content: contentRootFile31
          },
          {
            path: '/schemas/user.yaml',
            content: user
          }
        ],
        options: {},
        bundleFormat: 'JSON'
      };
    const res = await Converter.bundle(input);

    expect(res).to.not.be.empty;
    expect(res.result).to.be.true;
    expect(res.output.specification.version).to.equal('3.0');
    expect(res.output.data.length).to.equal(1);
    expect(JSON.stringify(JSON.parse(res.output.data[0].bundledContent), null, 2)).to.be.equal(expected);
  });

  it('Should return bundled file with referenced example', async function () {
    let contentRootFile = fs.readFileSync(refExample + '/root.yaml', 'utf8'),
      example = fs.readFileSync(refExample + '/examples.yaml', 'utf8'),
      expected = fs.readFileSync(refExample + '/expected.json', 'utf8'),
      input = {
        type: 'multiFile',
        specificationVersion: '3.0',
        rootFiles: [
          {
            path: '/root.yaml'
          }
        ],
        data: [
          {
            path: '/root.yaml',
            content: contentRootFile
          },
          {
            path: '/examples.yaml',
            content: example
          }
        ],
        options: {},
        bundleFormat: 'JSON'
      };
    const res = await Converter.bundle(input);

    expect(res).to.not.be.empty;
    expect(res.result).to.be.true;
    expect(JSON.stringify(JSON.parse(res.output.data[0].bundledContent), null, 2)).to.be.equal(expected);
    expect(res.output.data.length).to.equal(1);
  });

  it('should return error when "type" parameter is not sent', async function () {
    let contentRootFile = fs.readFileSync(refExample + '/root.yaml', 'utf8'),
      example = fs.readFileSync(refExample + '/examples.yaml', 'utf8'),
      input = {
        rootFiles: [
          {
            path: '/root.yaml'
          }
        ],
        data: [
          {
            path: '/root.yaml',
            content: contentRootFile
          },
          {
            path: '/examples.yaml',
            content: example
          }
        ],
        options: {},
        bundleFormat: 'JSON'
      };

    try {
      await Converter.bundle(input);
    }
    catch (error) {
      expect(error).to.not.be.undefined;
      expect(error.message).to.equal('"Type" parameter should be provided');
    }
  });

  it('should return error when input is an empty object', async function () {
    try {
      await Converter.bundle({});
    }
    catch (error) {
      expect(error).to.not.be.undefined;
      expect(error.message).to.equal('Input object must have "type" and "data" information');
    }
  });

  it('should return error when input has no root files', async function () {
    let contentRootFile = fs.readFileSync(refExample + '/root.yaml', 'utf8'),
      input = {
        type: 'multiFile',
        specificationVersion: '3.0',
        rootFiles: [],
        data: [
          {
            path: '/root.yaml',
            content: contentRootFile
          }
        ],
        options: {},
        bundleFormat: 'JSON'
      };

    try {
      await Converter.bundle(input);
    }
    catch (error) {
      expect(error).to.not.be.undefined;
      expect(error.message).to.equal('Input should have at least one root file');
    }
  });

  it('Should return bundled file as json - sameSourceDifferentPlace', async function () {
    let contentRootFile = fs.readFileSync(sameSourceDifferentPlace + '/root.yaml', 'utf8'),
      user = fs.readFileSync(sameSourceDifferentPlace + '/schemas/user/user.yaml', 'utf8'),
      special = fs.readFileSync(sameSourceDifferentPlace + '/schemas/user/special.yaml', 'utf8'),
      client = fs.readFileSync(sameSourceDifferentPlace + '/schemas/client/client.yaml', 'utf8'),
      expected = fs.readFileSync(sameSourceDifferentPlace + '/expected.json', 'utf8'),
      input = {
        type: 'multiFile',
        specificationVersion: '3.0',
        rootFiles: [
          {
            path: '/root.yaml'
          }
        ],
        data: [
          {
            path: '/root.yaml',
            content: contentRootFile
          },
          {
            path: '/schemas/user/user.yaml',
            content: user
          },
          {
            path: '/schemas/user/special.yaml',
            content: special
          },
          {
            path: '/schemas/client/client.yaml',
            content: client
          }
        ],
        options: {},
        bundleFormat: 'JSON'
      };
    const res = await Converter.bundle(input);

    expect(res).to.not.be.empty;
    expect(res.result).to.be.true;
    expect(JSON.stringify(JSON.parse(res.output.data[0].bundledContent), null, 2)).to.be.equal(expected);
    expect(res.output.data.length).to.equal(1);
  });

  it('Should return bundled file as json - nestedProperties', async function () {
    let contentRootFile = fs.readFileSync(nestedProperties + '/root.yaml', 'utf8'),
      user = fs.readFileSync(nestedProperties + '/schemas/user.yaml', 'utf8'),
      prop = fs.readFileSync(nestedProperties + '/properties/prop.yaml', 'utf8'),
      nestedProp = fs.readFileSync(nestedProperties + '/properties/nestedProp.yaml', 'utf8'),
      lastNested = fs.readFileSync(nestedProperties + '/properties/lastNested.yaml', 'utf8'),
      warrior = fs.readFileSync(nestedProperties + '/properties/warrior.yaml', 'utf8'),
      country = fs.readFileSync(nestedProperties + '/properties/country.yaml', 'utf8'),
      expected = fs.readFileSync(nestedProperties + '/expected.json', 'utf8'),
      input = {
        type: 'multiFile',
        specificationVersion: '3.0',
        rootFiles: [
          {
            path: '/root.yaml'
          }
        ],
        data: [
          {
            path: '/root.yaml',
            content: contentRootFile
          },
          {
            path: '/schemas/user.yaml',
            content: user
          },
          {
            path: '/properties/prop.yaml',
            content: prop
          },
          {
            path: '/properties/nestedProp.yaml',
            content: nestedProp
          },
          {
            path: '/properties/country.yaml',
            content: country
          },
          {
            path: '/properties/lastNested.yaml',
            content: lastNested
          },
          {
            path: '/properties/warrior.yaml',
            content: warrior
          }
        ],
        options: {},
        bundleFormat: 'JSON'
      };
    const res = await Converter.bundle(input);

    expect(res).to.not.be.empty;
    expect(res.result).to.be.true;
    expect(JSON.stringify(JSON.parse(res.output.data[0].bundledContent), null, 2)).to.be.equal(expected);
    expect(res.output.data.length).to.equal(1);
  });

  it('Should return bundled file as json - properties', async function () {
    let contentRootFile = fs.readFileSync(properties + '/root.yaml', 'utf8'),
      user = fs.readFileSync(properties + '/schemas/user.yaml', 'utf8'),
      prop = fs.readFileSync(properties + '/schemas/prop.yaml', 'utf8'),
      expected = fs.readFileSync(properties + '/expected.json', 'utf8'),
      input = {
        type: 'multiFile',
        specificationVersion: '3.0',
        rootFiles: [
          {
            path: '/root.yaml'
          }
        ],
        data: [
          {
            path: '/root.yaml',
            content: contentRootFile
          },
          {
            path: '/schemas/user.yaml',
            content: user
          },
          {
            path: '/schemas/prop.yaml',
            content: prop
          }
        ],
        options: {},
        bundleFormat: 'JSON'
      };
    const res = await Converter.bundle(input);

    expect(res).to.not.be.empty;
    expect(res.result).to.be.true;
    expect(JSON.stringify(JSON.parse(res.output.data[0].bundledContent), null, 2)).to.be.equal(expected);
    expect(res.output.data.length).to.equal(1);
  });

  it('Should bundle according to the input root format when bundleFormat is not present', async function () {
    let contentRootFileYAML = fs.readFileSync(schemaFromResponse + '/root.yaml', 'utf8'),
      contentRootJSON = fs.readFileSync(schemaFromResponse + '/root.json', 'utf8'),
      user = fs.readFileSync(schemaFromResponse + '/schemas/user.yaml', 'utf8'),
      expectedJSON = fs.readFileSync(schemaFromResponse + '/expected.json', 'utf8'),
      expectedYAML = fs.readFileSync(schemaFromResponse + '/expected.yaml', 'utf8'),
      input = {
        type: 'multiFile',
        specificationVersion: '3.0',
        rootFiles: [
          {
            path: '/root.json'
          },
          {
            path: '/root.yaml'
          }
        ],
        data: [
          {
            path: '/root.yaml',
            content: contentRootFileYAML
          },
          {
            path: '/root.json',
            content: contentRootJSON
          },
          {
            path: '/schemas/user.yaml',
            content: user
          }
        ],
        options: {}
      };
    const res = await Converter.bundle(input);

    expect(res).to.not.be.empty;
    expect(res.result).to.be.true;
    expect(res.output.specification.version).to.equal('3.0');
    expect(res.output.data.length).to.equal(2);
    expect(JSON.stringify(JSON.parse(res.output.data[0].bundledContent), null, 2)).to.be.equal(expectedJSON);
    expect(res.output.data[1].bundledContent).to.be.equal(expectedYAML);
  });

  it('Should return bundled file - referenced response', async function () {
    let contentRoot = fs.readFileSync(referencedResponse + '/root.yaml', 'utf8'),
      contentRef = fs.readFileSync(referencedResponse + '/response.yaml', 'utf8'),
      expected = fs.readFileSync(referencedResponse + '/expected.json', 'utf8'),
      input = {
        type: 'multiFile',
        specificationVersion: '3.0',
        rootFiles: [
          {
            path: '/root.yaml'
          }
        ],
        data: [
          {
            path: '/root.yaml',
            content: contentRoot
          },
          {
            path: '/response.yaml',
            content: contentRef
          }
        ],
        options: {},
        bundleFormat: 'JSON'
      };
    const res = await Converter.bundle(input);

    expect(res).to.not.be.empty;
    expect(res.result).to.be.true;
    expect(JSON.stringify(JSON.parse(res.output.data[0].bundledContent), null, 2)).to.be.equal(expected);

  });

  it('Should return bundled file - referenced Parameter', async function () {
    let contentRoot = fs.readFileSync(referencedParameter + '/root.yaml', 'utf8'),
      contentRef = fs.readFileSync(referencedParameter + '/parameter.yaml', 'utf8'),
      expected = fs.readFileSync(referencedParameter + '/expected.json', 'utf8'),
      input = {
        type: 'multiFile',
        specificationVersion: '3.0',
        rootFiles: [
          {
            path: '/root.yaml'
          }
        ],
        data: [
          {
            path: '/root.yaml',
            content: contentRoot
          },
          {
            path: '/parameter.yaml',
            content: contentRef
          }
        ],
        options: {},
        bundleFormat: 'JSON'
      };
    const res = await Converter.bundle(input);

    expect(res).to.not.be.empty;
    expect(res.result).to.be.true;
    expect(JSON.stringify(JSON.parse(res.output.data[0].bundledContent), null, 2)).to.be.equal(expected);
  });

  it('Should return bundled file - referenced Request Body', async function () {
    let contentRoot = fs.readFileSync(referencedRequestBody + '/root.yaml', 'utf8'),
      contentRef = fs.readFileSync(referencedRequestBody + '/rbody.yaml', 'utf8'),
      expected = fs.readFileSync(referencedRequestBody + '/expected.json', 'utf8'),
      input = {
        type: 'multiFile',
        specificationVersion: '3.0',
        rootFiles: [
          {
            path: '/root.yaml'
          }
        ],
        data: [
          {
            path: '/root.yaml',
            content: contentRoot
          },
          {
            path: '/rbody.yaml',
            content: contentRef
          }
        ],
        options: {},
        bundleFormat: 'JSON'
      };
    const res = await Converter.bundle(input);

    expect(res).to.not.be.empty;
    expect(res.result).to.be.true;
    expect(JSON.stringify(JSON.parse(res.output.data[0].bundledContent), null, 2)).to.be.equal(expected);
  });

  it('Should return bundled file - referenced Header', async function () {
    let contentRoot = fs.readFileSync(referencedHeader + '/root.yaml', 'utf8'),
      contentRef = fs.readFileSync(referencedHeader + '/header.yaml', 'utf8'),
      expected = fs.readFileSync(referencedHeader + '/expected.json', 'utf8'),
      input = {
        type: 'multiFile',
        specificationVersion: '3.0',
        rootFiles: [
          {
            path: '/root.yaml'
          }
        ],
        data: [
          {
            path: '/root.yaml',
            content: contentRoot
          },
          {
            path: '/header.yaml',
            content: contentRef
          }
        ],
        options: {},
        bundleFormat: 'JSON'
      };
    const res = await Converter.bundle(input);

    expect(res).to.not.be.empty;
    expect(res.result).to.be.true;
    expect(JSON.stringify(JSON.parse(res.output.data[0].bundledContent), null, 2)).to.be.equal(expected);
  });

  it('Should return bundled file - referenced Link', async function () {
    let contentRoot = fs.readFileSync(referencedLink + '/root.yaml', 'utf8'),
      contentRef = fs.readFileSync(referencedLink + '/link.yaml', 'utf8'),
      expected = fs.readFileSync(referencedLink + '/expected.json', 'utf8'),
      input = {
        type: 'multiFile',
        specificationVersion: '3.0',
        rootFiles: [
          {
            path: '/root.yaml'
          }
        ],
        data: [
          {
            path: '/root.yaml',
            content: contentRoot
          },
          {
            path: '/link.yaml',
            content: contentRef
          }
        ],
        options: {},
        bundleFormat: 'JSON'
      };
    const res = await Converter.bundle(input);

    expect(res).to.not.be.empty;
    expect(res.result).to.be.true;
    expect(JSON.stringify(JSON.parse(res.output.data[0].bundledContent), null, 2)).to.be.equal(expected);
  });

  it('Should return bundled file - referenced Callback', async function () {
    let contentRoot = fs.readFileSync(referencedCallback + '/root.yaml', 'utf8'),
      contentRef = fs.readFileSync(referencedCallback + '/callback.yaml', 'utf8'),
      expected = fs.readFileSync(referencedCallback + '/expected.json', 'utf8'),
      input = {
        type: 'multiFile',
        specificationVersion: '3.0',
        rootFiles: [
          {
            path: '/root.yaml'
          }
        ],
        data: [
          {
            path: '/root.yaml',
            content: contentRoot
          },
          {
            path: '/callback.yaml',
            content: contentRef
          }
        ],
        options: {},
        bundleFormat: 'JSON'
      };
    const res = await Converter.bundle(input);

    expect(res).to.not.be.empty;
    expect(res.result).to.be.true;
    expect(JSON.stringify(JSON.parse(res.output.data[0].bundledContent), null, 2)).to.be.equal(expected);
  });

  it('Should return bundled file - referenced Security Schemes', async function () {
    let contentRoot = fs.readFileSync(referencedSecuritySchemes + '/root.yaml', 'utf8'),
      contentRef = fs.readFileSync(referencedSecuritySchemes + '/sschemes.yaml', 'utf8'),
      expected = fs.readFileSync(referencedSecuritySchemes + '/expected.json', 'utf8'),
      input = {
        type: 'multiFile',
        specificationVersion: '3.0',
        rootFiles: [
          {
            path: '/root.yaml'
          }
        ],
        data: [
          {
            path: '/root.yaml',
            content: contentRoot
          },
          {
            path: '/sschemes.yaml',
            content: contentRef
          }
        ],
        options: {},
        bundleFormat: 'JSON'
      };
    const res = await Converter.bundle(input);

    expect(res).to.not.be.empty;
    expect(res.result).to.be.true;
    expect(JSON.stringify(JSON.parse(res.output.data[0].bundledContent), null, 2)).to.be.equal(expected);
  });

  it('Should bundle file from - additionalProperties', async function() {
    let contentRoot = fs.readFileSync(additionalProperties + '/root.yaml', 'utf8'),
      pet = fs.readFileSync(additionalProperties + '/pet.yaml', 'utf8'),
      additionalProps = fs.readFileSync(additionalProperties + '/additionalProperties.yaml', 'utf8'),
      expected = fs.readFileSync(additionalProperties + '/expected.json', 'utf8'),
      input = {
        type: 'multiFile',
        specificationVersion: '3.0',
        rootFiles: [
          {
            path: '/root.yaml'
          }
        ],
        data: [
          {
            path: '/root.yaml',
            content: contentRoot
          },
          {
            path: '/pet.yaml',
            content: pet
          },
          {
            path: '/additionalProperties.yaml',
            content: additionalProps
          }
        ],
        options: {},
        bundleFormat: 'JSON'
      };
    const res = await Converter.bundle(input);

    expect(res).to.not.be.empty;
    expect(res.result).to.be.true;
    expect(JSON.stringify(JSON.parse(res.output.data[0].bundledContent), null, 2)).to.be.equal(expected);
  });

  it('Should bundle composite file with oneOf - composite_oneOf', async function() {
    let contentRoot = fs.readFileSync(compositeOneOf + '/root.yaml', 'utf8'),
      pet = fs.readFileSync(compositeOneOf + '/schemas/pet.yaml', 'utf8'),
      user = fs.readFileSync(compositeOneOf + '/schemas/user.yaml', 'utf8'),
      expected = fs.readFileSync(compositeOneOf + '/expected.json', 'utf8'),
      input = {
        type: 'multiFile',
        specificationVersion: '3.0',
        rootFiles: [
          {
            path: '/root.yaml'
          }
        ],
        data: [
          {
            path: '/root.yaml',
            content: contentRoot
          },
          {
            path: '/schemas/pet.yaml',
            content: pet
          },
          {
            path: '/schemas/user.yaml',
            content: user
          }
        ],
        options: {},
        bundleFormat: 'JSON'
      };
    const res = await Converter.bundle(input);

    expect(res).to.not.be.empty;
    expect(res.result).to.be.true;
    expect(JSON.stringify(JSON.parse(res.output.data[0].bundledContent), null, 2)).to.be.equal(expected);
  });

  it('Should bundle composite file with anyOf - composite_anyOf', async function() {
    let contentRoot = fs.readFileSync(compositeAnyOf + '/root.yaml', 'utf8'),
      pet = fs.readFileSync(compositeAnyOf + '/schemas/pet.yaml', 'utf8'),
      user = fs.readFileSync(compositeAnyOf + '/schemas/user.yaml', 'utf8'),
      expected = fs.readFileSync(compositeAnyOf + '/expected.json', 'utf8'),
      input = {
        type: 'multiFile',
        specificationVersion: '3.0',
        rootFiles: [
          {
            path: '/root.yaml'
          }
        ],
        data: [
          {
            path: '/root.yaml',
            content: contentRoot
          },
          {
            path: '/schemas/pet.yaml',
            content: pet
          },
          {
            path: '/schemas/user.yaml',
            content: user
          }
        ],
        options: {},
        bundleFormat: 'JSON'
      };
    const res = await Converter.bundle(input);

    expect(res).to.not.be.empty;
    expect(res.result).to.be.true;
    expect(JSON.stringify(JSON.parse(res.output.data[0].bundledContent), null, 2)).to.be.equal(expected);
  });

  it('Should bundle composite file with not - composite_not', async function() {
    let contentRoot = fs.readFileSync(compositeNot + '/root.yaml', 'utf8'),
      user = fs.readFileSync(compositeNot + '/schemas/user.yaml', 'utf8'),
      expected = fs.readFileSync(compositeNot + '/expected.json', 'utf8'),
      input = {
        type: 'multiFile',
        specificationVersion: '3.0',
        rootFiles: [
          {
            path: '/root.yaml'
          }
        ],
        data: [
          {
            path: '/root.yaml',
            content: contentRoot
          },
          {
            path: '/schemas/user.yaml',
            content: user
          }
        ],
        options: {},
        bundleFormat: 'JSON'
      };
    const res = await Converter.bundle(input);

    expect(res).to.not.be.empty;
    expect(res.result).to.be.true;
    expect(JSON.stringify(JSON.parse(res.output.data[0].bundledContent), null, 2)).to.be.equal(expected);

  });

  it('Should throw error when version is not correct', async function () {
    let contentRoot = fs.readFileSync(compositeNot + '/root.yaml', 'utf8'),
      input = {
        type: 'multiFile',
        specificationVersion: 'Anything',
        rootFiles: [
          {
            path: '/root.yaml'
          }
        ],
        data: [
          {
            path: '/root.yaml',
            content: contentRoot
          }
        ],
        options: {},
        bundleFormat: 'JSON'
      };

    try {
      await Converter.bundle(input);
    }
    catch (error) {
      expect(error.message).to.equal('The provided version "Anything" is not valid');
    }
  });

<<<<<<< HEAD
  it('Should bundle long paths into shorter ones', async function () {
    let contentRootFile = fs.readFileSync(longPath + '/root.yaml', 'utf8'),
      client = fs.readFileSync(longPath + '/client.json', 'utf8'),
      magic = fs.readFileSync(longPath + '/magic.yaml', 'utf8'),
      special = fs.readFileSync(longPath + '/special.yaml', 'utf8'),
      userSpecial = fs.readFileSync(longPath + '/userSpecial.yaml', 'utf8'),
      user = fs.readFileSync(longPath + '/user.yaml', 'utf8'),
      expected = fs.readFileSync(longPath + '/expected.json', 'utf8'),
=======
  it('Should return bundled file as json - schema_collision_from_responses', async function () {
    let contentRootFile = fs.readFileSync(schemaCollision + '/root.yaml', 'utf8'),
      user = fs.readFileSync(schemaCollision + '/schemas_/_user.yaml', 'utf8'),
      user1 = fs.readFileSync(schemaCollision + '/schemas/__user.yaml', 'utf8'),
      user2 = fs.readFileSync(schemaCollision + '/schemas__/user.yaml', 'utf8'),
      expected = fs.readFileSync(schemaCollision + '/expected.json', 'utf8'),
>>>>>>> 27ee80bb
      input = {
        type: 'multiFile',
        specificationVersion: '3.0',
        rootFiles: [
          {
<<<<<<< HEAD
            path: '/pm/openapi-to-postman/test/data/toBundleExamples/same_ref_different_source/root.yaml'
=======
            path: '/root.yaml'
>>>>>>> 27ee80bb
          }
        ],
        data: [
          {
<<<<<<< HEAD
            'content': contentRootFile,
            'path': '/pm/openapi-to-postman/test/data/toBundleExamples/same_ref_different_source/root.yaml'
          },
          {
            'content': client,
            'path': '/pm/openapi-to-postman/test/data/toBundleExamples/same_ref_different_source/schemas' +
              '/client/client.json'
          },
          {
            'content': magic,
            'path': '/pm/openapi-to-postman/test/data/toBundleExamples/same_ref_different_source/schemas' +
              '/client/magic.yaml'
          },
          {
            'content': special,
            'path': '/pm/openapi-to-postman/test/data/toBundleExamples/same_ref_different_source/schemas' +
              '/client/special.yaml'
          },
          {
            'content': userSpecial,
            'path': '/pm/openapi-to-postman/test/data/toBundleExamples/same_ref_different_source/schemas' +
              '/user/special.yaml'
          },
          {
            'content': user,
            'path': '/pm/openapi-to-postman/test/data/toBundleExamples/same_ref_different_source/schemas/user/user.yaml'
=======
            path: '/root.yaml',
            content: contentRootFile
          },
          {
            path: '/schemas__/user.yaml',
            content: user2
          },
          {
            path: '/schemas_/_user.yaml',
            content: user
          },
          {
            path: '/schemas/__user.yaml',
            content: user1
          }
        ],
        options: {},
        bundleFormat: 'JSON'
      };
    const res = await Converter.bundle(input);

    expect(res).to.not.be.empty;
    expect(res.result).to.be.true;
    expect(res.output.specification.version).to.equal('3.0');
    expect(JSON.stringify(JSON.parse(res.output.data[0].bundledContent), null, 2)).to.be.equal(expected);
  });

  it('Should return bundled file as json - schema_collision_w_root_components', async function () {
    let contentRootFile = fs.readFileSync(schemaCollisionWRootComponent + '/root.yaml', 'utf8'),
      user = fs.readFileSync(schemaCollisionWRootComponent + '/schemas/user.yaml', 'utf8'),
      expected = fs.readFileSync(schemaCollisionWRootComponent + '/expected.json', 'utf8'),
      input = {
        type: 'multiFile',
        specificationVersion: '3.0',
        rootFiles: [
          {
            path: '/root.yaml'
          }
        ],
        data: [
          {
            path: '/root.yaml',
            content: contentRootFile
          },
          {
            path: '/schemas/user.yaml',
            content: user
>>>>>>> 27ee80bb
          }
        ],
        options: {},
        bundleFormat: 'JSON'
      };
    const res = await Converter.bundle(input);

    expect(res).to.not.be.empty;
    expect(res.result).to.be.true;
    expect(res.output.specification.version).to.equal('3.0');
    expect(JSON.stringify(JSON.parse(res.output.data[0].bundledContent), null, 2)).to.be.equal(expected);
  });
});


describe('getReferences method when node does not have any reference', function() {
  it('Should return ' +
    ' - schema_from_response', function() {
    const userData = 'type: object\n' +
        'properties:\n' +
        '  id:\n' +
        '    type: integer\n' +
        '  userName:\n' +
        '    type: string',
      userNode = parse.getOasObject(userData),
      nodeIsRoot = false,
      result = getReferences(
        userNode.oasObject,
        nodeIsRoot,
        removeLocalReferenceFromPath,
        'the/parent/filename',
        {}
      );

    expect(result.referencesInNode).to.be.an('array').with.length(0);
    expect(Object.keys(result.nodeReferenceDirectory).length).to.equal(0);
  });

  it('Should return ' +
    ' - schema_from_response', function() {
    const userData = 'User:\n' +
      '  $ref: \"./user.yaml\"\n' +
      '\n' +
      'Monster:\n' +
      '  type: object\n' +
      '  properties:\n' +
      '    id:\n' +
      '      type: integer\n' +
      '    clientName:\n' +
      '      type: string\n' +
      'Dog:\n' +
      '  type: object\n' +
      '  properties:\n' +
      '    id:\n' +
      '      type: integer\n' +
      '    clientName:\n' +
      '      type: string',
      userNode = parse.getOasObject(userData),
      nodeIsRoot = false,
      result = getReferences(
        userNode.oasObject,
        nodeIsRoot,
        removeLocalReferenceFromPath,
        'the/parent/filename',
        {}
      );
    expect(result.nodeReferenceDirectory).to.be.an('object');
    expect(Object.keys(result.nodeReferenceDirectory).length).to.equal(1);
    expect(result.referencesInNode).to.be.an('array').with.length(1);
    expect(Object.keys(result.nodeReferenceDirectory)[0])
      .to.equal('the/parent/user.yaml');
    expect(result.referencesInNode[0].path).to.equal('./user.yaml');
    expect(result.referencesInNode[0].newValue.$ref).to.equal('the/parent/user.yaml');
  });

});<|MERGE_RESOLUTION|>--- conflicted
+++ resolved
@@ -38,12 +38,9 @@
   compositeOneOf = path.join(__dirname, BUNDLES_FOLDER + '/composite_oneOf'),
   compositeNot = path.join(__dirname, BUNDLES_FOLDER + '/composite_not'),
   compositeAnyOf = path.join(__dirname, BUNDLES_FOLDER + '/composite_anyOf'),
-<<<<<<< HEAD
-  longPath = path.join(__dirname, BUNDLES_FOLDER + '/longPath');
-=======
+  longPath = path.join(__dirname, BUNDLES_FOLDER + '/longPath'),
   schemaCollision = path.join(__dirname, BUNDLES_FOLDER + '/schema_collision_from_responses'),
   schemaCollisionWRootComponent = path.join(__dirname, BUNDLES_FOLDER + '/schema_collision_w_root_components');
->>>>>>> 27ee80bb
 
 
 describe('bundle files method - 3.0', function () {
@@ -1940,7 +1937,82 @@
     }
   });
 
-<<<<<<< HEAD
+  it('Should return bundled file as json - schema_collision_from_responses', async function () {
+    let contentRootFile = fs.readFileSync(schemaCollision + '/root.yaml', 'utf8'),
+      user = fs.readFileSync(schemaCollision + '/schemas_/_user.yaml', 'utf8'),
+      user1 = fs.readFileSync(schemaCollision + '/schemas/__user.yaml', 'utf8'),
+      user2 = fs.readFileSync(schemaCollision + '/schemas__/user.yaml', 'utf8'),
+      expected = fs.readFileSync(schemaCollision + '/expected.json', 'utf8'),
+      input = {
+        type: 'multiFile',
+        specificationVersion: '3.0',
+        rootFiles: [
+          {
+            path: '/root.yaml'
+          }
+        ],
+        data: [
+          {
+            path: '/root.yaml',
+            content: contentRootFile
+          },
+          {
+            path: '/schemas__/user.yaml',
+            content: user2
+          },
+          {
+            path: '/schemas_/_user.yaml',
+            content: user
+          },
+          {
+            path: '/schemas/__user.yaml',
+            content: user1
+          }
+        ],
+        options: {},
+        bundleFormat: 'JSON'
+      };
+    const res = await Converter.bundle(input);
+
+    expect(res).to.not.be.empty;
+    expect(res.result).to.be.true;
+    expect(res.output.specification.version).to.equal('3.0');
+    expect(JSON.stringify(JSON.parse(res.output.data[0].bundledContent), null, 2)).to.be.equal(expected);
+  });
+
+  it('Should return bundled file as json - schema_collision_w_root_components', async function () {
+    let contentRootFile = fs.readFileSync(schemaCollisionWRootComponent + '/root.yaml', 'utf8'),
+      user = fs.readFileSync(schemaCollisionWRootComponent + '/schemas/user.yaml', 'utf8'),
+      expected = fs.readFileSync(schemaCollisionWRootComponent + '/expected.json', 'utf8'),
+      input = {
+        type: 'multiFile',
+        specificationVersion: '3.0',
+        rootFiles: [
+          {
+            path: '/root.yaml'
+          }
+        ],
+        data: [
+          {
+            path: '/root.yaml',
+            content: contentRootFile
+          },
+          {
+            path: '/schemas/user.yaml',
+            content: user
+          }
+        ],
+        options: {},
+        bundleFormat: 'JSON'
+      };
+    const res = await Converter.bundle(input);
+
+    expect(res).to.not.be.empty;
+    expect(res.result).to.be.true;
+    expect(res.output.specification.version).to.equal('3.0');
+    expect(JSON.stringify(JSON.parse(res.output.data[0].bundledContent), null, 2)).to.be.equal(expected);
+  });
+
   it('Should bundle long paths into shorter ones', async function () {
     let contentRootFile = fs.readFileSync(longPath + '/root.yaml', 'utf8'),
       client = fs.readFileSync(longPath + '/client.json', 'utf8'),
@@ -1949,29 +2021,16 @@
       userSpecial = fs.readFileSync(longPath + '/userSpecial.yaml', 'utf8'),
       user = fs.readFileSync(longPath + '/user.yaml', 'utf8'),
       expected = fs.readFileSync(longPath + '/expected.json', 'utf8'),
-=======
-  it('Should return bundled file as json - schema_collision_from_responses', async function () {
-    let contentRootFile = fs.readFileSync(schemaCollision + '/root.yaml', 'utf8'),
-      user = fs.readFileSync(schemaCollision + '/schemas_/_user.yaml', 'utf8'),
-      user1 = fs.readFileSync(schemaCollision + '/schemas/__user.yaml', 'utf8'),
-      user2 = fs.readFileSync(schemaCollision + '/schemas__/user.yaml', 'utf8'),
-      expected = fs.readFileSync(schemaCollision + '/expected.json', 'utf8'),
->>>>>>> 27ee80bb
-      input = {
-        type: 'multiFile',
-        specificationVersion: '3.0',
-        rootFiles: [
-          {
-<<<<<<< HEAD
+      input = {
+        type: 'multiFile',
+        specificationVersion: '3.0',
+        rootFiles: [
+          {
             path: '/pm/openapi-to-postman/test/data/toBundleExamples/same_ref_different_source/root.yaml'
-=======
-            path: '/root.yaml'
->>>>>>> 27ee80bb
-          }
-        ],
-        data: [
-          {
-<<<<<<< HEAD
+          }
+        ],
+        data: [
+          {
             'content': contentRootFile,
             'path': '/pm/openapi-to-postman/test/data/toBundleExamples/same_ref_different_source/root.yaml'
           },
@@ -1998,55 +2057,6 @@
           {
             'content': user,
             'path': '/pm/openapi-to-postman/test/data/toBundleExamples/same_ref_different_source/schemas/user/user.yaml'
-=======
-            path: '/root.yaml',
-            content: contentRootFile
-          },
-          {
-            path: '/schemas__/user.yaml',
-            content: user2
-          },
-          {
-            path: '/schemas_/_user.yaml',
-            content: user
-          },
-          {
-            path: '/schemas/__user.yaml',
-            content: user1
-          }
-        ],
-        options: {},
-        bundleFormat: 'JSON'
-      };
-    const res = await Converter.bundle(input);
-
-    expect(res).to.not.be.empty;
-    expect(res.result).to.be.true;
-    expect(res.output.specification.version).to.equal('3.0');
-    expect(JSON.stringify(JSON.parse(res.output.data[0].bundledContent), null, 2)).to.be.equal(expected);
-  });
-
-  it('Should return bundled file as json - schema_collision_w_root_components', async function () {
-    let contentRootFile = fs.readFileSync(schemaCollisionWRootComponent + '/root.yaml', 'utf8'),
-      user = fs.readFileSync(schemaCollisionWRootComponent + '/schemas/user.yaml', 'utf8'),
-      expected = fs.readFileSync(schemaCollisionWRootComponent + '/expected.json', 'utf8'),
-      input = {
-        type: 'multiFile',
-        specificationVersion: '3.0',
-        rootFiles: [
-          {
-            path: '/root.yaml'
-          }
-        ],
-        data: [
-          {
-            path: '/root.yaml',
-            content: contentRootFile
-          },
-          {
-            path: '/schemas/user.yaml',
-            content: user
->>>>>>> 27ee80bb
           }
         ],
         options: {},
@@ -2078,7 +2088,9 @@
         nodeIsRoot,
         removeLocalReferenceFromPath,
         'the/parent/filename',
-        {}
+        '3.0',
+        {},
+        ''
       );
 
     expect(result.referencesInNode).to.be.an('array').with.length(0);
