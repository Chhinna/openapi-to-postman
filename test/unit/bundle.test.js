const { getReferences } = require('../../lib/bundle.js'),
  { removeLocalReferenceFromPath } = require('../../lib/jsonPointer.js'),
  parse = require('./../../lib/parse');

let expect = require('chai').expect,
  Converter = require('../../index.js'),
  fs = require('fs'),
  path = require('path'),
  BUNDLES_FOLDER = '../data/toBundleExamples',
  PETSTORE_FOLDER = '../data/petstore separate yaml',
  nestedRefsFromRootComponents = path.join(__dirname, BUNDLES_FOLDER + '/nested_references_from_root_components'),
  localRefFolder = path.join(__dirname, BUNDLES_FOLDER + '/local_references'),
  schemaFromResponse = path.join(__dirname, BUNDLES_FOLDER + '/schema_from_response'),
  petstoreFolder = path.join(__dirname, PETSTORE_FOLDER),
  withParamsFolder = path.join(__dirname, BUNDLES_FOLDER + '/with_parameters'),
  withRefInItems = path.join(__dirname, BUNDLES_FOLDER + '/with_ref_in_items'),
  sameRefDiffSource = path.join(__dirname, BUNDLES_FOLDER + '/same_ref_different_source'),
  nestedHard = path.join(__dirname, BUNDLES_FOLDER + '/multiple_references_from_root_components'),
  localFromExternal = path.join(__dirname, BUNDLES_FOLDER + '/bring_local_dependencies_from_external'),
  localFromExternalMultiple = path
    .join(__dirname, BUNDLES_FOLDER + '/bring_local_dependencies_from_external_multiple_local'),
  refTags = path.join(__dirname, BUNDLES_FOLDER + '/referenced_tags'),
  refInfo = path.join(__dirname, BUNDLES_FOLDER + '/referenced_info'),
  refPaths = path.join(__dirname, BUNDLES_FOLDER + '/referenced_paths'),
  refPathsRefToLocalSchema = path.join(__dirname, BUNDLES_FOLDER + '/referenced_paths_local_schema'),
  refExample = path.join(__dirname, BUNDLES_FOLDER + '/referenced_examples'),
  properties = path.join(__dirname, BUNDLES_FOLDER + '/properties'),
  sameSourceDifferentPlace = path.join(__dirname, BUNDLES_FOLDER + '/same_source_different_place'),
  nestedProperties = path.join(__dirname, BUNDLES_FOLDER + '/nestedProperties'),
  referencedResponse = path.join(__dirname, BUNDLES_FOLDER + '/referenced_response'),
  referencedParameter = path.join(__dirname, BUNDLES_FOLDER + '/referenced_parameter'),
  referencedRequestBody = path.join(__dirname, BUNDLES_FOLDER + '/referenced_request_body'),
  referencedHeader = path.join(__dirname, BUNDLES_FOLDER + '/referenced_header'),
  referencedLink = path.join(__dirname, BUNDLES_FOLDER + '/referenced_link'),
  referencedCallback = path.join(__dirname, BUNDLES_FOLDER + '/referenced_callback'),
  referencedSecuritySchemes = path.join(__dirname, BUNDLES_FOLDER + '/referenced_security_schemes'),
  additionalProperties = path.join(__dirname, BUNDLES_FOLDER + '/additionalProperties'),
  compositeOneOf = path.join(__dirname, BUNDLES_FOLDER + '/composite_oneOf'),
  compositeNot = path.join(__dirname, BUNDLES_FOLDER + '/composite_not'),
  compositeAnyOf = path.join(__dirname, BUNDLES_FOLDER + '/composite_anyOf'),
  longPath = path.join(__dirname, BUNDLES_FOLDER + '/longPath'),
  schemaCollision = path.join(__dirname, BUNDLES_FOLDER + '/schema_collision_from_responses'),
  schemaCollisionWRootComponent = path.join(__dirname, BUNDLES_FOLDER + '/schema_collision_w_root_components'),
<<<<<<< HEAD
  nestedExamplesAsValue = path.join(__dirname, BUNDLES_FOLDER + '/nested_examples_as_value');
=======
  referencedProperties = path.join(__dirname, BUNDLES_FOLDER + '/referenced_properties');
>>>>>>> 8b9376d8


describe('bundle files method - 3.0', function () {
  it('Should return bundled file as json - schema_from_response', async function () {
    let contentRootFile = fs.readFileSync(schemaFromResponse + '/root.yaml', 'utf8'),
      user = fs.readFileSync(schemaFromResponse + '/schemas/user.yaml', 'utf8'),
      expected = fs.readFileSync(schemaFromResponse + '/expected.json', 'utf8'),
      input = {
        type: 'multiFile',
        specificationVersion: '3.0',
        rootFiles: [
          {
            path: '/root.yaml'
          }
        ],
        data: [
          {
            path: '/root.yaml',
            content: contentRootFile
          },
          {
            path: '/schemas/user.yaml',
            content: user
          }
        ],
        options: {},
        bundleFormat: 'JSON'
      };
    const res = await Converter.bundle(input);

    expect(res).to.not.be.empty;
    expect(res.result).to.be.true;
    expect(res.output.specification.version).to.equal('3.0');
    expect(JSON.stringify(JSON.parse(res.output.data[0].bundledContent), null, 2)).to.be.equal(expected);
  });

  it('Should return bundled file as yaml - schema_from_response', async function () {
    let contentRootFile = fs.readFileSync(schemaFromResponse + '/root.yaml', 'utf8'),
      user = fs.readFileSync(schemaFromResponse + '/schemas/user.yaml', 'utf8'),
      expected = fs.readFileSync(schemaFromResponse + '/expected.yaml', 'utf8'),
      input = {
        type: 'multiFile',
        specificationVersion: '3.0',
        rootFiles: [
          {
            path: '/root.yaml'
          }
        ],
        data: [
          {
            path: '/root.yaml',
            content: contentRootFile
          },
          {
            path: '/schemas/user.yaml',
            content: user
          }
        ],
        options: {},
        bundleFormat: 'yaml'
      };
    const res = await Converter.bundle(input);

    expect(res).to.not.be.empty;
    expect(res.result).to.be.true;
    expect(res.output.data[0].bundledContent).to.be.equal(expected);
  });

  it('Should return bundled file in same format than root file - schema_from_response', async function () {
    let contentRootFile = fs.readFileSync(schemaFromResponse + '/root.yaml', 'utf8'),
      user = fs.readFileSync(schemaFromResponse + '/schemas/user.yaml', 'utf8'),
      expected = fs.readFileSync(schemaFromResponse + '/expected.yaml', 'utf8'),
      input = {
        type: 'multiFile',
        specificationVersion: '3.0',
        rootFiles: [
          {
            path: '/root.yaml'
          }
        ],
        data: [
          {
            path: '/root.yaml',
            content: contentRootFile
          },
          {
            path: '/schemas/user.yaml',
            content: user
          }
        ],
        options: {}
      };
    const res = await Converter.bundle(input);

    expect(res).to.not.be.empty;
    expect(res.result).to.be.true;
    expect(res.output.data[0].bundledContent).to.be.equal(expected);
  });

  it('Should return bundled file - nested_references_from_root_components', async function () {
    let contentRootFile = fs.readFileSync(nestedRefsFromRootComponents + '/v1.yaml', 'utf8'),
      responses = fs.readFileSync(nestedRefsFromRootComponents + '/responses.yaml', 'utf8'),
      schemasIndex = fs.readFileSync(nestedRefsFromRootComponents + '/schemas/index.yaml', 'utf8'),
      schemasUser = fs.readFileSync(nestedRefsFromRootComponents + '/schemas/user.yaml', 'utf8'),
      schemasClient = fs.readFileSync(nestedRefsFromRootComponents + '/schemas/client.yaml', 'utf8'),
      toySchema = fs.readFileSync(nestedRefsFromRootComponents + '/otherSchemas/toy.yaml', 'utf8'),
      userProps = fs.readFileSync(nestedRefsFromRootComponents + '/userProps.yaml', 'utf8'),
      expected = fs.readFileSync(nestedRefsFromRootComponents + '/expected.json', 'utf8'),
      input = {
        type: 'multiFile',
        specificationVersion: '3.0',
        rootFiles: [
          {
            path: '/v1.yaml'
          }
        ],
        options: {},
        bundleFormat: 'JSON',
        data: [
          {
            path: '/v1.yaml',
            content: contentRootFile
          },
          {
            path: '/responses.yaml',
            content: responses
          },
          {
            path: '/schemas/index.yaml',
            content: schemasIndex
          },
          {
            path: '/schemas/client.yaml',
            content: schemasClient
          },
          {
            path: '/schemas/user.yaml',
            content: schemasUser
          },
          {
            path: '/otherSchemas/toy.yaml',
            content: toySchema
          },
          {
            path: '/userProps.yaml',
            content: userProps
          }
        ]
      };
    const res = await Converter.bundle(input);

    expect(res).to.not.be.empty;
    expect(res.result).to.be.true;
    expect(JSON.stringify(JSON.parse(res.output.data[0].bundledContent), null, 2)).to.be.equal(expected);

  });

  it('Should return bundled file - local_references', async function () {
    let contentRootFile = fs.readFileSync(localRefFolder + '/root.yaml', 'utf8'),
      responses = fs.readFileSync(localRefFolder + '/responses.yaml', 'utf8'),
      schemasIndex = fs.readFileSync(localRefFolder + '/schemas/index.yaml', 'utf8'),
      schemasClient = fs.readFileSync(localRefFolder + '/schemas/client.yaml', 'utf8'),
      toySchema = fs.readFileSync(localRefFolder + '/otherSchemas/toy.yaml', 'utf8'),
      expected = fs.readFileSync(localRefFolder + '/expected.json', 'utf8'),
      input = {
        type: 'multiFile',
        specificationVersion: '3.0',
        rootFiles: [
          {
            path: '/root.yaml'
          }
        ],
        options: {},
        bundleFormat: 'JSON',
        data: [
          {
            path: '/root.yaml',
            content: contentRootFile
          },
          {
            path: '/responses.yaml',
            content: responses
          },
          {
            path: '/schemas/index.yaml',
            content: schemasIndex
          },
          {
            path: '/schemas/client.yaml',
            content: schemasClient
          },
          {
            path: '/otherSchemas/toy.yaml',
            content: toySchema
          }
        ]
      };
    const res = await Converter.bundle(input);

    expect(res).to.not.be.empty;
    expect(res.result).to.be.true;
    expect(JSON.stringify(JSON.parse(res.output.data[0].bundledContent), null, 2)).to.be.equal(expected);

  });

  it('Should return bundled file - petstore separated example', async function () {
    let contentRootFile = fs.readFileSync(petstoreFolder + '/spec/swagger.yaml', 'utf8'),
      newPet = fs.readFileSync(petstoreFolder + '/spec/NewPet.yaml', 'utf8'),
      openapi = fs.readFileSync(petstoreFolder + '/spec/openapi.yaml', 'utf8'),
      parameters = fs.readFileSync(petstoreFolder + '/spec/parameters.yaml', 'utf8'),
      pet = fs.readFileSync(petstoreFolder + '/spec/Pet.yaml', 'utf8'),
      schemasIndex = fs.readFileSync(petstoreFolder + '/schemas/_index.yaml', 'utf8'),
      error = fs.readFileSync(petstoreFolder + '/schemas/Error.yaml', 'utf8'),
      petSchema = fs.readFileSync(petstoreFolder + '/schemas/Pet.yaml', 'utf8'),
      responsesIndex = fs.readFileSync(petstoreFolder + '/responses/_index.yaml', 'utf8'),
      nullResponse = fs.readFileSync(petstoreFolder + '/responses/NullResponse.yaml', 'utf8'),
      unexpectedError = fs.readFileSync(petstoreFolder + '/responses/UnexpectedError.yaml', 'utf8'),
      petResource = fs.readFileSync(petstoreFolder + '/resources/pet.yaml', 'utf8'),
      petsResource = fs.readFileSync(petstoreFolder + '/resources/pets.yaml', 'utf8'),
      parametersIndex = fs.readFileSync(petstoreFolder + '/parameters/_index.yaml', 'utf8'),
      limitParameter = fs.readFileSync(petstoreFolder + '/parameters/query/limit.yaml', 'utf8'),
      petIdParameter = fs.readFileSync(petstoreFolder + '/parameters/path/petId.yaml', 'utf8'),
      errorCommon = fs.readFileSync(petstoreFolder + '/common/Error.yaml', 'utf8'),
      expected = fs.readFileSync(petstoreFolder + '/bundleExp.yaml', 'utf8'),
      input = {
        type: 'multiFile',
        specificationVersion: '3.0',
        rootFiles: [
          {
            path: '/spec/swagger.yaml'
          }
        ],
        options: {},
        bundleFormat: 'yaml',
        data: [
          {
            path: '/spec/swagger.yaml',
            content: contentRootFile
          },
          {
            path: '/spec/NewPet.yaml',
            content: newPet
          },
          {
            path: '/spec/openapi.yaml',
            content: openapi
          },
          {
            path: '/spec/parameters.yaml',
            content: parameters
          },
          {
            path: '/spec/Pet.yaml',
            content: pet
          },
          {
            path: '/schemas/_index.yaml',
            content: schemasIndex
          },
          {
            path: '/schemas/Error.yaml',
            content: error
          },
          {
            path: '/schemas/Pet.yaml',
            content: petSchema
          },
          {
            path: '/responses/_index.yaml',
            content: responsesIndex
          },
          {
            path: '/responses/NullResponse.yaml',
            content: nullResponse
          },
          {
            path: '/responses/UnexpectedError.yaml',
            content: unexpectedError
          },
          {
            path: '/resources/pet.yaml',
            content: petResource
          },
          {
            path: '/resources/pets.yaml',
            content: petsResource
          },
          {
            path: '/parameters/_index.yaml',
            content: parametersIndex
          },
          {
            path: '/parameters/path/petId.yaml',
            content: petIdParameter
          },
          {
            path: '/parameters/query/limit.yaml',
            content: limitParameter
          },
          {
            path: '/common/Error.yaml',
            content: errorCommon
          }
        ]
      };
    const res = await Converter.bundle(input);

    expect(res).to.not.be.empty;
    expect(res.result).to.be.true;
    expect(res.output.data[0].bundledContent).to.be.equal(expected);

  });

  it('Should return bundled file - with_parameters', async function () {
    let contentRootFile = fs.readFileSync(withParamsFolder + '/root.yaml', 'utf8'),
      user = fs.readFileSync(withParamsFolder + '/schemas/user.yaml', 'utf8'),
      parameters = fs.readFileSync(withParamsFolder + '/parameters/index.yaml', 'utf8'),
      expected = fs.readFileSync(withParamsFolder + '/expected.json', 'utf8'),
      input = {
        type: 'multiFile',
        specificationVersion: '3.0',
        rootFiles: [
          {
            path: '/root.yaml'
          }
        ],
        options: {},
        bundleFormat: 'JSON',
        data: [
          {
            path: '/root.yaml',
            content: contentRootFile
          },
          {
            path: '/schemas/user.yaml',
            content: user
          },
          {
            path: '/parameters/index.yaml',
            content: parameters
          }
        ]
      };
    const res = await Converter.bundle(input);

    expect(res).to.not.be.empty;
    expect(res.result).to.be.true;
    expect(JSON.stringify(JSON.parse(res.output.data[0].bundledContent), null, 2)).to.be.equal(expected);

  });

  it('Should return bundled file - with_ref_in_items', async function () {
    let contentRootFile = fs.readFileSync(withRefInItems + '/root.yaml', 'utf8'),
      user = fs.readFileSync(withRefInItems + '/schemas/user.yaml', 'utf8'),
      superProp = fs.readFileSync(withRefInItems + '/schemas/superProp.yaml', 'utf8'),
      expected = fs.readFileSync(withRefInItems + '/expected.json', 'utf8'),
      input = {
        type: 'multiFile',
        specificationVersion: '3.0',
        rootFiles: [
          {
            path: '/root.yaml'
          }
        ],
        options: {},
        bundleFormat: 'JSON',
        data: [
          {
            path: '/root.yaml',
            content: contentRootFile
          },
          {
            path: '/schemas/user.yaml',
            content: user
          },
          {
            path: '/schemas/superProp.yaml',
            content: superProp
          }
        ]
      };
    const res = await Converter.bundle(input);

    expect(res).to.not.be.empty;
    expect(res.result).to.be.true;
    expect(JSON.stringify(JSON.parse(res.output.data[0].bundledContent), null, 2)).to.be.equal(expected);

  });

  it('Should return error data - with_ref_in_items - wrong root', async function () {
    let contentRootFile = fs.readFileSync(withRefInItems + '/wrongRoot.yaml', 'utf8'),
      user = fs.readFileSync(withRefInItems + '/schemas/user.yaml', 'utf8'),
      superProp = fs.readFileSync(withRefInItems + '/schemas/superProp.yaml', 'utf8'),
      input = {
        type: 'multiFile',
        specificationVersion: '3.0',
        rootFiles: [
          {
            path: '/wrongRoot.yaml'
          }
        ],
        options: {},
        bundleFormat: 'JSON',
        data: [
          {
            path: '/wrongRoot.yaml',
            content: contentRootFile
          },
          {
            path: '/schemas/user.yaml',
            content: user
          },
          {
            path: '/schemas/superProp.yaml',
            content: superProp
          }
        ]
      };

    try {
      await Converter.bundle(input);
    }
    catch (error) {
      expect(error.message).to.equal('Invalid format. Input must be in YAML or JSON ' +
        'format. Specification is not a valid YAML. YAMLException: duplicated mapping' +
        ' key at line 30, column -54:\n    components:\n    ^');
    }
  });

  it('Should return bundled file from same_ref_different_source', async function () {
    let contentRootFile = fs.readFileSync(sameRefDiffSource + '/root.yaml', 'utf8'),
      user = fs.readFileSync(sameRefDiffSource + '/schemas/user/user.yaml', 'utf8'),
      client = fs.readFileSync(sameRefDiffSource + '/schemas/client/client.yaml', 'utf8'),
      specialUser = fs.readFileSync(sameRefDiffSource + '/schemas/user/special.yaml', 'utf8'),
      specialClient = fs.readFileSync(sameRefDiffSource + '/schemas/client/special.yaml', 'utf8'),
      magic = fs.readFileSync(sameRefDiffSource + '/schemas/client/magic.yaml', 'utf8'),
      expected = fs.readFileSync(sameRefDiffSource + '/expected.json', 'utf8'),
      input = {
        type: 'multiFile',
        specificationVersion: '3.0',
        rootFiles: [
          {
            path: '/root.yaml'
          }
        ],
        data: [
          {
            path: '/root.yaml',
            content: contentRootFile
          },
          {
            path: '/schemas/user/user.yaml',
            content: user
          },
          {
            path: '/schemas/user/special.yaml',
            content: specialUser
          },
          {
            path: '/schemas/client/client.yaml',
            content: client
          },
          {
            path: '/schemas/client/special.yaml',
            content: specialClient
          },
          {
            path: '/schemas/client/magic.yaml',
            content: magic
          }
        ],
        options: {},
        bundleFormat: 'JSON'
      };
    const res = await Converter.bundle(input);

    expect(res).to.not.be.empty;
    expect(res.result).to.be.true;
    expect(JSON.stringify(JSON.parse(res.output.data[0].bundledContent), null, 2)).to.be.equal(expected);
  });

  it('Should return bundled file - multiple_references_from_root_components', async function () {
    let contentRootFile = fs.readFileSync(nestedHard + '/root.yaml', 'utf8'),
      responses = fs.readFileSync(nestedHard + '/responses.yaml', 'utf8'),
      userProps = fs.readFileSync(nestedHard + '/userProps.yaml', 'utf8'),
      schemasIndex = fs.readFileSync(nestedHard + '/schemas/index.yaml', 'utf8'),
      schemasUser = fs.readFileSync(nestedHard + '/schemas/user.yaml', 'utf8'),
      schemasClient = fs.readFileSync(nestedHard + '/schemas/client.yaml', 'utf8'),
      schemasCarType = fs.readFileSync(nestedHard + '/schemas/carType.yaml', 'utf8'),
      otherModel = fs.readFileSync(nestedHard + '/otherSchemas/model.yaml', 'utf8'),
      othersToy = fs.readFileSync(nestedHard + '/otherSchemas/toy.yaml', 'utf8'),
      othersWork = fs.readFileSync(nestedHard + '/otherSchemas/work.yaml', 'utf8'),
      expected = fs.readFileSync(nestedHard + '/expected.json', 'utf8'),
      input = {
        type: 'multiFile',
        specificationVersion: '3.0',
        rootFiles: [
          {
            path: '/root.yaml'
          }
        ],
        data: [
          {
            path: '/root.yaml',
            content: contentRootFile
          },
          {
            path: '/responses.yaml',
            content: responses
          },
          {
            path: '/userProps.yaml',
            content: userProps
          },
          {
            path: '/schemas/index.yaml',
            content: schemasIndex
          },
          {
            path: '/schemas/user.yaml',
            content: schemasUser
          },
          {
            path: '/schemas/client.yaml',
            content: schemasClient
          },
          {
            path: '/schemas/carType.yaml',
            content: schemasCarType
          },
          {
            path: '/otherSchemas/model.yaml',
            content: otherModel
          },
          {
            path: '/otherSchemas/toy.yaml',
            content: othersToy
          },
          {
            path: '/otherSchemas/work.yaml',
            content: othersWork
          }
        ],
        options: {},
        bundleFormat: 'json'
      };
    const res = await Converter.bundle(input);

    expect(res).to.not.be.empty;
    expect(res.result).to.be.true;
    expect(JSON.stringify(JSON.parse(res.output.data[0].bundledContent), null, 2)).to.be.equal(expected);
  });

  it('Should return bundled file as json - bring_local_dependencies_from_external', async function () {
    let contentRootFile = fs.readFileSync(localFromExternal + '/root.yaml', 'utf8'),
      user = fs.readFileSync(localFromExternal + '/schemas/user.yaml', 'utf8'),
      expected = fs.readFileSync(localFromExternal + '/expected.json', 'utf8'),
      input = {
        type: 'multiFile',
        specificationVersion: '3.0',
        rootFiles: [
          {
            path: '/root.yaml'
          }
        ],
        data: [
          {
            path: '/root.yaml',
            content: contentRootFile
          },
          {
            path: '/schemas/user.yaml',
            content: user
          }
        ],
        options: {},
        bundleFormat: 'JSON'
      };
    const res = await Converter.bundle(input);

    expect(res).to.not.be.empty;
    expect(res.result).to.be.true;
    expect(JSON.stringify(JSON.parse(res.output.data[0].bundledContent), null, 2)).to.be.equal(expected);
  });

  it('Should return bundled file as json - bring_local_dependencies_from_external_multiple_local', async function () {
    let contentRootFile = fs.readFileSync(localFromExternalMultiple + '/root.yaml', 'utf8'),
      user = fs.readFileSync(localFromExternalMultiple + '/schemas/user.yaml', 'utf8'),
      food = fs.readFileSync(localFromExternalMultiple + '/schemas/food.yaml', 'utf8'),
      expected = fs.readFileSync(localFromExternalMultiple + '/expected.json', 'utf8'),
      input = {
        type: 'multiFile',
        specificationVersion: '3.0',
        rootFiles: [
          {
            path: '/root.yaml'
          }
        ],
        data: [
          {
            path: '/root.yaml',
            content: contentRootFile
          },
          {
            path: '/schemas/user.yaml',
            content: user
          },
          {
            path: '/schemas/food.yaml',
            content: food
          }
        ],
        options: {},
        bundleFormat: 'JSON'
      };
    const res = await Converter.bundle(input);

    expect(res).to.not.be.empty;
    expect(res.result).to.be.true;
    expect(JSON.stringify(JSON.parse(res.output.data[0].bundledContent), null, 2)).to.be.equal(expected);
  });

  it('Should return the not handled reference ($ref: ./responses.yaml) ' +
    'in the place of a not provided node - local_references', async function () {
    let contentRootFile = fs.readFileSync(localRefFolder + '/root.yaml', 'utf8'),
      schemasIndex = fs.readFileSync(localRefFolder + '/schemas/index.yaml', 'utf8'),
      schemasClient = fs.readFileSync(localRefFolder + '/schemas/client.yaml', 'utf8'),
      toySchema = fs.readFileSync(localRefFolder + '/otherSchemas/toy.yaml', 'utf8'),
      expected = fs.readFileSync(localRefFolder + '/expectedNodeNotProvided.json', 'utf8'),
      input = {
        type: 'multiFile',
        specificationVersion: '3.0',
        rootFiles: [
          {
            path: '/root.yaml'
          }
        ],
        options: {},
        bundleFormat: 'JSON',
        data: [
          {
            path: '/root.yaml',
            content: contentRootFile
          },
          {
            path: '/schemas/index.yaml',
            content: schemasIndex
          },
          {
            path: '/schemas/client.yaml',
            content: schemasClient
          },
          {
            path: '/otherSchemas/toy.yaml',
            content: toySchema
          }
        ]
      };
    const res = await Converter.bundle(input);

    expect(res).to.not.be.empty;
    expect(res.result).to.be.true;
    expect(JSON.stringify(JSON.parse(res.output.data[0].bundledContent), null, 2)).to.be.equal(expected);
  });

  it('Should return bundled file with referenced tags from root', async function () {
    let contentRootFile = fs.readFileSync(refTags + '/root.yaml', 'utf8'),
      tags = fs.readFileSync(refTags + '/tags/tags.yaml', 'utf8'),
      expected = fs.readFileSync(refTags + '/expected.json', 'utf8'),
      input = {
        type: 'multiFile',
        specificationVersion: '3.0',
        rootFiles: [
          {
            path: '/root.yaml'
          }
        ],
        data: [
          {
            path: '/root.yaml',
            content: contentRootFile
          },
          {
            path: '/tags/tags.yaml',
            content: tags
          }
        ],
        options: {},
        bundleFormat: 'JSON'
      };
    const res = await Converter.bundle(input);

    expect(res).to.not.be.empty;
    expect(res.result).to.be.true;
    expect(JSON.stringify(JSON.parse(res.output.data[0].bundledContent), null, 2)).to.be.equal(expected);
  });

  it('Should return bundled file with referenced info from root', async function () {
    let contentRootFile = fs.readFileSync(refInfo + '/root.yaml', 'utf8'),
      info = fs.readFileSync(refInfo + '/info/info.yaml', 'utf8'),
      expected = fs.readFileSync(refInfo + '/expected.json', 'utf8'),
      input = {
        type: 'multiFile',
        specificationVersion: '3.0',
        rootFiles: [
          {
            path: '/root.yaml'
          }
        ],
        data: [
          {
            path: '/root.yaml',
            content: contentRootFile
          },
          {
            path: '/info/info.yaml',
            content: info
          }
        ],
        options: {},
        bundleFormat: 'JSON'
      };
    const res = await Converter.bundle(input);

    expect(res).to.not.be.empty;
    expect(res.result).to.be.true;
    expect(JSON.stringify(JSON.parse(res.output.data[0].bundledContent), null, 2)).to.be.equal(expected);
  });

  it('Should return bundled file with referenced paths from root', async function () {
    let contentRootFile = fs.readFileSync(refPaths + '/root.yaml', 'utf8'),
      paths = fs.readFileSync(refPaths + '/paths/paths.yaml', 'utf8'),
      path = fs.readFileSync(refPaths + '/paths/path.yaml', 'utf8'),
      expected = fs.readFileSync(refPaths + '/expected.json', 'utf8'),
      input = {
        type: 'multiFile',
        specificationVersion: '3.0',
        rootFiles: [
          {
            path: '/root.yaml'
          }
        ],
        data: [
          {
            path: '/root.yaml',
            content: contentRootFile
          },
          {
            path: '/paths/paths.yaml',
            content: paths
          },
          {
            path: '/paths/path.yaml',
            content: path
          }
        ],
        options: {},
        bundleFormat: 'JSON'
      };
    const res = await Converter.bundle(input);

    expect(res).to.not.be.empty;
    expect(res.result).to.be.true;
    expect(JSON.stringify(JSON.parse(res.output.data[0].bundledContent), null, 2)).to.be.equal(expected);
  });

  it('Should return bundled file with referenced paths from root - path references local schema', async function () {
    let contentRootFile = fs.readFileSync(refPathsRefToLocalSchema + '/root.yaml', 'utf8'),
      paths = fs.readFileSync(refPathsRefToLocalSchema + '/paths/paths.yaml', 'utf8'),
      path = fs.readFileSync(refPathsRefToLocalSchema + '/paths/path.yaml', 'utf8'),
      expected = fs.readFileSync(refPathsRefToLocalSchema + '/expected.json', 'utf8'),
      input = {
        type: 'multiFile',
        specificationVersion: '3.0',
        rootFiles: [
          {
            path: '/root.yaml'
          }
        ],
        data: [
          {
            path: '/root.yaml',
            content: contentRootFile
          },
          {
            path: '/paths/paths.yaml',
            content: paths
          },
          {
            path: '/paths/path.yaml',
            content: path
          }
        ],
        options: {},
        bundleFormat: 'JSON'
      };
    const res = await Converter.bundle(input);

    expect(res).to.not.be.empty;
    expect(res.result).to.be.true;
    expect(JSON.stringify(JSON.parse(res.output.data[0].bundledContent), null, 2)).to.be.equal(expected);
  });

  it('Should take the root file from data array root file prop undefined', async function () {
    let contentRootFile = fs.readFileSync(sameRefDiffSource + '/root.yaml', 'utf8'),
      user = fs.readFileSync(sameRefDiffSource + '/schemas/user/user.yaml', 'utf8'),
      client = fs.readFileSync(sameRefDiffSource + '/schemas/client/client.yaml', 'utf8'),
      specialUser = fs.readFileSync(sameRefDiffSource + '/schemas/user/special.yaml', 'utf8'),
      specialClient = fs.readFileSync(sameRefDiffSource + '/schemas/client/special.yaml', 'utf8'),
      magic = fs.readFileSync(sameRefDiffSource + '/schemas/client/magic.yaml', 'utf8'),
      expected = fs.readFileSync(sameRefDiffSource + '/expected.json', 'utf8'),
      input = {
        type: 'multiFile',
        specificationVersion: '3.0',
        data: [
          {
            path: '/root.yaml',
            content: contentRootFile
          },
          {
            path: '/schemas/user/user.yaml',
            content: user
          },
          {
            path: '/schemas/user/special.yaml',
            content: specialUser
          },
          {
            path: '/schemas/client/client.yaml',
            content: client
          },
          {
            path: '/schemas/client/special.yaml',
            content: specialClient
          },
          {
            path: '/schemas/client/magic.yaml',
            content: magic
          }
        ],
        options: {},
        bundleFormat: 'JSON'
      };
    const res = await Converter.bundle(input);
    expect(res).to.not.be.empty;
    expect(res.result).to.be.true;
    expect(JSON.stringify(JSON.parse(res.output.data[0].bundledContent), null, 2)).to.be.equal(expected);
  });

  it('Should throw error when root files is undefined and in data there is no root file', async function () {
    let user = fs.readFileSync(schemaFromResponse + '/schemas/user.yaml', 'utf8'),
      input = {
        type: 'multiFile',
        specificationVersion: '3.0',
        data: [
          {
            path: '/schemas/user.yaml',
            content: user
          }
        ],
        options: {},
        bundleFormat: 'JSON'
      };

    try {
      await Converter.bundle(input);
    }
    catch (error) {
      expect(error.message).to.equal('Input should have at least one root file');
    }
  });

  it('Should take the root file from data array root file prop empty array', async function () {
    let contentRootFile = fs.readFileSync(sameRefDiffSource + '/root.yaml', 'utf8'),
      user = fs.readFileSync(sameRefDiffSource + '/schemas/user/user.yaml', 'utf8'),
      client = fs.readFileSync(sameRefDiffSource + '/schemas/client/client.yaml', 'utf8'),
      specialUser = fs.readFileSync(sameRefDiffSource + '/schemas/user/special.yaml', 'utf8'),
      specialClient = fs.readFileSync(sameRefDiffSource + '/schemas/client/special.yaml', 'utf8'),
      magic = fs.readFileSync(sameRefDiffSource + '/schemas/client/magic.yaml', 'utf8'),
      expected = fs.readFileSync(sameRefDiffSource + '/expected.json', 'utf8'),
      input = {
        type: 'multiFile',
        specificationVersion: '3.0',
        rootFiles: [],
        data: [
          {
            path: '/root.yaml',
            content: contentRootFile
          },
          {
            path: '/schemas/user/user.yaml',
            content: user
          },
          {
            path: '/schemas/user/special.yaml',
            content: specialUser
          },
          {
            path: '/schemas/client/client.yaml',
            content: client
          },
          {
            path: '/schemas/client/special.yaml',
            content: specialClient
          },
          {
            path: '/schemas/client/magic.yaml',
            content: magic
          }
        ],
        options: {},
        bundleFormat: 'JSON'
      };
    const res = await Converter.bundle(input);
    expect(res).to.not.be.empty;
    expect(res.result).to.be.true;
    expect(JSON.stringify(JSON.parse(res.output.data[0].bundledContent), null, 2)).to.be.equal(expected);

  });

  it('Should throw error when root files is empty array and in data there is no root file', async function () {
    let user = fs.readFileSync(schemaFromResponse + '/schemas/user.yaml', 'utf8'),
      input = {
        type: 'multiFile',
        specificationVersion: '3.0',
        rootFiles: [],
        data: [
          {
            path: '/schemas/user.yaml',
            content: user
          }
        ],
        options: {},
        bundleFormat: 'JSON'
      };

    try {
      await Converter.bundle(input);
    }
    catch (error) {
      expect(error.message).to.equal('Input should have at least one root file');
    }
  });

  it('Should return bundled files with 2 root', async function () {
    let contentRootFile = fs.readFileSync(schemaFromResponse + '/root.yaml', 'utf8'),
      user = fs.readFileSync(schemaFromResponse + '/schemas/user.yaml', 'utf8'),
      expected = fs.readFileSync(schemaFromResponse + '/expected.json', 'utf8'),
      contentRootFile2 = fs.readFileSync(localRefFolder + '/root.yaml', 'utf8'),
      responses = fs.readFileSync(localRefFolder + '/responses.yaml', 'utf8'),
      schemasIndex = fs.readFileSync(localRefFolder + '/schemas/index.yaml', 'utf8'),
      schemasClient = fs.readFileSync(localRefFolder + '/schemas/client.yaml', 'utf8'),
      toySchema = fs.readFileSync(localRefFolder + '/otherSchemas/toy.yaml', 'utf8'),
      expected2 = fs.readFileSync(localRefFolder + '/expected.json', 'utf8'),
      input = {
        type: 'multiFile',
        specificationVersion: '3.0',
        rootFiles: [
          {
            path: '/root.yaml'
          },
          {
            path: '/root2.yaml'
          }
        ],
        data: [
          {
            path: '/root.yaml',
            content: contentRootFile
          },
          {
            path: '/root2.yaml',
            content: contentRootFile2
          },
          {
            path: '/schemas/user.yaml',
            content: user
          },
          {
            path: '/responses.yaml',
            content: responses
          },
          {
            path: '/schemas/index.yaml',
            content: schemasIndex
          },
          {
            path: '/schemas/client.yaml',
            content: schemasClient
          },
          {
            path: '/otherSchemas/toy.yaml',
            content: toySchema
          }
        ],
        options: {},
        bundleFormat: 'JSON'
      };
    const res = await Converter.bundle(input);

    expect(res).to.not.be.empty;
    expect(res.result).to.be.true;
    expect(JSON.stringify(JSON.parse(res.output.data[0].bundledContent), null, 2)).to.be.equal(expected);
    expect(JSON.stringify(JSON.parse(res.output.data[1].bundledContent), null, 2)).to.be.equal(expected2);
    expect(res.output.data[0].rootFile.path).to.equal('/root.yaml');
    expect(res.output.data[1].rootFile.path).to.equal('/root2.yaml');
  });

  it('Should throw error when root is not present in data array', async function () {
    let user = fs.readFileSync(schemaFromResponse + '/schemas/user.yaml', 'utf8'),
      input = {
        type: 'multiFile',
        specificationVersion: '3.0',
        rootFiles: [
          {
            path: '/root.yaml'
          }
        ],
        data: [
          {
            path: '/schemas/user.yaml',
            content: user
          }
        ],
        options: {},
        bundleFormat: 'JSON'
      };

    try {
      await Converter.bundle(input);
    }
    catch (error) {
      expect(error.message).to.equal('Root file content not found in data array');
    }
  });

  it('Should return bundled 1 file with 2 root but 1 is missing', async function () {
    let contentRootFile = fs.readFileSync(schemaFromResponse + '/root.yaml', 'utf8'),
      user = fs.readFileSync(schemaFromResponse + '/schemas/user.yaml', 'utf8'),
      expected = fs.readFileSync(schemaFromResponse + '/expected.json', 'utf8'),
      responses = fs.readFileSync(localRefFolder + '/responses.yaml', 'utf8'),
      schemasIndex = fs.readFileSync(localRefFolder + '/schemas/index.yaml', 'utf8'),
      schemasClient = fs.readFileSync(localRefFolder + '/schemas/client.yaml', 'utf8'),
      toySchema = fs.readFileSync(localRefFolder + '/otherSchemas/toy.yaml', 'utf8'),
      input = {
        type: 'multiFile',
        specificationVersion: '3.0',
        rootFiles: [
          {
            path: '/root.yaml'
          },
          {
            path: '/root2.yaml'
          }
        ],
        data: [
          {
            path: '/root.yaml',
            content: contentRootFile
          },
          {
            path: '/schemas/user.yaml',
            content: user
          },
          {
            path: '/responses.yaml',
            content: responses
          },
          {
            path: '/schemas/index.yaml',
            content: schemasIndex
          },
          {
            path: '/schemas/client.yaml',
            content: schemasClient
          },
          {
            path: '/otherSchemas/toy.yaml',
            content: toySchema
          }
        ],
        options: {},
        bundleFormat: 'JSON'
      };
    const res = await Converter.bundle(input);

    expect(res).to.not.be.empty;
    expect(res.result).to.be.true;
    expect(JSON.stringify(JSON.parse(res.output.data[0].bundledContent), null, 2)).to.be.equal(expected);
    expect(res.output.data.length).to.equal(1);
  });

  it('Should bundle only the files with the specified version 3.1', async function () {
    let contentRootFile = fs.readFileSync(schemaFromResponse + '/root.yaml', 'utf8'),
      contentRootFile31 = fs.readFileSync(schemaFromResponse + '/root3_1.yaml', 'utf8'),
      user = fs.readFileSync(schemaFromResponse + '/schemas/user.yaml', 'utf8'),
      expected = fs.readFileSync(schemaFromResponse + '/expected3_1.json', 'utf8'),
      input = {
        type: 'multiFile',
        specificationVersion: '3.1',
        rootFiles: [
          {
            path: '/root3_1.yaml'
          },
          {
            path: '/root.yaml'
          }
        ],
        data: [
          {
            path: '/root.yaml',
            content: contentRootFile
          },
          {
            path: '/root3_1.yaml',
            content: contentRootFile31
          },
          {
            path: '/schemas/user.yaml',
            content: user
          }
        ],
        options: {},
        bundleFormat: 'JSON'
      };
    const res = await Converter.bundle(input);

    expect(res).to.not.be.empty;
    expect(res.result).to.be.true;
    expect(res.output.specification.version).to.equal('3.1');
    expect(res.output.data.length).to.equal(1);
    expect(JSON.stringify(JSON.parse(res.output.data[0].bundledContent), null, 2)).to.be.equal(expected);
  });

  it('Should bundle only the files with the specified version 3.0', async function () {
    let contentRootFile = fs.readFileSync(schemaFromResponse + '/root.yaml', 'utf8'),
      contentRootFile31 = fs.readFileSync(schemaFromResponse + '/root3_1.yaml', 'utf8'),
      user = fs.readFileSync(schemaFromResponse + '/schemas/user.yaml', 'utf8'),
      expected = fs.readFileSync(schemaFromResponse + '/expected.json', 'utf8'),
      input = {
        type: 'multiFile',
        specificationVersion: '3.0',
        rootFiles: [
          {
            path: '/root3_1.yaml'
          },
          {
            path: '/root.yaml'
          }
        ],
        data: [
          {
            path: '/root.yaml',
            content: contentRootFile
          },
          {
            path: '/root3_1.yaml',
            content: contentRootFile31
          },
          {
            path: '/schemas/user.yaml',
            content: user
          }
        ],
        options: {},
        bundleFormat: 'JSON'
      };
    const res = await Converter.bundle(input);

    expect(res).to.not.be.empty;
    expect(res.result).to.be.true;
    expect(res.output.specification.version).to.equal('3.0');
    expect(res.output.data.length).to.equal(1);
    expect(JSON.stringify(JSON.parse(res.output.data[0].bundledContent), null, 2)).to.be.equal(expected);
  });

  it('should bundle files to 3.0 when specificationVersion is not provided', async function () {
    let contentRootFile = fs.readFileSync(schemaFromResponse + '/root.yaml', 'utf8'),
      contentRootFile31 = fs.readFileSync(schemaFromResponse + '/root3_1.yaml', 'utf8'),
      user = fs.readFileSync(schemaFromResponse + '/schemas/user.yaml', 'utf8'),
      expected = fs.readFileSync(schemaFromResponse + '/expected.json', 'utf8'),
      input = {
        type: 'multiFile',
        rootFiles: [
          {
            path: '/root3_1.yaml'
          },
          {
            path: '/root.yaml'
          }
        ],
        data: [
          {
            path: '/root.yaml',
            content: contentRootFile
          },
          {
            path: '/root3_1.yaml',
            content: contentRootFile31
          },
          {
            path: '/schemas/user.yaml',
            content: user
          }
        ],
        options: {},
        bundleFormat: 'JSON'
      };
    const res = await Converter.bundle(input);

    expect(res).to.not.be.empty;
    expect(res.result).to.be.true;
    expect(res.output.specification.version).to.equal('3.0');
    expect(res.output.data.length).to.equal(1);
    expect(JSON.stringify(JSON.parse(res.output.data[0].bundledContent), null, 2)).to.be.equal(expected);
  });

  it('Should return bundled file with referenced example', async function () {
    let contentRootFile = fs.readFileSync(refExample + '/root.yaml', 'utf8'),
      example = fs.readFileSync(refExample + '/examples.yaml', 'utf8'),
      expected = fs.readFileSync(refExample + '/expected.json', 'utf8'),
      input = {
        type: 'multiFile',
        specificationVersion: '3.0',
        rootFiles: [
          {
            path: '/root.yaml'
          }
        ],
        data: [
          {
            path: '/root.yaml',
            content: contentRootFile
          },
          {
            path: '/examples.yaml',
            content: example
          }
        ],
        options: {},
        bundleFormat: 'JSON'
      };
    const res = await Converter.bundle(input);

    expect(res).to.not.be.empty;
    expect(res.result).to.be.true;
    expect(JSON.stringify(JSON.parse(res.output.data[0].bundledContent), null, 2)).to.be.equal(expected);
    expect(res.output.data.length).to.equal(1);
  });

  it('should return error when "type" parameter is not sent', async function () {
    let contentRootFile = fs.readFileSync(refExample + '/root.yaml', 'utf8'),
      example = fs.readFileSync(refExample + '/examples.yaml', 'utf8'),
      input = {
        rootFiles: [
          {
            path: '/root.yaml'
          }
        ],
        data: [
          {
            path: '/root.yaml',
            content: contentRootFile
          },
          {
            path: '/examples.yaml',
            content: example
          }
        ],
        options: {},
        bundleFormat: 'JSON'
      };

    try {
      await Converter.bundle(input);
    }
    catch (error) {
      expect(error).to.not.be.undefined;
      expect(error.message).to.equal('"Type" parameter should be provided');
    }
  });

  it('should return error when input is an empty object', async function () {
    try {
      await Converter.bundle({});
    }
    catch (error) {
      expect(error).to.not.be.undefined;
      expect(error.message).to.equal('Input object must have "type" and "data" information');
    }
  });

  it('should return error when input has no root files', async function () {
    let contentRootFile = fs.readFileSync(refExample + '/root.yaml', 'utf8'),
      input = {
        type: 'multiFile',
        specificationVersion: '3.0',
        rootFiles: [],
        data: [
          {
            path: '/root.yaml',
            content: contentRootFile
          }
        ],
        options: {},
        bundleFormat: 'JSON'
      };

    try {
      await Converter.bundle(input);
    }
    catch (error) {
      expect(error).to.not.be.undefined;
      expect(error.message).to.equal('Input should have at least one root file');
    }
  });

  it('Should return bundled file as json - sameSourceDifferentPlace', async function () {
    let contentRootFile = fs.readFileSync(sameSourceDifferentPlace + '/root.yaml', 'utf8'),
      user = fs.readFileSync(sameSourceDifferentPlace + '/schemas/user/user.yaml', 'utf8'),
      special = fs.readFileSync(sameSourceDifferentPlace + '/schemas/user/special.yaml', 'utf8'),
      client = fs.readFileSync(sameSourceDifferentPlace + '/schemas/client/client.yaml', 'utf8'),
      expected = fs.readFileSync(sameSourceDifferentPlace + '/expected.json', 'utf8'),
      input = {
        type: 'multiFile',
        specificationVersion: '3.0',
        rootFiles: [
          {
            path: '/root.yaml'
          }
        ],
        data: [
          {
            path: '/root.yaml',
            content: contentRootFile
          },
          {
            path: '/schemas/user/user.yaml',
            content: user
          },
          {
            path: '/schemas/user/special.yaml',
            content: special
          },
          {
            path: '/schemas/client/client.yaml',
            content: client
          }
        ],
        options: {},
        bundleFormat: 'JSON'
      };
    const res = await Converter.bundle(input);

    expect(res).to.not.be.empty;
    expect(res.result).to.be.true;
    expect(JSON.stringify(JSON.parse(res.output.data[0].bundledContent), null, 2)).to.be.equal(expected);
    expect(res.output.data.length).to.equal(1);
  });

  it('Should return bundled file as json - nestedProperties', async function () {
    let contentRootFile = fs.readFileSync(nestedProperties + '/root.yaml', 'utf8'),
      user = fs.readFileSync(nestedProperties + '/schemas/user.yaml', 'utf8'),
      prop = fs.readFileSync(nestedProperties + '/properties/prop.yaml', 'utf8'),
      nestedProp = fs.readFileSync(nestedProperties + '/properties/nestedProp.yaml', 'utf8'),
      lastNested = fs.readFileSync(nestedProperties + '/properties/lastNested.yaml', 'utf8'),
      warrior = fs.readFileSync(nestedProperties + '/properties/warrior.yaml', 'utf8'),
      country = fs.readFileSync(nestedProperties + '/properties/country.yaml', 'utf8'),
      expected = fs.readFileSync(nestedProperties + '/expected.json', 'utf8'),
      input = {
        type: 'multiFile',
        specificationVersion: '3.0',
        rootFiles: [
          {
            path: '/root.yaml'
          }
        ],
        data: [
          {
            path: '/root.yaml',
            content: contentRootFile
          },
          {
            path: '/schemas/user.yaml',
            content: user
          },
          {
            path: '/properties/prop.yaml',
            content: prop
          },
          {
            path: '/properties/nestedProp.yaml',
            content: nestedProp
          },
          {
            path: '/properties/country.yaml',
            content: country
          },
          {
            path: '/properties/lastNested.yaml',
            content: lastNested
          },
          {
            path: '/properties/warrior.yaml',
            content: warrior
          }
        ],
        options: {},
        bundleFormat: 'JSON'
      };
    const res = await Converter.bundle(input);

    expect(res).to.not.be.empty;
    expect(res.result).to.be.true;
    expect(JSON.stringify(JSON.parse(res.output.data[0].bundledContent), null, 2)).to.be.equal(expected);
    expect(res.output.data.length).to.equal(1);
  });

  it('Should return bundled file as json - properties', async function () {
    let contentRootFile = fs.readFileSync(properties + '/root.yaml', 'utf8'),
      user = fs.readFileSync(properties + '/schemas/user.yaml', 'utf8'),
      prop = fs.readFileSync(properties + '/schemas/prop.yaml', 'utf8'),
      expected = fs.readFileSync(properties + '/expected.json', 'utf8'),
      input = {
        type: 'multiFile',
        specificationVersion: '3.0',
        rootFiles: [
          {
            path: '/root.yaml'
          }
        ],
        data: [
          {
            path: '/root.yaml',
            content: contentRootFile
          },
          {
            path: '/schemas/user.yaml',
            content: user
          },
          {
            path: '/schemas/prop.yaml',
            content: prop
          }
        ],
        options: {},
        bundleFormat: 'JSON'
      };
    const res = await Converter.bundle(input);

    expect(res).to.not.be.empty;
    expect(res.result).to.be.true;
    expect(JSON.stringify(JSON.parse(res.output.data[0].bundledContent), null, 2)).to.be.equal(expected);
    expect(res.output.data.length).to.equal(1);
  });

  it('Should bundle according to the input root format when bundleFormat is not present', async function () {
    let contentRootFileYAML = fs.readFileSync(schemaFromResponse + '/root.yaml', 'utf8'),
      contentRootJSON = fs.readFileSync(schemaFromResponse + '/root.json', 'utf8'),
      user = fs.readFileSync(schemaFromResponse + '/schemas/user.yaml', 'utf8'),
      expectedJSON = fs.readFileSync(schemaFromResponse + '/expected.json', 'utf8'),
      expectedYAML = fs.readFileSync(schemaFromResponse + '/expected.yaml', 'utf8'),
      input = {
        type: 'multiFile',
        specificationVersion: '3.0',
        rootFiles: [
          {
            path: '/root.json'
          },
          {
            path: '/root.yaml'
          }
        ],
        data: [
          {
            path: '/root.yaml',
            content: contentRootFileYAML
          },
          {
            path: '/root.json',
            content: contentRootJSON
          },
          {
            path: '/schemas/user.yaml',
            content: user
          }
        ],
        options: {}
      };
    const res = await Converter.bundle(input);

    expect(res).to.not.be.empty;
    expect(res.result).to.be.true;
    expect(res.output.specification.version).to.equal('3.0');
    expect(res.output.data.length).to.equal(2);
    expect(JSON.stringify(JSON.parse(res.output.data[0].bundledContent), null, 2)).to.be.equal(expectedJSON);
    expect(res.output.data[1].bundledContent).to.be.equal(expectedYAML);
  });

  it('Should return bundled file - referenced response', async function () {
    let contentRoot = fs.readFileSync(referencedResponse + '/root.yaml', 'utf8'),
      contentRef = fs.readFileSync(referencedResponse + '/response.yaml', 'utf8'),
      expected = fs.readFileSync(referencedResponse + '/expected.json', 'utf8'),
      input = {
        type: 'multiFile',
        specificationVersion: '3.0',
        rootFiles: [
          {
            path: '/root.yaml'
          }
        ],
        data: [
          {
            path: '/root.yaml',
            content: contentRoot
          },
          {
            path: '/response.yaml',
            content: contentRef
          }
        ],
        options: {},
        bundleFormat: 'JSON'
      };
    const res = await Converter.bundle(input);

    expect(res).to.not.be.empty;
    expect(res.result).to.be.true;
    expect(JSON.stringify(JSON.parse(res.output.data[0].bundledContent), null, 2)).to.be.equal(expected);

  });

  it('Should return bundled file - referenced Parameter', async function () {
    let contentRoot = fs.readFileSync(referencedParameter + '/root.yaml', 'utf8'),
      contentRef = fs.readFileSync(referencedParameter + '/parameter.yaml', 'utf8'),
      expected = fs.readFileSync(referencedParameter + '/expected.json', 'utf8'),
      input = {
        type: 'multiFile',
        specificationVersion: '3.0',
        rootFiles: [
          {
            path: '/root.yaml'
          }
        ],
        data: [
          {
            path: '/root.yaml',
            content: contentRoot
          },
          {
            path: '/parameter.yaml',
            content: contentRef
          }
        ],
        options: {},
        bundleFormat: 'JSON'
      };
    const res = await Converter.bundle(input);

    expect(res).to.not.be.empty;
    expect(res.result).to.be.true;
    expect(JSON.stringify(JSON.parse(res.output.data[0].bundledContent), null, 2)).to.be.equal(expected);
  });

  it('Should return bundled file - referenced Request Body', async function () {
    let contentRoot = fs.readFileSync(referencedRequestBody + '/root.yaml', 'utf8'),
      contentRef = fs.readFileSync(referencedRequestBody + '/rbody.yaml', 'utf8'),
      expected = fs.readFileSync(referencedRequestBody + '/expected.json', 'utf8'),
      input = {
        type: 'multiFile',
        specificationVersion: '3.0',
        rootFiles: [
          {
            path: '/root.yaml'
          }
        ],
        data: [
          {
            path: '/root.yaml',
            content: contentRoot
          },
          {
            path: '/rbody.yaml',
            content: contentRef
          }
        ],
        options: {},
        bundleFormat: 'JSON'
      };
    const res = await Converter.bundle(input);

    expect(res).to.not.be.empty;
    expect(res.result).to.be.true;
    expect(JSON.stringify(JSON.parse(res.output.data[0].bundledContent), null, 2)).to.be.equal(expected);
  });

  it('Should return bundled file - referenced Header', async function () {
    let contentRoot = fs.readFileSync(referencedHeader + '/root.yaml', 'utf8'),
      contentRef = fs.readFileSync(referencedHeader + '/header.yaml', 'utf8'),
      expected = fs.readFileSync(referencedHeader + '/expected.json', 'utf8'),
      input = {
        type: 'multiFile',
        specificationVersion: '3.0',
        rootFiles: [
          {
            path: '/root.yaml'
          }
        ],
        data: [
          {
            path: '/root.yaml',
            content: contentRoot
          },
          {
            path: '/header.yaml',
            content: contentRef
          }
        ],
        options: {},
        bundleFormat: 'JSON'
      };
    const res = await Converter.bundle(input);

    expect(res).to.not.be.empty;
    expect(res.result).to.be.true;
    expect(JSON.stringify(JSON.parse(res.output.data[0].bundledContent), null, 2)).to.be.equal(expected);
  });

  it('Should return bundled file - referenced Link', async function () {
    let contentRoot = fs.readFileSync(referencedLink + '/root.yaml', 'utf8'),
      contentRef = fs.readFileSync(referencedLink + '/link.yaml', 'utf8'),
      expected = fs.readFileSync(referencedLink + '/expected.json', 'utf8'),
      input = {
        type: 'multiFile',
        specificationVersion: '3.0',
        rootFiles: [
          {
            path: '/root.yaml'
          }
        ],
        data: [
          {
            path: '/root.yaml',
            content: contentRoot
          },
          {
            path: '/link.yaml',
            content: contentRef
          }
        ],
        options: {},
        bundleFormat: 'JSON'
      };
    const res = await Converter.bundle(input);

    expect(res).to.not.be.empty;
    expect(res.result).to.be.true;
    expect(JSON.stringify(JSON.parse(res.output.data[0].bundledContent), null, 2)).to.be.equal(expected);
  });

  it('Should return bundled file - referenced Callback', async function () {
    let contentRoot = fs.readFileSync(referencedCallback + '/root.yaml', 'utf8'),
      contentRef = fs.readFileSync(referencedCallback + '/callback.yaml', 'utf8'),
      expected = fs.readFileSync(referencedCallback + '/expected.json', 'utf8'),
      input = {
        type: 'multiFile',
        specificationVersion: '3.0',
        rootFiles: [
          {
            path: '/root.yaml'
          }
        ],
        data: [
          {
            path: '/root.yaml',
            content: contentRoot
          },
          {
            path: '/callback.yaml',
            content: contentRef
          }
        ],
        options: {},
        bundleFormat: 'JSON'
      };
    const res = await Converter.bundle(input);

    expect(res).to.not.be.empty;
    expect(res.result).to.be.true;
    expect(JSON.stringify(JSON.parse(res.output.data[0].bundledContent), null, 2)).to.be.equal(expected);
  });

  it('Should return bundled file - referenced Security Schemes', async function () {
    let contentRoot = fs.readFileSync(referencedSecuritySchemes + '/root.yaml', 'utf8'),
      contentRef = fs.readFileSync(referencedSecuritySchemes + '/sschemes.yaml', 'utf8'),
      expected = fs.readFileSync(referencedSecuritySchemes + '/expected.json', 'utf8'),
      input = {
        type: 'multiFile',
        specificationVersion: '3.0',
        rootFiles: [
          {
            path: '/root.yaml'
          }
        ],
        data: [
          {
            path: '/root.yaml',
            content: contentRoot
          },
          {
            path: '/sschemes.yaml',
            content: contentRef
          }
        ],
        options: {},
        bundleFormat: 'JSON'
      };
    const res = await Converter.bundle(input);

    expect(res).to.not.be.empty;
    expect(res.result).to.be.true;
    expect(JSON.stringify(JSON.parse(res.output.data[0].bundledContent), null, 2)).to.be.equal(expected);
  });

  it('Should bundle file from - additionalProperties', async function() {
    let contentRoot = fs.readFileSync(additionalProperties + '/root.yaml', 'utf8'),
      pet = fs.readFileSync(additionalProperties + '/pet.yaml', 'utf8'),
      additionalProps = fs.readFileSync(additionalProperties + '/additionalProperties.yaml', 'utf8'),
      expected = fs.readFileSync(additionalProperties + '/expected.json', 'utf8'),
      input = {
        type: 'multiFile',
        specificationVersion: '3.0',
        rootFiles: [
          {
            path: '/root.yaml'
          }
        ],
        data: [
          {
            path: '/root.yaml',
            content: contentRoot
          },
          {
            path: '/pet.yaml',
            content: pet
          },
          {
            path: '/additionalProperties.yaml',
            content: additionalProps
          }
        ],
        options: {},
        bundleFormat: 'JSON'
      };
    const res = await Converter.bundle(input);

    expect(res).to.not.be.empty;
    expect(res.result).to.be.true;
    expect(JSON.stringify(JSON.parse(res.output.data[0].bundledContent), null, 2)).to.be.equal(expected);
  });

  it('Should bundle composite file with oneOf - composite_oneOf', async function() {
    let contentRoot = fs.readFileSync(compositeOneOf + '/root.yaml', 'utf8'),
      pet = fs.readFileSync(compositeOneOf + '/schemas/pet.yaml', 'utf8'),
      user = fs.readFileSync(compositeOneOf + '/schemas/user.yaml', 'utf8'),
      expected = fs.readFileSync(compositeOneOf + '/expected.json', 'utf8'),
      input = {
        type: 'multiFile',
        specificationVersion: '3.0',
        rootFiles: [
          {
            path: '/root.yaml'
          }
        ],
        data: [
          {
            path: '/root.yaml',
            content: contentRoot
          },
          {
            path: '/schemas/pet.yaml',
            content: pet
          },
          {
            path: '/schemas/user.yaml',
            content: user
          }
        ],
        options: {},
        bundleFormat: 'JSON'
      };
    const res = await Converter.bundle(input);

    expect(res).to.not.be.empty;
    expect(res.result).to.be.true;
    expect(JSON.stringify(JSON.parse(res.output.data[0].bundledContent), null, 2)).to.be.equal(expected);
  });

  it('Should bundle composite file with anyOf - composite_anyOf', async function() {
    let contentRoot = fs.readFileSync(compositeAnyOf + '/root.yaml', 'utf8'),
      pet = fs.readFileSync(compositeAnyOf + '/schemas/pet.yaml', 'utf8'),
      user = fs.readFileSync(compositeAnyOf + '/schemas/user.yaml', 'utf8'),
      expected = fs.readFileSync(compositeAnyOf + '/expected.json', 'utf8'),
      input = {
        type: 'multiFile',
        specificationVersion: '3.0',
        rootFiles: [
          {
            path: '/root.yaml'
          }
        ],
        data: [
          {
            path: '/root.yaml',
            content: contentRoot
          },
          {
            path: '/schemas/pet.yaml',
            content: pet
          },
          {
            path: '/schemas/user.yaml',
            content: user
          }
        ],
        options: {},
        bundleFormat: 'JSON'
      };
    const res = await Converter.bundle(input);

    expect(res).to.not.be.empty;
    expect(res.result).to.be.true;
    expect(JSON.stringify(JSON.parse(res.output.data[0].bundledContent), null, 2)).to.be.equal(expected);
  });

  it('Should bundle composite file with not - composite_not', async function() {
    let contentRoot = fs.readFileSync(compositeNot + '/root.yaml', 'utf8'),
      user = fs.readFileSync(compositeNot + '/schemas/user.yaml', 'utf8'),
      expected = fs.readFileSync(compositeNot + '/expected.json', 'utf8'),
      input = {
        type: 'multiFile',
        specificationVersion: '3.0',
        rootFiles: [
          {
            path: '/root.yaml'
          }
        ],
        data: [
          {
            path: '/root.yaml',
            content: contentRoot
          },
          {
            path: '/schemas/user.yaml',
            content: user
          }
        ],
        options: {},
        bundleFormat: 'JSON'
      };
    const res = await Converter.bundle(input);

    expect(res).to.not.be.empty;
    expect(res.result).to.be.true;
    expect(JSON.stringify(JSON.parse(res.output.data[0].bundledContent), null, 2)).to.be.equal(expected);

  });

  it('Should throw error when version is not correct', async function () {
    let contentRoot = fs.readFileSync(compositeNot + '/root.yaml', 'utf8'),
      input = {
        type: 'multiFile',
        specificationVersion: 'Anything',
        rootFiles: [
          {
            path: '/root.yaml'
          }
        ],
        data: [
          {
            path: '/root.yaml',
            content: contentRoot
          }
        ],
        options: {},
        bundleFormat: 'JSON'
      };

    try {
      await Converter.bundle(input);
    }
    catch (error) {
      expect(error.message).to.equal('The provided version "Anything" is not valid');
    }
  });


  it('Should return bundled file as json - schema_collision_from_responses', async function () {
    let contentRootFile = fs.readFileSync(schemaCollision + '/root.yaml', 'utf8'),
      user = fs.readFileSync(schemaCollision + '/schemas_/_user.yaml', 'utf8'),
      user1 = fs.readFileSync(schemaCollision + '/schemas/__user.yaml', 'utf8'),
      user2 = fs.readFileSync(schemaCollision + '/schemas__/user.yaml', 'utf8'),
      expected = fs.readFileSync(schemaCollision + '/expected.json', 'utf8'),
      input = {
        type: 'multiFile',
        specificationVersion: '3.0',
        rootFiles: [
          {
            path: '/root.yaml'
          }
        ],
        data: [
          {
            path: '/root.yaml',
            content: contentRootFile
          },
          {
            path: '/schemas__/user.yaml',
            content: user2
          },
          {
            path: '/schemas_/_user.yaml',
            content: user
          },
          {
            path: '/schemas/__user.yaml',
            content: user1
          }
        ],
        options: {},
        bundleFormat: 'JSON'
      };
    const res = await Converter.bundle(input);

    expect(res).to.not.be.empty;
    expect(res.result).to.be.true;
    expect(res.output.specification.version).to.equal('3.0');
    expect(JSON.stringify(JSON.parse(res.output.data[0].bundledContent), null, 2)).to.be.equal(expected);
  });

  it('Should return bundled file as json - schema_collision_w_root_components', async function () {
    let contentRootFile = fs.readFileSync(schemaCollisionWRootComponent + '/root.yaml', 'utf8'),
      user = fs.readFileSync(schemaCollisionWRootComponent + '/schemas/user.yaml', 'utf8'),
      expected = fs.readFileSync(schemaCollisionWRootComponent + '/expected.json', 'utf8'),
      input = {
        type: 'multiFile',
        specificationVersion: '3.0',
        rootFiles: [
          {
            path: '/root.yaml'
          }
        ],
        data: [
          {
            path: '/root.yaml',
            content: contentRootFile
          },
          {
            path: '/schemas/user.yaml',
            content: user
          }
        ],
        options: {},
        bundleFormat: 'JSON'
      };
    const res = await Converter.bundle(input);

    expect(res).to.not.be.empty;
    expect(res.result).to.be.true;
    expect(res.output.specification.version).to.equal('3.0');
    expect(JSON.stringify(JSON.parse(res.output.data[0].bundledContent), null, 2)).to.be.equal(expected);
  });

  it('Should bundle long paths into shorter ones', async function () {
    let contentRootFile = fs.readFileSync(longPath + '/root.yaml', 'utf8'),
      client = fs.readFileSync(longPath + '/client.json', 'utf8'),
      magic = fs.readFileSync(longPath + '/magic.yaml', 'utf8'),
      special = fs.readFileSync(longPath + '/special.yaml', 'utf8'),
      userSpecial = fs.readFileSync(longPath + '/userSpecial.yaml', 'utf8'),
      user = fs.readFileSync(longPath + '/user.yaml', 'utf8'),
      expected = fs.readFileSync(longPath + '/expected.json', 'utf8'),
      input = {
        type: 'multiFile',
        specificationVersion: '3.0',
        rootFiles: [
          {
            path: '/pm/openapi-to-postman/test/data/toBundleExamples/same_ref_different_source/root.yaml'
          }
        ],
        data: [
          {
            'content': contentRootFile,
            'path': '/pm/openapi-to-postman/test/data/toBundleExamples/same_ref_different_source/root.yaml'
          },
          {
            'content': client,
            'path': '/pm/openapi-to-postman/test/data/toBundleExamples/same_ref_different_source/schemas' +
              '/client/client.json'
          },
          {
            'content': magic,
            'path': '/pm/openapi-to-postman/test/data/toBundleExamples/same_ref_different_source/schemas' +
              '/client/magic.yaml'
          },
          {
            'content': special,
            'path': '/pm/openapi-to-postman/test/data/toBundleExamples/same_ref_different_source/schemas' +
              '/client/special.yaml'
          },
          {
            'content': userSpecial,
            'path': '/pm/openapi-to-postman/test/data/toBundleExamples/same_ref_different_source/schemas' +
              '/user/special.yaml'
          },
          {
            'content': user,
            'path': '/pm/openapi-to-postman/test/data/toBundleExamples/same_ref_different_source/schemas/user/user.yaml'
          }
        ],
        options: {},
        bundleFormat: 'JSON'
      };
    const res = await Converter.bundle(input);

    expect(res).to.not.be.empty;
    expect(res.result).to.be.true;
    expect(res.output.specification.version).to.equal('3.0');
    expect(JSON.stringify(JSON.parse(res.output.data[0].bundledContent), null, 2)).to.be.equal(expected);
  });

  it('should ignore reference when is empty content and no root is sent', async function () {
    let input =
    {
      type: 'multiFile',
      specificationVersion: '3.0',
      bundleFormat: 'YAML',
      data: [
        {
          path: 'hello.yaml',
          content: ''
        },
        {
          path: 'openapi.yaml',
          content: 'openapi: 3.0.0\n' +
            'info:\n' +
            '  title: hello world\n' +
            '  version: 0.1.1\n' +
            'paths:\n' +
            '  /hello:\n' +
            '    get:\n' +
            '      summary: get the hello\n' +
            '      responses:\n' +
            '        \'200\':\n' +
            '          description: sample des\n' +
            '          content:\n' +
            '            application/json:\n' +
            '              schema:\n' +
            '                $ref: ./hello.yaml\n'
        }
      ]
    };
    const res = await Converter.bundle(input);
    expect(res).to.not.be.empty;
    expect(res.result).to.be.true;
    expect(res.output.specification.version).to.equal('3.0');
    expect(res.output.data[0].bundledContent).to.be.equal(input.data[1].content);
  });

  it('should ignore reference when is empty content', async function () {
    let input =
    {
      type: 'multiFile',
      specificationVersion: '3.0',
      bundleFormat: 'YAML',
      rootFiles: [{ path: 'openapi.yaml' }],
      data: [
        {
          path: 'hello.yaml',
          content: ''
        },
        {
          path: 'openapi.yaml',
          content: 'openapi: 3.0.0\n' +
            'info:\n' +
            '  title: hello world\n' +
            '  version: 0.1.1\n' +
            'paths:\n' +
            '  /hello:\n' +
            '    get:\n' +
            '      summary: get the hello\n' +
            '      responses:\n' +
            '        \'200\':\n' +
            '          description: sample des\n' +
            '          content:\n' +
            '            application/json:\n' +
            '              schema:\n' +
            '                $ref: ./hello.yaml\n'
        }
      ]
    };
    const res = await Converter.bundle(input);
    expect(res).to.not.be.empty;
    expect(res.result).to.be.true;
    expect(res.output.specification.version).to.equal('3.0');
    expect(res.output.data[0].bundledContent).to.be.equal(input.data[1].content);
  });

  it('should ignore reference when is invalid content', async function () {
    let input =
    {
      type: 'multiFile',
      specificationVersion: '3.0',
      bundleFormat: 'YAML',
      rootFiles: [{ path: 'openapi.yaml' }],
      data: [
        {
          path: 'hello.yaml',
          content: 'asd'
        },
        {
          path: 'openapi.yaml',
          content: 'openapi: 3.0.0\n' +
            'info:\n' +
            '  title: hello world\n' +
            '  version: 0.1.1\n' +
            'paths:\n' +
            '  /hello:\n' +
            '    get:\n' +
            '      summary: get the hello\n' +
            '      responses:\n' +
            '        \'200\':\n' +
            '          description: sample des\n' +
            '          content:\n' +
            '            application/json:\n' +
            '              schema:\n' +
            '                $ref: ./hello.yaml\n'
        }
      ]
    };
    const res = await Converter.bundle(input);
    expect(res).to.not.be.empty;
    expect(res.result).to.be.true;
    expect(res.output.specification.version).to.equal('3.0');
    expect(res.output.data[0].bundledContent).to.be.equal(input.data[1].content);
  });

  it('should ignore reference when is invalid', async function () {
    let input =
    {
      type: 'multiFile',
      specificationVersion: '3.0',
      bundleFormat: 'YAML',
      rootFiles: [{ path: 'openapi.yaml' }],
      data: [
        {
          path: 'openapi.yaml',
          content: 'openapi: 3.0.0\n' +
            'info:\n' +
            '  title: hello world\n' +
            '  version: 0.1.1\n' +
            'paths:\n' +
            '  /hello:\n' +
            '    get:\n' +
            '      summary: get the hello\n' +
            '      responses:\n' +
            '        \'200\':\n' +
            '          description: sample des\n' +
            '          content:\n' +
            '            application/json:\n' +
            '              schema:\n' +
            '                $ref: ./hello.yaml\n'
        }
      ]
    };
    const res = await Converter.bundle(input);
    expect(res).to.not.be.empty;
    expect(res.result).to.be.true;
    expect(res.output.specification.version).to.equal('3.0');
    expect(res.output.data[0].bundledContent).to.be.equal(input.data[0].content);
  });

<<<<<<< HEAD
  it('Should return bundled file - TestSpec_from_issue_14', async function () {
    let contentRoot = fs.readFileSync(nestedExamplesAsValue + '/index.yml', 'utf8'),
      parametersIndex = fs.readFileSync(nestedExamplesAsValue + '/parameters/_index.yml', 'utf8'),
      arrivalTime = fs.readFileSync(nestedExamplesAsValue + '/parameters/arrival_time.yml', 'utf8'),
      pathsIndex = fs.readFileSync(nestedExamplesAsValue + '/paths/_index.yml', 'utf8'),
      geolocate = fs.readFileSync(nestedExamplesAsValue + '/paths/geolocate.yml', 'utf8'),
      requests =
        fs.readFileSync(nestedExamplesAsValue + '/requests/maps_http_geolocation_celltowers_request.yml', 'utf8'),
      schemasIndex = fs.readFileSync(nestedExamplesAsValue + '/schemas/_index.yml', 'utf8'),
      bounds = fs.readFileSync(nestedExamplesAsValue + '/schemas/Bounds.yml', 'utf8'),
      cellTower = fs.readFileSync(nestedExamplesAsValue + '/schemas/CellTower.yml', 'utf8'),
      geolocationRequest = fs.readFileSync(nestedExamplesAsValue + '/schemas/GeolocationRequest.yml', 'utf8'),
      latLngLiteral = fs.readFileSync(nestedExamplesAsValue + '/schemas/LatLngLiteral.yml', 'utf8'),
      wifiResponse =
        fs.readFileSync(nestedExamplesAsValue + '/responses/maps_http_geolocation_wifi_response.yml', 'utf8'),
      wifiRequest = fs.readFileSync(nestedExamplesAsValue + '/requests/maps_http_geolocation_wifi_request.yml', 'utf8'),
      geolocationResponse = fs.readFileSync(nestedExamplesAsValue + '/schemas/GeolocationResponse.yml', 'utf8'),
      testSchema = fs.readFileSync(nestedExamplesAsValue + '/schemas/test.yml', 'utf8'),
      expected = fs.readFileSync(nestedExamplesAsValue + '/expected.json', 'utf8'),
=======
  it('Should return bundled file as with referenced properties', async function () {
    let contentRootFile = fs.readFileSync(referencedProperties + '/root.yaml', 'utf8'),
      operation = fs.readFileSync(referencedProperties + '/operation.yaml', 'utf8'),
      attributes = fs.readFileSync(referencedProperties + '/attributes.yaml', 'utf8'),
      expected = fs.readFileSync(referencedProperties + '/expected.json', 'utf8'),
>>>>>>> 8b9376d8
      input = {
        type: 'multiFile',
        specificationVersion: '3.0',
        rootFiles: [
          {
<<<<<<< HEAD
            path: '/index.yml'
=======
            path: '/root.yaml'
>>>>>>> 8b9376d8
          }
        ],
        data: [
          {
<<<<<<< HEAD
            path: '/index.yml',
            content: contentRoot
          },
          {
            path: '/parameters/_index.yml',
            content: parametersIndex
          },
          {
            path: '/parameters/arrival_time.yml',
            content: arrivalTime
          },
          {
            path: '/paths/_index.yml',
            content: pathsIndex
          },
          {
            path: '/paths/geolocate.yml',
            content: geolocate
          },
          {
            path: '/requests/maps_http_geolocation_celltowers_request.yml',
            content: requests
          },
          {
            path: '/schemas/_index.yml',
            content: schemasIndex
          },
          {
            path: '/schemas/Bounds.yml',
            content: bounds
          },
          {
            path: '/schemas/CellTower.yml',
            content: cellTower
          },
          {
            path: '/schemas/GeolocationRequest.yml',
            content: geolocationRequest
          },
          {
            path: '/schemas/LatLngLiteral.yml',
            content: latLngLiteral
          },
          {
            path: '/schemas/GeolocationResponse.yml',
            content: geolocationResponse
          },
          {
            path: '/requests/maps_http_geolocation_wifi_request.yml',
            content: wifiRequest
          },
          {
            path: '/responses/maps_http_geolocation_wifi_response.yml',
            content: wifiResponse
          },
          {
            path: '/schemas/test.yml',
            content: testSchema
=======
            path: '/root.yaml',
            content: contentRootFile
          },
          {
            path: '/operation.yaml',
            content: operation
          },
          {
            path: '/attributes.yaml',
            content: attributes
>>>>>>> 8b9376d8
          }
        ],
        options: {},
        bundleFormat: 'JSON'
      };
    const res = await Converter.bundle(input);

    expect(res).to.not.be.empty;
    expect(res.result).to.be.true;
<<<<<<< HEAD
=======
    expect(res.output.specification.version).to.equal('3.0');
>>>>>>> 8b9376d8
    expect(JSON.stringify(JSON.parse(res.output.data[0].bundledContent), null, 2)).to.be.equal(expected);
  });
});


describe('getReferences method when node does not have any reference', function() {
  it('Should return ' +
    ' - schema_from_response', function() {
    const userData = 'type: object\n' +
        'properties:\n' +
        '  id:\n' +
        '    type: integer\n' +
        '  userName:\n' +
        '    type: string',
      userNode = parse.getOasObject(userData),
      nodeIsRoot = false,
      result = getReferences(
        userNode.oasObject,
        nodeIsRoot,
        removeLocalReferenceFromPath,
        'the/parent/filename',
        '3.0',
        {},
        ''
      );

    expect(result.referencesInNode).to.be.an('array').with.length(0);
    expect(Object.keys(result.nodeReferenceDirectory).length).to.equal(0);
  });

  it('Should return ' +
    ' - schema_from_response', function() {
    const userData = 'User:\n' +
      '  $ref: \"./user.yaml\"\n' +
      '\n' +
      'Monster:\n' +
      '  type: object\n' +
      '  properties:\n' +
      '    id:\n' +
      '      type: integer\n' +
      '    clientName:\n' +
      '      type: string\n' +
      'Dog:\n' +
      '  type: object\n' +
      '  properties:\n' +
      '    id:\n' +
      '      type: integer\n' +
      '    clientName:\n' +
      '      type: string',
      userNode = parse.getOasObject(userData),
      nodeIsRoot = false,
      result = getReferences(
        userNode.oasObject,
        nodeIsRoot,
        removeLocalReferenceFromPath,
        'the/parent/filename',
        '3.0',
        {},
        '',
        []
      );
    expect(result.nodeReferenceDirectory).to.be.an('object');
    expect(Object.keys(result.nodeReferenceDirectory).length).to.equal(1);
    expect(result.referencesInNode).to.be.an('array').with.length(1);
    expect(Object.keys(result.nodeReferenceDirectory)[0])
      .to.equal('the/parent/user.yaml');
    expect(result.referencesInNode[0].path).to.equal('./user.yaml');
    expect(result.referencesInNode[0].newValue.$ref).to.equal('the/parent/user.yaml');
  });

});<|MERGE_RESOLUTION|>--- conflicted
+++ resolved
@@ -41,11 +41,9 @@
   longPath = path.join(__dirname, BUNDLES_FOLDER + '/longPath'),
   schemaCollision = path.join(__dirname, BUNDLES_FOLDER + '/schema_collision_from_responses'),
   schemaCollisionWRootComponent = path.join(__dirname, BUNDLES_FOLDER + '/schema_collision_w_root_components'),
-<<<<<<< HEAD
-  nestedExamplesAsValue = path.join(__dirname, BUNDLES_FOLDER + '/nested_examples_as_value');
-=======
+  nestedExamplesAsValue = path.join(__dirname, BUNDLES_FOLDER + '/nested_examples_as_value'),
   referencedProperties = path.join(__dirname, BUNDLES_FOLDER + '/referenced_properties');
->>>>>>> 8b9376d8
+
 
 
 describe('bundle files method - 3.0', function () {
@@ -2226,8 +2224,45 @@
     expect(res.output.specification.version).to.equal('3.0');
     expect(res.output.data[0].bundledContent).to.be.equal(input.data[0].content);
   });
-
-<<<<<<< HEAD
+  
+  it('Should return bundled file as with referenced properties', async function () {
+    let contentRootFile = fs.readFileSync(referencedProperties + '/root.yaml', 'utf8'),
+      operation = fs.readFileSync(referencedProperties + '/operation.yaml', 'utf8'),
+      attributes = fs.readFileSync(referencedProperties + '/attributes.yaml', 'utf8'),
+      expected = fs.readFileSync(referencedProperties + '/expected.json', 'utf8'),
+      input = {
+        type: 'multiFile',
+        specificationVersion: '3.0',
+        rootFiles: [
+          {
+            path: '/root.yaml'
+          }
+        ],
+        data: [
+          {
+            path: '/root.yaml',
+            content: contentRootFile
+          },
+          {
+            path: '/operation.yaml',
+            content: operation
+          },
+          {
+            path: '/attributes.yaml',
+            content: attributes
+          }
+        ],
+        options: {},
+        bundleFormat: 'JSON'
+      };
+    const res = await Converter.bundle(input);
+
+    expect(res).to.not.be.empty;
+    expect(res.result).to.be.true;
+    expect(res.output.specification.version).to.equal('3.0');
+    expect(JSON.stringify(JSON.parse(res.output.data[0].bundledContent), null, 2)).to.be.equal(expected);
+  });
+
   it('Should return bundled file - TestSpec_from_issue_14', async function () {
     let contentRoot = fs.readFileSync(nestedExamplesAsValue + '/index.yml', 'utf8'),
       parametersIndex = fs.readFileSync(nestedExamplesAsValue + '/parameters/_index.yml', 'utf8'),
@@ -2247,28 +2282,16 @@
       geolocationResponse = fs.readFileSync(nestedExamplesAsValue + '/schemas/GeolocationResponse.yml', 'utf8'),
       testSchema = fs.readFileSync(nestedExamplesAsValue + '/schemas/test.yml', 'utf8'),
       expected = fs.readFileSync(nestedExamplesAsValue + '/expected.json', 'utf8'),
-=======
-  it('Should return bundled file as with referenced properties', async function () {
-    let contentRootFile = fs.readFileSync(referencedProperties + '/root.yaml', 'utf8'),
-      operation = fs.readFileSync(referencedProperties + '/operation.yaml', 'utf8'),
-      attributes = fs.readFileSync(referencedProperties + '/attributes.yaml', 'utf8'),
-      expected = fs.readFileSync(referencedProperties + '/expected.json', 'utf8'),
->>>>>>> 8b9376d8
-      input = {
-        type: 'multiFile',
-        specificationVersion: '3.0',
-        rootFiles: [
-          {
-<<<<<<< HEAD
+      input = {
+        type: 'multiFile',
+        specificationVersion: '3.0',
+        rootFiles: [
+          {
             path: '/index.yml'
-=======
-            path: '/root.yaml'
->>>>>>> 8b9376d8
-          }
-        ],
-        data: [
-          {
-<<<<<<< HEAD
+          }
+        ],
+        data: [
+          {
             path: '/index.yml',
             content: contentRoot
           },
@@ -2327,34 +2350,17 @@
           {
             path: '/schemas/test.yml',
             content: testSchema
-=======
-            path: '/root.yaml',
-            content: contentRootFile
-          },
-          {
-            path: '/operation.yaml',
-            content: operation
-          },
-          {
-            path: '/attributes.yaml',
-            content: attributes
->>>>>>> 8b9376d8
-          }
-        ],
-        options: {},
-        bundleFormat: 'JSON'
-      };
-    const res = await Converter.bundle(input);
-
-    expect(res).to.not.be.empty;
-    expect(res.result).to.be.true;
-<<<<<<< HEAD
-=======
-    expect(res.output.specification.version).to.equal('3.0');
->>>>>>> 8b9376d8
-    expect(JSON.stringify(JSON.parse(res.output.data[0].bundledContent), null, 2)).to.be.equal(expected);
-  });
-});
+          }
+        ],
+        options: {},
+        bundleFormat: 'JSON'
+      };
+    const res = await Converter.bundle(input);
+
+    expect(res).to.not.be.empty;
+    expect(res.result).to.be.true;
+    expect(JSON.stringify(JSON.parse(res.output.data[0].bundledContent), null, 2)).to.be.equal(expected);
+  });
 
 
 describe('getReferences method when node does not have any reference', function() {
