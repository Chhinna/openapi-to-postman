const { getReferences } = require('../../lib/bundle.js'),
  { removeLocalReferenceFromPath } = require('../../lib/jsonPointer.js'),
  parse = require('./../../lib/parse');

let expect = require('chai').expect,
  Converter = require('../../index.js'),
  fs = require('fs'),
  path = require('path'),
  BUNDLES_FOLDER = '../data/toBundleExamples',
  PETSTORE_FOLDER = '../data/petstore separate yaml',
  nestedRefsFromRootComponents = path.join(__dirname, BUNDLES_FOLDER + '/nested_references_from_root_components'),
  localRefFolder = path.join(__dirname, BUNDLES_FOLDER + '/local_references'),
  schemaFromResponse = path.join(__dirname, BUNDLES_FOLDER + '/schema_from_response'),
  petstoreFolder = path.join(__dirname, PETSTORE_FOLDER),
  withParamsFolder = path.join(__dirname, BUNDLES_FOLDER + '/with_parameters'),
  withRefInItems = path.join(__dirname, BUNDLES_FOLDER + '/with_ref_in_items'),
  sameRefDiffSource = path.join(__dirname, BUNDLES_FOLDER + '/same_ref_different_source'),
  nestedHard = path.join(__dirname, BUNDLES_FOLDER + '/multiple_references_from_root_components'),
  localFromExternal = path.join(__dirname, BUNDLES_FOLDER + '/bring_local_dependencies_from_external'),
  localFromExternalMultiple = path
    .join(__dirname, BUNDLES_FOLDER + '/bring_local_dependencies_from_external_multiple_local'),
  refTags = path.join(__dirname, BUNDLES_FOLDER + '/referenced_tags'),
  refInfo = path.join(__dirname, BUNDLES_FOLDER + '/referenced_info'),
  refPaths = path.join(__dirname, BUNDLES_FOLDER + '/referenced_paths'),
  SWAGGER_MULTIFILE_FOLDER = '../data/toBundleExamples/swagger20',
  refPathsRefToLocalSchema = path.join(__dirname, BUNDLES_FOLDER + '/referenced_paths_local_schema'),
  refTags20 = path.join(__dirname, SWAGGER_MULTIFILE_FOLDER + '/referenced_tags'),
  basicExample = path.join(__dirname, SWAGGER_MULTIFILE_FOLDER + '/basicExample'),
  refPaths20 = path.join(__dirname, SWAGGER_MULTIFILE_FOLDER + '/referenced_paths'),
  refPathsRefToLocalSchema20 = path.join(__dirname, SWAGGER_MULTIFILE_FOLDER + '/referenced_paths_local_schema'),
  refExample = path.join(__dirname, BUNDLES_FOLDER + '/referenced_examples'),
  nestedRefs = path.join(__dirname, SWAGGER_MULTIFILE_FOLDER + '/nestedRefs'),
  nestedLocalRef = path.join(__dirname, SWAGGER_MULTIFILE_FOLDER + '/nestedLocalRef'),
  withParametersAndItems = path.join(__dirname, SWAGGER_MULTIFILE_FOLDER + '/withParametersAndItems'),
  bringLocalFromExternal = path.join(__dirname, SWAGGER_MULTIFILE_FOLDER + '/bringLocalDependenciesFromExternal'),
  bringLocalFromExternalWithItems = path.join(__dirname, SWAGGER_MULTIFILE_FOLDER +
    '/bringLocalDependenciesFromExternalWithItems'),
  bringLocalFromExternalMultiple = path.join(__dirname, SWAGGER_MULTIFILE_FOLDER +
    '/bringLocalDependenciesFromExternalMultiple'),
  multipleRefFromRootComponents = path.join(__dirname, SWAGGER_MULTIFILE_FOLDER + '/multipleRefFromRootComponents'),
  sameRefDifferentSource = path.join(__dirname, SWAGGER_MULTIFILE_FOLDER + '/sameRefDifferentSource'),
  nestedProperties20 = path.join(__dirname, SWAGGER_MULTIFILE_FOLDER + '/nestedProperties20'),
  simpleRef = path.join(__dirname, SWAGGER_MULTIFILE_FOLDER + '/simpleRef'),
  refExample20 = path.join(__dirname, SWAGGER_MULTIFILE_FOLDER + '/referenced_example'),
  properties = path.join(__dirname, BUNDLES_FOLDER + '/properties'),
  sameSourceDifferentPlace = path.join(__dirname, BUNDLES_FOLDER + '/same_source_different_place'),
  nestedProperties = path.join(__dirname, BUNDLES_FOLDER + '/nestedProperties'),
  referencedResponse = path.join(__dirname, BUNDLES_FOLDER + '/referenced_response'),
  referencedParameter = path.join(__dirname, BUNDLES_FOLDER + '/referenced_parameter'),
  referencedRequestBody = path.join(__dirname, BUNDLES_FOLDER + '/referenced_request_body'),
  referencedHeader = path.join(__dirname, BUNDLES_FOLDER + '/referenced_header'),
  referencedLink = path.join(__dirname, BUNDLES_FOLDER + '/referenced_link'),
  referencedCallback = path.join(__dirname, BUNDLES_FOLDER + '/referenced_callback'),
  referencedSecuritySchemes = path.join(__dirname, BUNDLES_FOLDER + '/referenced_security_schemes'),
  SWAGGER_PETSTORE_FOLDER = path.join(__dirname, '../data/swaggerMultifile/petstore-separate-yaml'),
  additionalProperties20 = path.join(__dirname, SWAGGER_MULTIFILE_FOLDER + '/additionalProperties'),
  additionalProperties = path.join(__dirname, BUNDLES_FOLDER + '/additionalProperties'),
<<<<<<< HEAD
  referencedResponse20 = path.join(__dirname, SWAGGER_MULTIFILE_FOLDER + '/referenced_response');
=======
  referencedSecuritySchemes20 = path.join(__dirname, SWAGGER_MULTIFILE_FOLDER + '/referenced_security_schemes');
>>>>>>> 0371d29c

describe('bundle files method - 3.0', function () {
  it('Should return bundled file as json - schema_from_response', async function () {
    let contentRootFile = fs.readFileSync(schemaFromResponse + '/root.yaml', 'utf8'),
      user = fs.readFileSync(schemaFromResponse + '/schemas/user.yaml', 'utf8'),
      expected = fs.readFileSync(schemaFromResponse + '/expected.json', 'utf8'),
      input = {
        type: 'multiFile',
        specificationVersion: '3.0',
        rootFiles: [
          {
            path: '/root.yaml'
          }
        ],
        data: [
          {
            path: '/root.yaml',
            content: contentRootFile
          },
          {
            path: '/schemas/user.yaml',
            content: user
          }
        ],
        options: {},
        bundleFormat: 'JSON'
      };
    const res = await Converter.bundle(input);

    expect(res).to.not.be.empty;
    expect(res.result).to.be.true;
    expect(res.output.specification.version).to.equal('3.0');
    expect(JSON.stringify(res.output.data[0].bundledContent, null, 2)).to.be.equal(expected);
  });

  it('Should return bundled file as yaml - schema_from_response', async function () {
    let contentRootFile = fs.readFileSync(schemaFromResponse + '/root.yaml', 'utf8'),
      user = fs.readFileSync(schemaFromResponse + '/schemas/user.yaml', 'utf8'),
      expected = fs.readFileSync(schemaFromResponse + '/expected.yaml', 'utf8'),
      input = {
        type: 'multiFile',
        specificationVersion: '3.0',
        rootFiles: [
          {
            path: '/root.yaml'
          }
        ],
        data: [
          {
            path: '/root.yaml',
            content: contentRootFile
          },
          {
            path: '/schemas/user.yaml',
            content: user
          }
        ],
        options: {},
        bundleFormat: 'yaml'
      };
    const res = await Converter.bundle(input);

    expect(res).to.not.be.empty;
    expect(res.result).to.be.true;
    expect(res.output.data[0].bundledContent).to.be.equal(expected);
  });

  it('Should return bundled file in same format than root file - schema_from_response', async function () {
    let contentRootFile = fs.readFileSync(schemaFromResponse + '/root.yaml', 'utf8'),
      user = fs.readFileSync(schemaFromResponse + '/schemas/user.yaml', 'utf8'),
      expected = fs.readFileSync(schemaFromResponse + '/expected.yaml', 'utf8'),
      input = {
        type: 'multiFile',
        specificationVersion: '3.0',
        rootFiles: [
          {
            path: '/root.yaml'
          }
        ],
        data: [
          {
            path: '/root.yaml',
            content: contentRootFile
          },
          {
            path: '/schemas/user.yaml',
            content: user
          }
        ],
        options: {}
      };
    const res = await Converter.bundle(input);

    expect(res).to.not.be.empty;
    expect(res.result).to.be.true;
    expect(res.output.data[0].bundledContent).to.be.equal(expected);
  });

  it('Should return bundled file - nested_references_from_root_components', async function () {
    let contentRootFile = fs.readFileSync(nestedRefsFromRootComponents + '/v1.yaml', 'utf8'),
      responses = fs.readFileSync(nestedRefsFromRootComponents + '/responses.yaml', 'utf8'),
      schemasIndex = fs.readFileSync(nestedRefsFromRootComponents + '/schemas/index.yaml', 'utf8'),
      schemasUser = fs.readFileSync(nestedRefsFromRootComponents + '/schemas/user.yaml', 'utf8'),
      schemasClient = fs.readFileSync(nestedRefsFromRootComponents + '/schemas/client.yaml', 'utf8'),
      toySchema = fs.readFileSync(nestedRefsFromRootComponents + '/otherSchemas/toy.yaml', 'utf8'),
      userProps = fs.readFileSync(nestedRefsFromRootComponents + '/userProps.yaml', 'utf8'),
      expected = fs.readFileSync(nestedRefsFromRootComponents + '/expected.json', 'utf8'),
      input = {
        type: 'multiFile',
        specificationVersion: '3.0',
        rootFiles: [
          {
            path: '/v1.yaml'
          }
        ],
        options: {},
        bundleFormat: 'JSON',
        data: [
          {
            path: '/v1.yaml',
            content: contentRootFile
          },
          {
            path: '/responses.yaml',
            content: responses
          },
          {
            path: '/schemas/index.yaml',
            content: schemasIndex
          },
          {
            path: '/schemas/client.yaml',
            content: schemasClient
          },
          {
            path: '/schemas/user.yaml',
            content: schemasUser
          },
          {
            path: '/otherSchemas/toy.yaml',
            content: toySchema
          },
          {
            path: '/userProps.yaml',
            content: userProps
          }
        ]
      };
    const res = await Converter.bundle(input);

    expect(res).to.not.be.empty;
    expect(res.result).to.be.true;
    expect(JSON.stringify(res.output.data[0].bundledContent, null, 2)).to.be.equal(expected);

  });

  it('Should return bundled file - local_references', async function () {
    let contentRootFile = fs.readFileSync(localRefFolder + '/root.yaml', 'utf8'),
      responses = fs.readFileSync(localRefFolder + '/responses.yaml', 'utf8'),
      schemasIndex = fs.readFileSync(localRefFolder + '/schemas/index.yaml', 'utf8'),
      schemasClient = fs.readFileSync(localRefFolder + '/schemas/client.yaml', 'utf8'),
      toySchema = fs.readFileSync(localRefFolder + '/otherSchemas/toy.yaml', 'utf8'),
      expected = fs.readFileSync(localRefFolder + '/expected.json', 'utf8'),
      input = {
        type: 'multiFile',
        specificationVersion: '3.0',
        rootFiles: [
          {
            path: '/root.yaml'
          }
        ],
        options: {},
        bundleFormat: 'JSON',
        data: [
          {
            path: '/root.yaml',
            content: contentRootFile
          },
          {
            path: '/responses.yaml',
            content: responses
          },
          {
            path: '/schemas/index.yaml',
            content: schemasIndex
          },
          {
            path: '/schemas/client.yaml',
            content: schemasClient
          },
          {
            path: '/otherSchemas/toy.yaml',
            content: toySchema
          }
        ]
      };
    const res = await Converter.bundle(input);

    expect(res).to.not.be.empty;
    expect(res.result).to.be.true;
    expect(JSON.stringify(res.output.data[0].bundledContent, null, 2)).to.be.equal(expected);
  });

  it('Should return bundled file - petstore separated example', async function () {
    let contentRootFile = fs.readFileSync(petstoreFolder + '/spec/swagger.yaml', 'utf8'),
      newPet = fs.readFileSync(petstoreFolder + '/spec/NewPet.yaml', 'utf8'),
      openapi = fs.readFileSync(petstoreFolder + '/spec/openapi.yaml', 'utf8'),
      parameters = fs.readFileSync(petstoreFolder + '/spec/parameters.yaml', 'utf8'),
      pet = fs.readFileSync(petstoreFolder + '/spec/Pet.yaml', 'utf8'),
      schemasIndex = fs.readFileSync(petstoreFolder + '/schemas/_index.yaml', 'utf8'),
      error = fs.readFileSync(petstoreFolder + '/schemas/Error.yaml', 'utf8'),
      petSchema = fs.readFileSync(petstoreFolder + '/schemas/Pet.yaml', 'utf8'),
      responsesIndex = fs.readFileSync(petstoreFolder + '/responses/_index.yaml', 'utf8'),
      nullResponse = fs.readFileSync(petstoreFolder + '/responses/NullResponse.yaml', 'utf8'),
      unexpectedError = fs.readFileSync(petstoreFolder + '/responses/UnexpectedError.yaml', 'utf8'),
      petResource = fs.readFileSync(petstoreFolder + '/resources/pet.yaml', 'utf8'),
      petsResource = fs.readFileSync(petstoreFolder + '/resources/pets.yaml', 'utf8'),
      parametersIndex = fs.readFileSync(petstoreFolder + '/parameters/_index.yaml', 'utf8'),
      limitParameter = fs.readFileSync(petstoreFolder + '/parameters/query/limit.yaml', 'utf8'),
      petIdParameter = fs.readFileSync(petstoreFolder + '/parameters/path/petId.yaml', 'utf8'),
      errorCommon = fs.readFileSync(petstoreFolder + '/common/Error.yaml', 'utf8'),
      expected = fs.readFileSync(petstoreFolder + '/bundleExp.yaml', 'utf8'),
      input = {
        type: 'multiFile',
        specificationVersion: '3.0',
        rootFiles: [
          {
            path: '/spec/swagger.yaml'
          }
        ],
        options: {},
        bundleFormat: 'yaml',
        data: [
          {
            path: '/spec/swagger.yaml',
            content: contentRootFile
          },
          {
            path: '/spec/NewPet.yaml',
            content: newPet
          },
          {
            path: '/spec/openapi.yaml',
            content: openapi
          },
          {
            path: '/spec/parameters.yaml',
            content: parameters
          },
          {
            path: '/spec/Pet.yaml',
            content: pet
          },
          {
            path: '/schemas/_index.yaml',
            content: schemasIndex
          },
          {
            path: '/schemas/Error.yaml',
            content: error
          },
          {
            path: '/schemas/Pet.yaml',
            content: petSchema
          },
          {
            path: '/responses/_index.yaml',
            content: responsesIndex
          },
          {
            path: '/responses/NullResponse.yaml',
            content: nullResponse
          },
          {
            path: '/responses/UnexpectedError.yaml',
            content: unexpectedError
          },
          {
            path: '/resources/pet.yaml',
            content: petResource
          },
          {
            path: '/resources/pets.yaml',
            content: petsResource
          },
          {
            path: '/parameters/_index.yaml',
            content: parametersIndex
          },
          {
            path: '/parameters/path/petId.yaml',
            content: petIdParameter
          },
          {
            path: '/parameters/query/limit.yaml',
            content: limitParameter
          },
          {
            path: '/common/Error.yaml',
            content: errorCommon
          }
        ]
      };
    const res = await Converter.bundle(input);

    expect(res).to.not.be.empty;
    expect(res.result).to.be.true;
    expect(res.output.data[0].bundledContent).to.be.equal(expected);
  });

  it('Should return bundled file - with_parameters', async function () {
    let contentRootFile = fs.readFileSync(withParamsFolder + '/root.yaml', 'utf8'),
      user = fs.readFileSync(withParamsFolder + '/schemas/user.yaml', 'utf8'),
      parameters = fs.readFileSync(withParamsFolder + '/parameters/index.yaml', 'utf8'),
      expected = fs.readFileSync(withParamsFolder + '/expected.json', 'utf8'),
      input = {
        type: 'multiFile',
        specificationVersion: '3.0',
        rootFiles: [
          {
            path: '/root.yaml'
          }
        ],
        options: {},
        bundleFormat: 'JSON',
        data: [
          {
            path: '/root.yaml',
            content: contentRootFile
          },
          {
            path: '/schemas/user.yaml',
            content: user
          },
          {
            path: '/parameters/index.yaml',
            content: parameters
          }
        ]
      };
    const res = await Converter.bundle(input);

    expect(res).to.not.be.empty;
    expect(res.result).to.be.true;
    expect(JSON.stringify(res.output.data[0].bundledContent, null, 2)).to.be.equal(expected);
  });

  it('Should return bundled file - with_ref_in_items', async function () {
    let contentRootFile = fs.readFileSync(withRefInItems + '/root.yaml', 'utf8'),
      user = fs.readFileSync(withRefInItems + '/schemas/user.yaml', 'utf8'),
      superProp = fs.readFileSync(withRefInItems + '/schemas/superProp.yaml', 'utf8'),
      expected = fs.readFileSync(withRefInItems + '/expected.json', 'utf8'),
      input = {
        type: 'multiFile',
        specificationVersion: '3.0',
        rootFiles: [
          {
            path: '/root.yaml'
          }
        ],
        options: {},
        bundleFormat: 'JSON',
        data: [
          {
            path: '/root.yaml',
            content: contentRootFile
          },
          {
            path: '/schemas/user.yaml',
            content: user
          },
          {
            path: '/schemas/superProp.yaml',
            content: superProp
          }
        ]
      };
    const res = await Converter.bundle(input);

    expect(res).to.not.be.empty;
    expect(res.result).to.be.true;
    expect(JSON.stringify(res.output.data[0].bundledContent, null, 2)).to.be.equal(expected);
  });

  it('Should return error data - with_ref_in_items - wrong root', async function () {
    let contentRootFile = fs.readFileSync(withRefInItems + '/wrongRoot.yaml', 'utf8'),
      user = fs.readFileSync(withRefInItems + '/schemas/user.yaml', 'utf8'),
      superProp = fs.readFileSync(withRefInItems + '/schemas/superProp.yaml', 'utf8'),
      input = {
        type: 'multiFile',
        specificationVersion: '3.0',
        rootFiles: [
          {
            path: '/wrongRoot.yaml'
          }
        ],
        options: {},
        bundleFormat: 'JSON',
        data: [
          {
            path: '/wrongRoot.yaml',
            content: contentRootFile
          },
          {
            path: '/schemas/user.yaml',
            content: user
          },
          {
            path: '/schemas/superProp.yaml',
            content: superProp
          }
        ]
      };
    try {
      await Converter.bundle(input);
    }
    catch (error) {
      expect(error.message).to.equal('Invalid format. Input must be in YAML or JSON ' +
        'format. Specification is not a valid YAML. YAMLException: duplicated mapping' +
        ' key at line 30, column -54:\n    components:\n    ^');
    }
  });

  it('Should return bundled file from same_ref_different_source', async function () {
    let contentRootFile = fs.readFileSync(sameRefDiffSource + '/root.yaml', 'utf8'),
      user = fs.readFileSync(sameRefDiffSource + '/schemas/user/user.yaml', 'utf8'),
      client = fs.readFileSync(sameRefDiffSource + '/schemas/client/client.yaml', 'utf8'),
      specialUser = fs.readFileSync(sameRefDiffSource + '/schemas/user/special.yaml', 'utf8'),
      specialClient = fs.readFileSync(sameRefDiffSource + '/schemas/client/special.yaml', 'utf8'),
      magic = fs.readFileSync(sameRefDiffSource + '/schemas/client/magic.yaml', 'utf8'),
      expected = fs.readFileSync(sameRefDiffSource + '/expected.json', 'utf8'),
      input = {
        type: 'multiFile',
        specificationVersion: '3.0',
        rootFiles: [
          {
            path: '/root.yaml'
          }
        ],
        data: [
          {
            path: '/root.yaml',
            content: contentRootFile
          },
          {
            path: '/schemas/user/user.yaml',
            content: user
          },
          {
            path: '/schemas/user/special.yaml',
            content: specialUser
          },
          {
            path: '/schemas/client/client.yaml',
            content: client
          },
          {
            path: '/schemas/client/special.yaml',
            content: specialClient
          },
          {
            path: '/schemas/client/magic.yaml',
            content: magic
          }
        ],
        options: {},
        bundleFormat: 'JSON'
      };
    const res = await Converter.bundle(input);

    expect(res).to.not.be.empty;
    expect(res.result).to.be.true;
    expect(JSON.stringify(res.output.data[0].bundledContent, null, 2)).to.be.equal(expected);
  });

  it('Should return bundled file - multiple_references_from_root_components', async function () {
    let contentRootFile = fs.readFileSync(nestedHard + '/root.yaml', 'utf8'),
      responses = fs.readFileSync(nestedHard + '/responses.yaml', 'utf8'),
      userProps = fs.readFileSync(nestedHard + '/userProps.yaml', 'utf8'),
      schemasIndex = fs.readFileSync(nestedHard + '/schemas/index.yaml', 'utf8'),
      schemasUser = fs.readFileSync(nestedHard + '/schemas/user.yaml', 'utf8'),
      schemasClient = fs.readFileSync(nestedHard + '/schemas/client.yaml', 'utf8'),
      schemasCarType = fs.readFileSync(nestedHard + '/schemas/carType.yaml', 'utf8'),
      otherModel = fs.readFileSync(nestedHard + '/otherSchemas/model.yaml', 'utf8'),
      othersToy = fs.readFileSync(nestedHard + '/otherSchemas/toy.yaml', 'utf8'),
      othersWork = fs.readFileSync(nestedHard + '/otherSchemas/work.yaml', 'utf8'),
      expected = fs.readFileSync(nestedHard + '/expected.json', 'utf8'),
      input = {
        type: 'multiFile',
        specificationVersion: '3.0',
        rootFiles: [
          {
            path: '/root.yaml'
          }
        ],
        data: [
          {
            path: '/root.yaml',
            content: contentRootFile
          },
          {
            path: '/responses.yaml',
            content: responses
          },
          {
            path: '/userProps.yaml',
            content: userProps
          },
          {
            path: '/schemas/index.yaml',
            content: schemasIndex
          },
          {
            path: '/schemas/user.yaml',
            content: schemasUser
          },
          {
            path: '/schemas/client.yaml',
            content: schemasClient
          },
          {
            path: '/schemas/carType.yaml',
            content: schemasCarType
          },
          {
            path: '/otherSchemas/model.yaml',
            content: otherModel
          },
          {
            path: '/otherSchemas/toy.yaml',
            content: othersToy
          },
          {
            path: '/otherSchemas/work.yaml',
            content: othersWork
          }
        ],
        options: {},
        bundleFormat: 'json'
      };
    const res = await Converter.bundle(input);

    expect(res).to.not.be.empty;
    expect(res.result).to.be.true;
    expect(JSON.stringify(res.output.data[0].bundledContent, null, 2)).to.be.equal(expected);
  });

  it('Should return bundled file as json - bring_local_dependencies_from_external', async function () {
    let contentRootFile = fs.readFileSync(localFromExternal + '/root.yaml', 'utf8'),
      user = fs.readFileSync(localFromExternal + '/schemas/user.yaml', 'utf8'),
      expected = fs.readFileSync(localFromExternal + '/expected.json', 'utf8'),
      input = {
        type: 'multiFile',
        specificationVersion: '3.0',
        rootFiles: [
          {
            path: '/root.yaml'
          }
        ],
        data: [
          {
            path: '/root.yaml',
            content: contentRootFile
          },
          {
            path: '/schemas/user.yaml',
            content: user
          }
        ],
        options: {},
        bundleFormat: 'JSON'
      };
    const res = await Converter.bundle(input);

    expect(res).to.not.be.empty;
    expect(res.result).to.be.true;
    expect(JSON.stringify(res.output.data[0].bundledContent, null, 2)).to.be.equal(expected);
  });

  it('Should return bundled file as json - bring_local_dependencies_from_external_multiple_local', async function () {
    let contentRootFile = fs.readFileSync(localFromExternalMultiple + '/root.yaml', 'utf8'),
      user = fs.readFileSync(localFromExternalMultiple + '/schemas/user.yaml', 'utf8'),
      food = fs.readFileSync(localFromExternalMultiple + '/schemas/food.yaml', 'utf8'),
      expected = fs.readFileSync(localFromExternalMultiple + '/expected.json', 'utf8'),
      input = {
        type: 'multiFile',
        specificationVersion: '3.0',
        rootFiles: [
          {
            path: '/root.yaml'
          }
        ],
        data: [
          {
            path: '/root.yaml',
            content: contentRootFile
          },
          {
            path: '/schemas/user.yaml',
            content: user
          },
          {
            path: '/schemas/food.yaml',
            content: food
          }
        ],
        options: {},
        bundleFormat: 'JSON'
      };
    const res = await Converter.bundle(input);

    expect(res).to.not.be.empty;
    expect(res.result).to.be.true;
    expect(JSON.stringify(res.output.data[0].bundledContent, null, 2)).to.be.equal(expected);
  });

  it('Should return a "/missing/node/path": NotProvided' +
    ' in the place of a not providen node - local_references', async function () {
    let contentRootFile = fs.readFileSync(localRefFolder + '/root.yaml', 'utf8'),
      schemasIndex = fs.readFileSync(localRefFolder + '/schemas/index.yaml', 'utf8'),
      schemasClient = fs.readFileSync(localRefFolder + '/schemas/client.yaml', 'utf8'),
      toySchema = fs.readFileSync(localRefFolder + '/otherSchemas/toy.yaml', 'utf8'),
      expected = fs.readFileSync(localRefFolder + '/expectedNodeNotProvided.json', 'utf8'),
      input = {
        type: 'multiFile',
        specificationVersion: '3.0',
        rootFiles: [
          {
            path: '/root.yaml'
          }
        ],
        options: {},
        bundleFormat: 'JSON',
        data: [
          {
            path: '/root.yaml',
            content: contentRootFile
          },
          {
            path: '/schemas/index.yaml',
            content: schemasIndex
          },
          {
            path: '/schemas/client.yaml',
            content: schemasClient
          },
          {
            path: '/otherSchemas/toy.yaml',
            content: toySchema
          }
        ]
      };
    const res = await Converter.bundle(input);

    expect(res).to.not.be.empty;
    expect(res.result).to.be.true;
    expect(JSON.stringify(res.output.data[0].bundledContent, null, 2)).to.be.equal(expected);
  });

  it('Should return bundled file with referenced tags from root', async function () {
    let contentRootFile = fs.readFileSync(refTags + '/root.yaml', 'utf8'),
      tags = fs.readFileSync(refTags + '/tags/tags.yaml', 'utf8'),
      expected = fs.readFileSync(refTags + '/expected.json', 'utf8'),
      input = {
        type: 'multiFile',
        specificationVersion: '3.0',
        rootFiles: [
          {
            path: '/root.yaml'
          }
        ],
        data: [
          {
            path: '/root.yaml',
            content: contentRootFile
          },
          {
            path: '/tags/tags.yaml',
            content: tags
          }
        ],
        options: {},
        bundleFormat: 'JSON'
      };
    const res = await Converter.bundle(input);

    expect(res).to.not.be.empty;
    expect(res.result).to.be.true;
    expect(JSON.stringify(res.output.data[0].bundledContent, null, 2)).to.be.equal(expected);
  });

  it('Should return bundled file with referenced info from root', async function () {
    let contentRootFile = fs.readFileSync(refInfo + '/root.yaml', 'utf8'),
      info = fs.readFileSync(refInfo + '/info/info.yaml', 'utf8'),
      expected = fs.readFileSync(refInfo + '/expected.json', 'utf8'),
      input = {
        type: 'multiFile',
        specificationVersion: '3.0',
        rootFiles: [
          {
            path: '/root.yaml'
          }
        ],
        data: [
          {
            path: '/root.yaml',
            content: contentRootFile
          },
          {
            path: '/info/info.yaml',
            content: info
          }
        ],
        options: {},
        bundleFormat: 'JSON'
      };
    const res = await Converter.bundle(input);

    expect(res).to.not.be.empty;
    expect(res.result).to.be.true;
    expect(JSON.stringify(res.output.data[0].bundledContent, null, 2)).to.be.equal(expected);
  });

  it('Should return bundled file with referenced paths from root', async function () {
    let contentRootFile = fs.readFileSync(refPaths + '/root.yaml', 'utf8'),
      paths = fs.readFileSync(refPaths + '/paths/paths.yaml', 'utf8'),
      path = fs.readFileSync(refPaths + '/paths/path.yaml', 'utf8'),
      expected = fs.readFileSync(refPaths + '/expected.json', 'utf8'),
      input = {
        type: 'multiFile',
        specificationVersion: '3.0',
        rootFiles: [
          {
            path: '/root.yaml'
          }
        ],
        data: [
          {
            path: '/root.yaml',
            content: contentRootFile
          },
          {
            path: '/paths/paths.yaml',
            content: paths
          },
          {
            path: '/paths/path.yaml',
            content: path
          }
        ],
        options: {},
        bundleFormat: 'JSON'
      };
    const res = await Converter.bundle(input);

    expect(res).to.not.be.empty;
    expect(res.result).to.be.true;
    expect(JSON.stringify(res.output.data[0].bundledContent, null, 2)).to.be.equal(expected);
  });

  it('Should return bundled file with referenced paths from root - path references local schema', async function () {
    let contentRootFile = fs.readFileSync(refPathsRefToLocalSchema + '/root.yaml', 'utf8'),
      paths = fs.readFileSync(refPathsRefToLocalSchema + '/paths/paths.yaml', 'utf8'),
      path = fs.readFileSync(refPathsRefToLocalSchema + '/paths/path.yaml', 'utf8'),
      expected = fs.readFileSync(refPathsRefToLocalSchema + '/expected.json', 'utf8'),
      input = {
        type: 'multiFile',
        specificationVersion: '3.0',
        rootFiles: [
          {
            path: '/root.yaml'
          }
        ],
        data: [
          {
            path: '/root.yaml',
            content: contentRootFile
          },
          {
            path: '/paths/paths.yaml',
            content: paths
          },
          {
            path: '/paths/path.yaml',
            content: path
          }
        ],
        options: {},
        bundleFormat: 'JSON'
      };
    const res = await Converter.bundle(input);

    expect(res).to.not.be.empty;
    expect(res.result).to.be.true;
    expect(JSON.stringify(res.output.data[0].bundledContent, null, 2)).to.be.equal(expected);
  });

  it('Should throw error when root files is undefined and in data there is no root file', async function () {
    let user = fs.readFileSync(schemaFromResponse + '/schemas/user.yaml', 'utf8'),
      input = {
        type: 'multiFile',
        specificationVersion: '3.0',
        data: [
          {
            path: '/schemas/user.yaml',
            content: user
          }
        ],
        options: {},
        bundleFormat: 'JSON'
      };

    try {
      await Converter.bundle(input);
    }
    catch (error) {
      expect(error.message).to.equal('Input should have at least one root file');
    }
  });

  it('Should take the root file from data array root file prop empty array', async function () {
    let contentRootFile = fs.readFileSync(sameRefDiffSource + '/root.yaml', 'utf8'),
      user = fs.readFileSync(sameRefDiffSource + '/schemas/user/user.yaml', 'utf8'),
      client = fs.readFileSync(sameRefDiffSource + '/schemas/client/client.yaml', 'utf8'),
      specialUser = fs.readFileSync(sameRefDiffSource + '/schemas/user/special.yaml', 'utf8'),
      specialClient = fs.readFileSync(sameRefDiffSource + '/schemas/client/special.yaml', 'utf8'),
      magic = fs.readFileSync(sameRefDiffSource + '/schemas/client/magic.yaml', 'utf8'),
      expected = fs.readFileSync(sameRefDiffSource + '/expected.json', 'utf8'),
      input = {
        type: 'multiFile',
        specificationVersion: '3.0',
        rootFiles: [],
        data: [
          {
            path: '/root.yaml',
            content: contentRootFile
          },
          {
            path: '/schemas/user/user.yaml',
            content: user
          },
          {
            path: '/schemas/user/special.yaml',
            content: specialUser
          },
          {
            path: '/schemas/client/client.yaml',
            content: client
          },
          {
            path: '/schemas/client/special.yaml',
            content: specialClient
          },
          {
            path: '/schemas/client/magic.yaml',
            content: magic
          }
        ],
        options: {},
        bundleFormat: 'JSON'
      };
    const res = await Converter.bundle(input);
    expect(res).to.not.be.empty;
    expect(res.result).to.be.true;
    expect(JSON.stringify(res.output.data[0].bundledContent, null, 2)).to.be.equal(expected);
  });

  it('Should throw error when root files is empty array and in data there is no root file', async function () {
    let user = fs.readFileSync(schemaFromResponse + '/schemas/user.yaml', 'utf8'),
      input = {
        type: 'multiFile',
        specificationVersion: '3.0',
        rootFiles: [],
        data: [
          {
            path: '/schemas/user.yaml',
            content: user
          }
        ],
        options: {},
        bundleFormat: 'JSON'
      };

    try {
      await Converter.bundle(input);
    }
    catch (error) {
      expect(error.message).to.equal('Input should have at least one root file');
    }
  });

  it('Should return bundled files with 2 root', async function () {
    let contentRootFile = fs.readFileSync(schemaFromResponse + '/root.yaml', 'utf8'),
      user = fs.readFileSync(schemaFromResponse + '/schemas/user.yaml', 'utf8'),
      expected = fs.readFileSync(schemaFromResponse + '/expected.json', 'utf8'),
      contentRootFile2 = fs.readFileSync(localRefFolder + '/root.yaml', 'utf8'),
      responses = fs.readFileSync(localRefFolder + '/responses.yaml', 'utf8'),
      schemasIndex = fs.readFileSync(localRefFolder + '/schemas/index.yaml', 'utf8'),
      schemasClient = fs.readFileSync(localRefFolder + '/schemas/client.yaml', 'utf8'),
      toySchema = fs.readFileSync(localRefFolder + '/otherSchemas/toy.yaml', 'utf8'),
      expected2 = fs.readFileSync(localRefFolder + '/expected.json', 'utf8'),
      input = {
        type: 'multiFile',
        specificationVersion: '3.0',
        rootFiles: [
          {
            path: '/root.yaml'
          },
          {
            path: '/root2.yaml'
          }
        ],
        data: [
          {
            path: '/root.yaml',
            content: contentRootFile
          },
          {
            path: '/root2.yaml',
            content: contentRootFile2
          },
          {
            path: '/schemas/user.yaml',
            content: user
          },
          {
            path: '/responses.yaml',
            content: responses
          },
          {
            path: '/schemas/index.yaml',
            content: schemasIndex
          },
          {
            path: '/schemas/client.yaml',
            content: schemasClient
          },
          {
            path: '/otherSchemas/toy.yaml',
            content: toySchema
          }
        ],
        options: {},
        bundleFormat: 'JSON'
      };
    const res = await Converter.bundle(input);

    expect(res).to.not.be.empty;
    expect(res.result).to.be.true;
    expect(JSON.stringify(res.output.data[0].bundledContent, null, 2)).to.be.equal(expected);
    expect(JSON.stringify(res.output.data[1].bundledContent, null, 2)).to.be.equal(expected2);
    expect(res.output.data[0].rootFile.path).to.equal('/root.yaml');
    expect(res.output.data[1].rootFile.path).to.equal('/root2.yaml');
  });

  it('Should throw error when root is not present in data array', async function () {
    let user = fs.readFileSync(schemaFromResponse + '/schemas/user.yaml', 'utf8'),
      input = {
        type: 'multiFile',
        specificationVersion: '3.0',
        rootFiles: [
          {
            path: '/root.yaml'
          }
        ],
        data: [
          {
            path: '/schemas/user.yaml',
            content: user
          }
        ],
        options: {},
        bundleFormat: 'JSON'
      };

    try {
      await Converter.bundle(input);
    }
    catch (error) {
      expect(error.message).to.equal('Root file content not found in data array');
    }
  });

  it('Should return bundled 1 file with 2 root but 1 is missing', async function () {
    let contentRootFile = fs.readFileSync(schemaFromResponse + '/root.yaml', 'utf8'),
      user = fs.readFileSync(schemaFromResponse + '/schemas/user.yaml', 'utf8'),
      expected = fs.readFileSync(schemaFromResponse + '/expected.json', 'utf8'),
      responses = fs.readFileSync(localRefFolder + '/responses.yaml', 'utf8'),
      schemasIndex = fs.readFileSync(localRefFolder + '/schemas/index.yaml', 'utf8'),
      schemasClient = fs.readFileSync(localRefFolder + '/schemas/client.yaml', 'utf8'),
      toySchema = fs.readFileSync(localRefFolder + '/otherSchemas/toy.yaml', 'utf8'),
      input = {
        type: 'multiFile',
        specificationVersion: '3.0',
        rootFiles: [
          {
            path: '/root.yaml'
          },
          {
            path: '/root2.yaml'
          }
        ],
        data: [
          {
            path: '/root.yaml',
            content: contentRootFile
          },
          {
            path: '/schemas/user.yaml',
            content: user
          },
          {
            path: '/responses.yaml',
            content: responses
          },
          {
            path: '/schemas/index.yaml',
            content: schemasIndex
          },
          {
            path: '/schemas/client.yaml',
            content: schemasClient
          },
          {
            path: '/otherSchemas/toy.yaml',
            content: toySchema
          }
        ],
        options: {},
        bundleFormat: 'JSON'
      };
    const res = await Converter.bundle(input);

    expect(res).to.not.be.empty;
    expect(res.result).to.be.true;
    expect(JSON.stringify(res.output.data[0].bundledContent, null, 2)).to.be.equal(expected);
    expect(res.output.data.length).to.equal(1);
  });

  it('Should bundle only the files with the specified version 3.1', async function () {
    let contentRootFile = fs.readFileSync(schemaFromResponse + '/root.yaml', 'utf8'),
      contentRootFile31 = fs.readFileSync(schemaFromResponse + '/root3_1.yaml', 'utf8'),
      user = fs.readFileSync(schemaFromResponse + '/schemas/user.yaml', 'utf8'),
      expected = fs.readFileSync(schemaFromResponse + '/expected3_1.json', 'utf8'),
      input = {
        type: 'multiFile',
        specificationVersion: '3.1',
        rootFiles: [
          {
            path: '/root3_1.yaml'
          },
          {
            path: '/root.yaml'
          }
        ],
        data: [
          {
            path: '/root.yaml',
            content: contentRootFile
          },
          {
            path: '/root3_1.yaml',
            content: contentRootFile31
          },
          {
            path: '/schemas/user.yaml',
            content: user
          }
        ],
        options: {},
        bundleFormat: 'JSON'
      };
    const res = await Converter.bundle(input);

    expect(res).to.not.be.empty;
    expect(res.result).to.be.true;
    expect(res.output.specification.version).to.equal('3.1');
    expect(res.output.data.length).to.equal(1);
    expect(JSON.stringify(res.output.data[0].bundledContent, null, 2)).to.be.equal(expected);
  });

  it('Should bundle only the files with the specified version 3.0', async function () {
    let contentRootFile = fs.readFileSync(schemaFromResponse + '/root.yaml', 'utf8'),
      contentRootFile31 = fs.readFileSync(schemaFromResponse + '/root3_1.yaml', 'utf8'),
      user = fs.readFileSync(schemaFromResponse + '/schemas/user.yaml', 'utf8'),
      expected = fs.readFileSync(schemaFromResponse + '/expected.json', 'utf8'),
      input = {
        type: 'multiFile',
        specificationVersion: '3.0',
        rootFiles: [
          {
            path: '/root3_1.yaml'
          },
          {
            path: '/root.yaml'
          }
        ],
        data: [
          {
            path: '/root.yaml',
            content: contentRootFile
          },
          {
            path: '/root3_1.yaml',
            content: contentRootFile31
          },
          {
            path: '/schemas/user.yaml',
            content: user
          }
        ],
        options: {},
        bundleFormat: 'JSON'
      };
    const res = await Converter.bundle(input);

    expect(res).to.not.be.empty;
    expect(res.result).to.be.true;
    expect(res.output.specification.version).to.equal('3.0');
    expect(res.output.data.length).to.equal(1);
    expect(JSON.stringify(res.output.data[0].bundledContent, null, 2)).to.be.equal(expected);
  });

  it('should bundle files to 3.0 when specificationVersion is not provided', async function () {
    let contentRootFile = fs.readFileSync(schemaFromResponse + '/root.yaml', 'utf8'),
      contentRootFile31 = fs.readFileSync(schemaFromResponse + '/root3_1.yaml', 'utf8'),
      user = fs.readFileSync(schemaFromResponse + '/schemas/user.yaml', 'utf8'),
      expected = fs.readFileSync(schemaFromResponse + '/expected.json', 'utf8'),
      input = {
        type: 'multiFile',
        rootFiles: [
          {
            path: '/root3_1.yaml'
          },
          {
            path: '/root.yaml'
          }
        ],
        data: [
          {
            path: '/root.yaml',
            content: contentRootFile
          },
          {
            path: '/root3_1.yaml',
            content: contentRootFile31
          },
          {
            path: '/schemas/user.yaml',
            content: user
          }
        ],
        options: {},
        bundleFormat: 'JSON'
      };
    const res = await Converter.bundle(input);

    expect(res).to.not.be.empty;
    expect(res.result).to.be.true;
    expect(res.output.specification.version).to.equal('3.0');
    expect(res.output.data.length).to.equal(1);
    expect(JSON.stringify(res.output.data[0].bundledContent, null, 2)).to.be.equal(expected);
  });

  it('Should return bundled file with referenced example', async function () {
    let contentRootFile = fs.readFileSync(refExample + '/root.yaml', 'utf8'),
      example = fs.readFileSync(refExample + '/examples.yaml', 'utf8'),
      expected = fs.readFileSync(refExample + '/expected.json', 'utf8'),
      input = {
        type: 'multiFile',
        specificationVersion: '3.0',
        rootFiles: [
          {
            path: '/root.yaml'
          }
        ],
        data: [
          {
            path: '/root.yaml',
            content: contentRootFile
          },
          {
            path: '/examples.yaml',
            content: example
          }
        ],
        options: {},
        bundleFormat: 'JSON'
      };
    const res = await Converter.bundle(input);

    expect(res).to.not.be.empty;
    expect(res.result).to.be.true;
    expect(JSON.stringify(res.output.data[0].bundledContent, null, 2)).to.be.equal(expected);
    expect(res.output.data.length).to.equal(1);
  });

  it('should return error when "type" parameter is not sent', async function () {
    let contentRootFile = fs.readFileSync(refExample + '/root.yaml', 'utf8'),
      example = fs.readFileSync(refExample + '/examples.yaml', 'utf8'),
      input = {
        rootFiles: [
          {
            path: '/root.yaml'
          }
        ],
        data: [
          {
            path: '/root.yaml',
            content: contentRootFile
          },
          {
            path: '/examples.yaml',
            content: example
          }
        ],
        options: {},
        bundleFormat: 'JSON'
      };

    try {
      await Converter.bundle(input);
    }
    catch (error) {
      expect(error).to.not.be.undefined;
      expect(error.message).to.equal('"Type" parameter should be provided');
    }
  });

  it('should return error when input is an empty object', async function () {
    try {
      await Converter.bundle({});
    }
    catch (error) {
      expect(error).to.not.be.undefined;
      expect(error.message).to.equal('Input object must have "type" and "data" information');
    }
  });

  it('should return error when input has no root files', async function () {
    let contentRootFile = fs.readFileSync(refExample + '/root.yaml', 'utf8'),
      input = {
        type: 'multiFile',
        specificationVersion: '3.0',
        rootFiles: [],
        data: [
          {
            path: '/root.yaml',
            content: contentRootFile
          }
        ],
        options: {},
        bundleFormat: 'JSON'
      };

    try {
      await Converter.bundle(input);
    }
    catch (error) {
      expect(error).to.not.be.undefined;
      expect(error.message).to.equal('Input should have at least one root file');
    }
  });

  it('Should return bundled file as json - sameSourceDifferentPlace', async function () {
    let contentRootFile = fs.readFileSync(sameSourceDifferentPlace + '/root.yaml', 'utf8'),
      user = fs.readFileSync(sameSourceDifferentPlace + '/schemas/user/user.yaml', 'utf8'),
      special = fs.readFileSync(sameSourceDifferentPlace + '/schemas/user/special.yaml', 'utf8'),
      client = fs.readFileSync(sameSourceDifferentPlace + '/schemas/client/client.yaml', 'utf8'),
      expected = fs.readFileSync(sameSourceDifferentPlace + '/expected.json', 'utf8'),
      input = {
        type: 'multiFile',
        specificationVersion: '3.0',
        rootFiles: [
          {
            path: '/root.yaml'
          }
        ],
        data: [
          {
            path: '/root.yaml',
            content: contentRootFile
          },
          {
            path: '/schemas/user/user.yaml',
            content: user
          },
          {
            path: '/schemas/user/special.yaml',
            content: special
          },
          {
            path: '/schemas/client/client.yaml',
            content: client
          }
        ],
        options: {},
        bundleFormat: 'JSON'
      };
    const res = await Converter.bundle(input);

    expect(res).to.not.be.empty;
    expect(res.result).to.be.true;
    expect(JSON.stringify(res.output.data[0].bundledContent, null, 2)).to.be.equal(expected);
    expect(res.output.data.length).to.equal(1);
  });

  it('Should return bundled file as json - nestedProperties', async function () {
    let contentRootFile = fs.readFileSync(nestedProperties + '/root.yaml', 'utf8'),
      user = fs.readFileSync(nestedProperties + '/schemas/user.yaml', 'utf8'),
      prop = fs.readFileSync(nestedProperties + '/properties/prop.yaml', 'utf8'),
      nestedProp = fs.readFileSync(nestedProperties + '/properties/nestedProp.yaml', 'utf8'),
      lastNested = fs.readFileSync(nestedProperties + '/properties/lastNested.yaml', 'utf8'),
      warrior = fs.readFileSync(nestedProperties + '/properties/warrior.yaml', 'utf8'),
      country = fs.readFileSync(nestedProperties + '/properties/country.yaml', 'utf8'),
      expected = fs.readFileSync(nestedProperties + '/expected.json', 'utf8'),
      input = {
        type: 'multiFile',
        specificationVersion: '3.0',
        rootFiles: [
          {
            path: '/root.yaml'
          }
        ],
        data: [
          {
            path: '/root.yaml',
            content: contentRootFile
          },
          {
            path: '/schemas/user.yaml',
            content: user
          },
          {
            path: '/properties/prop.yaml',
            content: prop
          },
          {
            path: '/properties/nestedProp.yaml',
            content: nestedProp
          },
          {
            path: '/properties/country.yaml',
            content: country
          },
          {
            path: '/properties/lastNested.yaml',
            content: lastNested
          },
          {
            path: '/properties/warrior.yaml',
            content: warrior
          }
        ],
        options: {},
        bundleFormat: 'JSON'
      };
    const res = await Converter.bundle(input);

    expect(res).to.not.be.empty;
    expect(res.result).to.be.true;
    expect(JSON.stringify(res.output.data[0].bundledContent, null, 2)).to.be.equal(expected);
    expect(res.output.data.length).to.equal(1);
  });

  it('Should return bundled file as json - properties', async function () {
    let contentRootFile = fs.readFileSync(properties + '/root.yaml', 'utf8'),
      user = fs.readFileSync(properties + '/schemas/user.yaml', 'utf8'),
      prop = fs.readFileSync(properties + '/schemas/prop.yaml', 'utf8'),
      expected = fs.readFileSync(properties + '/expected.json', 'utf8'),
      input = {
        type: 'multiFile',
        specificationVersion: '3.0',
        rootFiles: [
          {
            path: '/root.yaml'
          }
        ],
        data: [
          {
            path: '/root.yaml',
            content: contentRootFile
          },
          {
            path: '/schemas/user.yaml',
            content: user
          },
          {
            path: '/schemas/prop.yaml',
            content: prop
          }
        ],
        options: {},
        bundleFormat: 'JSON'
      };
    const res = await Converter.bundle(input);

    expect(res).to.not.be.empty;
    expect(res.result).to.be.true;
    expect(JSON.stringify(res.output.data[0].bundledContent, null, 2)).to.be.equal(expected);
    expect(res.output.data.length).to.equal(1);
  });

  it('Should bundle according to the input root format when bundleFormat is not present', async function () {
    let contentRootFileYAML = fs.readFileSync(schemaFromResponse + '/root.yaml', 'utf8'),
      contentRootJSON = fs.readFileSync(schemaFromResponse + '/root.json', 'utf8'),
      user = fs.readFileSync(schemaFromResponse + '/schemas/user.yaml', 'utf8'),
      expectedJSON = fs.readFileSync(schemaFromResponse + '/expected.json', 'utf8'),
      expectedYAML = fs.readFileSync(schemaFromResponse + '/expected.yaml', 'utf8'),
      input = {
        type: 'multiFile',
        specificationVersion: '3.0',
        rootFiles: [
          {
            path: '/root.json'
          },
          {
            path: '/root.yaml'
          }
        ],
        data: [
          {
            path: '/root.yaml',
            content: contentRootFileYAML
          },
          {
            path: '/root.json',
            content: contentRootJSON
          },
          {
            path: '/schemas/user.yaml',
            content: user
          }
        ],
        options: {}
      };
    const res = await Converter.bundle(input);

    expect(res).to.not.be.empty;
    expect(res.result).to.be.true;
    expect(res.output.specification.version).to.equal('3.0');
    expect(res.output.data.length).to.equal(2);
    expect(JSON.stringify(res.output.data[0].bundledContent, null, 2)).to.be.equal(expectedJSON);
    expect(res.output.data[1].bundledContent).to.be.equal(expectedYAML);
  });

  it('Should take the root file from data array root file prop undefined', async function () {
    let contentRootFile = fs.readFileSync(sameRefDiffSource + '/root.yaml', 'utf8'),
      user = fs.readFileSync(sameRefDiffSource + '/schemas/user/user.yaml', 'utf8'),
      client = fs.readFileSync(sameRefDiffSource + '/schemas/client/client.yaml', 'utf8'),
      specialUser = fs.readFileSync(sameRefDiffSource + '/schemas/user/special.yaml', 'utf8'),
      specialClient = fs.readFileSync(sameRefDiffSource + '/schemas/client/special.yaml', 'utf8'),
      magic = fs.readFileSync(sameRefDiffSource + '/schemas/client/magic.yaml', 'utf8'),
      expected = fs.readFileSync(sameRefDiffSource + '/expected.json', 'utf8'),
      input = {
        type: 'multiFile',
        specificationVersion: '3.0',
        data: [
          {
            path: '/root.yaml',
            content: contentRootFile
          },
          {
            path: '/schemas/user/user.yaml',
            content: user
          },
          {
            path: '/schemas/user/special.yaml',
            content: specialUser
          },
          {
            path: '/schemas/client/client.yaml',
            content: client
          },
          {
            path: '/schemas/client/special.yaml',
            content: specialClient
          },
          {
            path: '/schemas/client/magic.yaml',
            content: magic
          }
        ],
        options: {},
        bundleFormat: 'JSON'
      };
    const res = await Converter.bundle(input);

    expect(res).to.not.be.empty;
    expect(res.result).to.be.true;
    expect(JSON.stringify(res.output.data[0].bundledContent, null, 2)).to.be.equal(expected);
  });

  it('Should return bundled file - referenced response', async function () {
    let contentRoot = fs.readFileSync(referencedResponse + '/root.yaml', 'utf8'),
      contentRef = fs.readFileSync(referencedResponse + '/response.yaml', 'utf8'),
      expected = fs.readFileSync(referencedResponse + '/expected.json', 'utf8'),
      input = {
        type: 'multiFile',
        specificationVersion: '3.0',
        rootFiles: [
          {
            path: '/root.yaml'
          }
        ],
        data: [
          {
            path: '/root.yaml',
            content: contentRoot
          },
          {
            path: '/response.yaml',
            content: contentRef
          }
        ],
        options: {},
        bundleFormat: 'JSON'
      };
    const res = await Converter.bundle(input);

    expect(res).to.not.be.empty;
    expect(res.result).to.be.true;
    expect(JSON.stringify(res.output.data[0].bundledContent, null, 2)).to.be.equal(expected);
  });

  it('Should return bundled file - referenced Parameter', async function () {
    let contentRoot = fs.readFileSync(referencedParameter + '/root.yaml', 'utf8'),
      contentRef = fs.readFileSync(referencedParameter + '/parameter.yaml', 'utf8'),
      expected = fs.readFileSync(referencedParameter + '/expected.json', 'utf8'),
      input = {
        type: 'multiFile',
        specificationVersion: '3.0',
        rootFiles: [
          {
            path: '/root.yaml'
          }
        ],
        data: [
          {
            path: '/root.yaml',
            content: contentRoot
          },
          {
            path: '/parameter.yaml',
            content: contentRef
          }
        ],
        options: {},
        bundleFormat: 'JSON'
      };
    const res = await Converter.bundle(input);

    expect(res).to.not.be.empty;
    expect(res.result).to.be.true;
    expect(JSON.stringify(res.output.data[0].bundledContent, null, 2)).to.be.equal(expected);
  });

  it('Should return bundled file - referenced Request Body', async function () {
    let contentRoot = fs.readFileSync(referencedRequestBody + '/root.yaml', 'utf8'),
      contentRef = fs.readFileSync(referencedRequestBody + '/rbody.yaml', 'utf8'),
      expected = fs.readFileSync(referencedRequestBody + '/expected.json', 'utf8'),
      input = {
        type: 'multiFile',
        specificationVersion: '3.0',
        rootFiles: [
          {
            path: '/root.yaml'
          }
        ],
        data: [
          {
            path: '/root.yaml',
            content: contentRoot
          },
          {
            path: '/rbody.yaml',
            content: contentRef
          }
        ],
        options: {},
        bundleFormat: 'JSON'
      };
    const res = await Converter.bundle(input);

    expect(res).to.not.be.empty;
    expect(res.result).to.be.true;
    expect(JSON.stringify(res.output.data[0].bundledContent, null, 2)).to.be.equal(expected);
  });

  it('Should return bundled file - referenced Header', async function () {
    let contentRoot = fs.readFileSync(referencedHeader + '/root.yaml', 'utf8'),
      contentRef = fs.readFileSync(referencedHeader + '/header.yaml', 'utf8'),
      expected = fs.readFileSync(referencedHeader + '/expected.json', 'utf8'),
      input = {
        type: 'multiFile',
        specificationVersion: '3.0',
        rootFiles: [
          {
            path: '/root.yaml'
          }
        ],
        data: [
          {
            path: '/root.yaml',
            content: contentRoot
          },
          {
            path: '/header.yaml',
            content: contentRef
          }
        ],
        options: {},
        bundleFormat: 'JSON'
      };
    const res = await Converter.bundle(input);

    expect(res).to.not.be.empty;
    expect(res.result).to.be.true;
    expect(JSON.stringify(res.output.data[0].bundledContent, null, 2)).to.be.equal(expected);
  });

  it('Should return bundled file - referenced Link', async function () {
    let contentRoot = fs.readFileSync(referencedLink + '/root.yaml', 'utf8'),
      contentRef = fs.readFileSync(referencedLink + '/link.yaml', 'utf8'),
      expected = fs.readFileSync(referencedLink + '/expected.json', 'utf8'),
      input = {
        type: 'multiFile',
        specificationVersion: '3.0',
        rootFiles: [
          {
            path: '/root.yaml'
          }
        ],
        data: [
          {
            path: '/root.yaml',
            content: contentRoot
          },
          {
            path: '/link.yaml',
            content: contentRef
          }
        ],
        options: {},
        bundleFormat: 'JSON'
      };
    const res = await Converter.bundle(input);

    expect(res).to.not.be.empty;
    expect(res.result).to.be.true;
    expect(JSON.stringify(res.output.data[0].bundledContent, null, 2)).to.be.equal(expected);
  });

  it('Should return bundled file - referenced Callback', async function () {
    let contentRoot = fs.readFileSync(referencedCallback + '/root.yaml', 'utf8'),
      contentRef = fs.readFileSync(referencedCallback + '/callback.yaml', 'utf8'),
      expected = fs.readFileSync(referencedCallback + '/expected.json', 'utf8'),
      input = {
        type: 'multiFile',
        specificationVersion: '3.0',
        rootFiles: [
          {
            path: '/root.yaml'
          }
        ],
        data: [
          {
            path: '/root.yaml',
            content: contentRoot
          },
          {
            path: '/callback.yaml',
            content: contentRef
          }
        ],
        options: {},
        bundleFormat: 'JSON'
      };
    const res = await Converter.bundle(input);

    expect(res).to.not.be.empty;
    expect(res.result).to.be.true;
    expect(JSON.stringify(res.output.data[0].bundledContent, null, 2)).to.be.equal(expected);
  });

  it('Should return bundled file - referenced Security Schemes', async function () {
    let contentRoot = fs.readFileSync(referencedSecuritySchemes + '/root.yaml', 'utf8'),
      contentRef = fs.readFileSync(referencedSecuritySchemes + '/sschemes.yaml', 'utf8'),
      expected = fs.readFileSync(referencedSecuritySchemes + '/expected.json', 'utf8'),
      input = {
        type: 'multiFile',
        specificationVersion: '3.0',
        rootFiles: [
          {
            path: '/root.yaml'
          }
        ],
        data: [
          {
            path: '/root.yaml',
            content: contentRoot
          },
          {
            path: '/sschemes.yaml',
            content: contentRef
          }
        ],
        options: {},
        bundleFormat: 'JSON'
      };
    const res = await Converter.bundle(input);

    expect(res).to.not.be.empty;
    expect(res.result).to.be.true;
    expect(JSON.stringify(res.output.data[0].bundledContent, null, 2)).to.be.equal(expected);
  });

  it('Should bundle file from - additionalProperties 3.0', async function() {
    let contentRootFile = fs.readFileSync(additionalProperties + '/root.yaml', 'utf8'),
      pet = fs.readFileSync(additionalProperties + '/pet.yaml', 'utf8'),
      additionalProps = fs.readFileSync(additionalProperties + '/additionalProperties.yaml', 'utf8'),
      expected = fs.readFileSync(additionalProperties + '/expected.json', 'utf8'),
      input = {
        type: 'multiFile',
        specificationVersion: '3.0',
        rootFiles: [
          {
            path: '/root.yaml'
          }
        ],
        data: [
          {
            path: '/root.yaml',
            content: contentRootFile
          },
          {
            path: '/pet.yaml',
            content: pet
          },
          {
            path: '/additionalProperties.yaml',
            content: additionalProps
          }
        ],
        options: {},
        bundleFormat: 'JSON'
      };
    const res = await Converter.bundle(input);
    expect(res).to.not.be.empty;
    expect(res.result).to.be.true;
    expect(JSON.stringify(res.output.data[0].bundledContent, null, 2)).to.be.equal(expected);
  });
});

describe('bundle files method - 2.0', function() {
  it('Should return bundled result from - nestedProperties20', async function() {
    let contentRootFile = fs.readFileSync(nestedProperties20 + '/index.yaml', 'utf8'),
      info = fs.readFileSync(nestedProperties20 + '/info.yaml', 'utf8'),
      paths = fs.readFileSync(nestedProperties20 + '/paths.yaml', 'utf8'),
      age = fs.readFileSync(nestedProperties20 + '/schemas/age.yaml', 'utf8'),
      hobbies = fs.readFileSync(nestedProperties20 + '/schemas/hobbies.yaml', 'utf8'),
      hobby = fs.readFileSync(nestedProperties20 + '/schemas/hobby.yaml', 'utf8'),
      user = fs.readFileSync(nestedProperties20 + '/schemas/user.yaml', 'utf8'),
      expected = fs.readFileSync(nestedProperties20 + '/bundleExpected.json', 'utf8'),
      input = {
        type: 'multiFile',
        specificationVersion: '2.0',
        rootFiles: [
          {
            path: '/index.yaml'
          }
        ],
        data: [
          {
            path: '/index.yaml',
            content: contentRootFile
          },
          {
            path: '/info.yaml',
            content: info
          },
          {
            path: '/paths.yaml',
            content: paths
          },
          {
            path: '/schemas/user.yaml',
            content: user
          },
          {
            path: '/schemas/age.yaml',
            content: age
          },
          {
            path: '/schemas/hobbies.yaml',
            content: hobbies
          },
          {
            path: '/schemas/hobby.yaml',
            content: hobby
          }
        ],
        options: {},
        bundleFormat: 'JSON'
      };
    const res = await Converter.bundle(input);

    expect(res).to.not.be.empty;
    expect(res.result).to.be.true;
    expect(JSON.stringify(res.output.data[0].bundledContent, null, 2)).to.be.equal(expected);
  });

  it('Should return bundled result from - sameRefDifferentSource', async function() {
    let contentRootFile = fs.readFileSync(sameRefDifferentSource + '/index.yaml', 'utf8'),
      info = fs.readFileSync(sameRefDifferentSource + '/info.yaml', 'utf8'),
      paths = fs.readFileSync(sameRefDifferentSource + '/paths.yaml', 'utf8'),
      user = fs.readFileSync(sameRefDifferentSource + '/schemas/user.yaml', 'utf8'),
      userDetail = fs.readFileSync(sameRefDifferentSource + '/schemas/detail.yaml', 'utf8'),
      client = fs.readFileSync(sameRefDifferentSource + '/otherSchemas/client.yaml', 'utf8'),
      clientDetail = fs.readFileSync(sameRefDifferentSource + '/otherSchemas/detail.yaml', 'utf8'),
      expected = fs.readFileSync(sameRefDifferentSource + '/bundleExpected.json', 'utf8'),
      input = {
        type: 'multiFile',
        specificationVersion: '2.0',
        rootFiles: [
          {
            path: '/index.yaml'
          }
        ],
        data: [
          {
            path: '/index.yaml',
            content: contentRootFile
          },
          {
            path: '/info.yaml',
            content: info
          },
          {
            path: '/paths.yaml',
            content: paths
          },
          {
            path: '/schemas/user.yaml',
            content: user
          },
          {
            path: '/schemas/detail.yaml',
            content: userDetail
          },
          {
            path: '/otherSchemas/client.yaml',
            content: client
          },
          {
            path: '/otherSchemas/detail.yaml',
            content: clientDetail
          }
        ],
        options: {},
        bundleFormat: 'JSON'
      };
    const res = await Converter.bundle(input);

    expect(res).to.not.be.empty;
    expect(res.result).to.be.true;
    expect(JSON.stringify(res.output.data[0].bundledContent, null, 2)).to.be.equal(expected);
  });

  it('Should return bundled result from - multipleRefFromRootComponents', async function() {
    let contentRootFile = fs.readFileSync(multipleRefFromRootComponents + '/index.yaml', 'utf8'),
      info = fs.readFileSync(multipleRefFromRootComponents + '/info.yaml', 'utf8'),
      paths = fs.readFileSync(multipleRefFromRootComponents + '/paths.yaml', 'utf8'),
      pet = fs.readFileSync(multipleRefFromRootComponents + '/pet.yaml', 'utf8'),
      parameters = fs.readFileSync(multipleRefFromRootComponents + '/parameters/parameters.yaml', 'utf8'),
      expected = fs.readFileSync(multipleRefFromRootComponents + '/bundleExpected.json', 'utf8'),
      input = {
        type: 'multiFile',
        specificationVersion: '2.0',
        rootFiles: [
          {
            path: '/index.yaml'
          }
        ],
        data: [
          {
            path: '/index.yaml',
            content: contentRootFile
          },
          {
            path: '/info.yaml',
            content: info
          },
          {
            path: '/paths.yaml',
            content: paths
          },
          {
            path: '/pet.yaml',
            content: pet
          },
          {
            path: '/parameters/parameters.yaml',
            content: parameters
          }
        ],
        options: {},
        bundleFormat: 'JSON'
      };
    const res = await Converter.bundle(input);

    expect(res).to.not.be.empty;
    expect(res.result).to.be.true;
    expect(JSON.stringify(res.output.data[0].bundledContent, null, 2)).to.be.equal(expected);
  });

  it('Should return bundled result from - bringLocalDependenciesFromExternalMultiple', async function() {
    let contentRootFile = fs.readFileSync(bringLocalFromExternalMultiple + '/index.yaml', 'utf8'),
      info = fs.readFileSync(bringLocalFromExternalMultiple + '/info.yaml', 'utf8'),
      paths = fs.readFileSync(bringLocalFromExternalMultiple + '/paths.yaml', 'utf8'),
      pet = fs.readFileSync(bringLocalFromExternalMultiple + '/pet.yaml', 'utf8'),
      food = fs.readFileSync(bringLocalFromExternalMultiple + '/food.yaml', 'utf8'),
      parameters = fs.readFileSync(bringLocalFromExternalMultiple + '/parameters/parameters.yaml', 'utf8'),
      expected = fs.readFileSync(bringLocalFromExternalMultiple + '/bundleExpected.json', 'utf8'),
      input = {
        type: 'multiFile',
        specificationVersion: '2.0',
        rootFiles: [
          {
            path: '/index.yaml'
          }
        ],
        data: [
          {
            path: '/index.yaml',
            content: contentRootFile
          },
          {
            path: '/info.yaml',
            content: info
          },
          {
            path: '/paths.yaml',
            content: paths
          },
          {
            path: '/pet.yaml',
            content: pet
          },
          {
            path: '/food.yaml',
            content: food
          },
          {
            path: '/parameters/parameters.yaml',
            content: parameters
          }
        ],
        options: {},
        bundleFormat: 'JSON'
      };
    const res = await Converter.bundle(input);

    expect(res).to.not.be.empty;
    expect(res.result).to.be.true;
    expect(JSON.stringify(res.output.data[0].bundledContent, null, 2)).to.be.equal(expected);
  });

  it('Should return bundled result from - bringLocalDependenciesFromExternalWithItems', async function() {
    let contentRootFile = fs.readFileSync(bringLocalFromExternalWithItems + '/index.yaml', 'utf8'),
      info = fs.readFileSync(bringLocalFromExternalWithItems + '/info.yaml', 'utf8'),
      paths = fs.readFileSync(bringLocalFromExternalWithItems + '/paths.yaml', 'utf8'),
      pet = fs.readFileSync(bringLocalFromExternalWithItems + '/pet.yaml', 'utf8'),
      expected = fs.readFileSync(bringLocalFromExternalWithItems + '/bundleExpected.json', 'utf8'),
      input = {
        type: 'multiFile',
        specificationVersion: '2.0',
        rootFiles: [
          {
            path: '/index.yaml'
          }
        ],
        data: [
          {
            path: '/index.yaml',
            content: contentRootFile
          },
          {
            path: '/info.yaml',
            content: info
          },
          {
            path: '/paths.yaml',
            content: paths
          },
          {
            path: '/pet.yaml',
            content: pet
          }
        ],
        options: {},
        bundleFormat: 'JSON'
      };
    const res = await Converter.bundle(input);

    expect(res).to.not.be.empty;
    expect(res.result).to.be.true;
    expect(JSON.stringify(res.output.data[0].bundledContent, null, 2)).to.be.equal(expected);
  });

  it('Should return bundled result from - bringLocalDependenciesFromExternal', async function() {
    let contentRootFile = fs.readFileSync(bringLocalFromExternal + '/index.yaml', 'utf8'),
      info = fs.readFileSync(bringLocalFromExternal + '/info.yaml', 'utf8'),
      paths = fs.readFileSync(bringLocalFromExternal + '/paths.yaml', 'utf8'),
      pet = fs.readFileSync(bringLocalFromExternal + '/pet.yaml', 'utf8'),
      expected = fs.readFileSync(bringLocalFromExternal + '/bundleExpected.json', 'utf8'),
      input = {
        type: 'multiFile',
        specificationVersion: '2.0',
        rootFiles: [
          {
            path: '/index.yaml'
          }
        ],
        data: [
          {
            path: '/index.yaml',
            content: contentRootFile
          },
          {
            path: '/info.yaml',
            content: info
          },
          {
            path: '/paths.yaml',
            content: paths
          },
          {
            path: '/pet.yaml',
            content: pet
          }
        ],
        options: {},
        bundleFormat: 'JSON'
      };
    const res = await Converter.bundle(input);

    expect(res).to.not.be.empty;
    expect(res.result).to.be.true;
    expect(JSON.stringify(res.output.data[0].bundledContent, null, 2)).to.be.equal(expected);
  });

  it('Should return bundled result from - withParametersAndItems', async function() {
    let contentRootFile = fs.readFileSync(withParametersAndItems + '/index.yaml', 'utf8'),
      info = fs.readFileSync(withParametersAndItems + '/info.yaml', 'utf8'),
      paths = fs.readFileSync(withParametersAndItems + '/paths.yaml', 'utf8'),
      pet = fs.readFileSync(withParametersAndItems + '/pet.yaml', 'utf8'),
      parameters = fs.readFileSync(withParametersAndItems + '/parameters/parameters.yaml', 'utf8'),
      expected = fs.readFileSync(withParametersAndItems + '/bundleExpected.json', 'utf8'),
      input = {
        type: 'multiFile',
        specificationVersion: '2.0',
        rootFiles: [
          {
            path: '/index.yaml'
          }
        ],
        data: [
          {
            path: '/index.yaml',
            content: contentRootFile
          },
          {
            path: '/info.yaml',
            content: info
          },
          {
            path: '/paths.yaml',
            content: paths
          },
          {
            path: '/pet.yaml',
            content: pet
          },
          {
            path: '/parameters/parameters.yaml',
            content: parameters
          }
        ],
        options: {},
        bundleFormat: 'JSON'
      };
    const res = await Converter.bundle(input);

    expect(res).to.not.be.empty;
    expect(res.result).to.be.true;
    expect(JSON.stringify(res.output.data[0].bundledContent, null, 2)).to.be.equal(expected);
  });

  it('Should return bundled result from - nestedLocalRef', async function() {
    let contentRootFile = fs.readFileSync(nestedLocalRef + '/index.yaml', 'utf8'),
      info = fs.readFileSync(nestedLocalRef + '/info.yaml', 'utf8'),
      paths = fs.readFileSync(nestedLocalRef + '/paths.yaml', 'utf8'),
      pet = fs.readFileSync(nestedLocalRef + '/schemas/pet.yaml', 'utf8'),
      favoriteFood = fs.readFileSync(nestedLocalRef + '/schemas/favorite_food.yaml', 'utf8'),
      expected = fs.readFileSync(nestedLocalRef + '/bundleExpected.json', 'utf8'),
      input = {
        type: 'multiFile',
        specificationVersion: '2.0',
        rootFiles: [
          {
            path: '/index.yaml'
          }
        ],
        data: [
          {
            path: '/index.yaml',
            content: contentRootFile
          },
          {
            path: '/info.yaml',
            content: info
          },
          {
            path: '/paths.yaml',
            content: paths
          },
          {
            path: '/schemas/pet.yaml',
            content: pet
          },
          {
            path: '/schemas/favorite_food.yaml',
            content: favoriteFood
          }
        ],
        options: {},
        bundleFormat: 'JSON'
      };
    const res = await Converter.bundle(input);

    expect(res).to.not.be.empty;
    expect(res.result).to.be.true;
    expect(JSON.stringify(res.output.data[0].bundledContent, null, 2)).to.be.equal(expected);
  });

  it('Should return bundled result from - nestedRefs', async function() {
    let contentRootFile = fs.readFileSync(nestedRefs + '/index.yaml', 'utf8'),
      info = fs.readFileSync(nestedRefs + '/info.yaml', 'utf8'),
      paths = fs.readFileSync(nestedRefs + '/paths.yaml', 'utf8'),
      pet = fs.readFileSync(nestedRefs + '/schemas/pet.yaml', 'utf8'),
      favoriteFood = fs.readFileSync(nestedRefs + '/schemas/favorite_food.yaml', 'utf8'),
      expected = fs.readFileSync(nestedRefs + '/bundleExpected.json', 'utf8'),
      input = {
        type: 'multiFile',
        specificationVersion: '2.0',
        rootFiles: [
          {
            path: '/index.yaml'
          }
        ],
        data: [
          {
            path: '/index.yaml',
            content: contentRootFile
          },
          {
            path: '/info.yaml',
            content: info
          },
          {
            path: '/paths.yaml',
            content: paths
          },
          {
            path: '/schemas/pet.yaml',
            content: pet
          },
          {
            path: '/schemas/favorite_food.yaml',
            content: favoriteFood
          }
        ],
        options: {},
        bundleFormat: 'JSON'
      };
    const res = await Converter.bundle(input);

    expect(res).to.not.be.empty;
    expect(res.result).to.be.true;
    expect(JSON.stringify(res.output.data[0].bundledContent, null, 2)).to.be.equal(expected);
  });

  it('Should return bundled result from - basicExample', async function() {
    let contentRootFile = fs.readFileSync(basicExample + '/index.yaml', 'utf8'),
      info = fs.readFileSync(basicExample + '/info.yaml', 'utf8'),
      paths = fs.readFileSync(basicExample + '/paths.yaml', 'utf8'),
      expected = fs.readFileSync(basicExample + '/bundleExpected.json', 'utf8'),
      input = {
        type: 'multiFile',
        specificationVersion: '2.0',
        rootFiles: [
          {
            path: '/index.yaml'
          }
        ],
        data: [
          {
            path: '/index.yaml',
            content: contentRootFile
          },
          {
            path: '/info.yaml',
            content: info
          },
          {
            path: '/paths.yaml',
            content: paths
          }
        ],
        options: {},
        bundleFormat: 'JSON'
      };
    const res = await Converter.bundle(input);

    expect(res).to.not.be.empty;
    expect(res.result).to.be.true;
    expect(JSON.stringify(res.output.data[0].bundledContent, null, 2)).to.be.equal(expected);
  });

  it('Should return bundled result from - simpleRef', async function() {
    let contentRootFile = fs.readFileSync(simpleRef + '/index.yaml', 'utf8'),
      info = fs.readFileSync(simpleRef + '/info.yaml', 'utf8'),
      paths = fs.readFileSync(simpleRef + '/paths.yaml', 'utf8'),
      pet = fs.readFileSync(simpleRef + '/pet.yaml', 'utf8'),
      expected = fs.readFileSync(simpleRef + '/bundleExpected.json', 'utf8'),
      input = {
        type: 'multiFile',
        specificationVersion: '2.0',
        rootFiles: [
          {
            path: '/index.yaml'
          }
        ],
        data: [
          {
            path: '/index.yaml',
            content: contentRootFile
          },
          {
            path: '/info.yaml',
            content: info
          },
          {
            path: '/paths.yaml',
            content: paths
          },
          {
            path: '/pet.yaml',
            content: pet
          }
        ],
        options: {},
        bundleFormat: 'JSON'
      };
    const res = await Converter.bundle(input);

    expect(res).to.not.be.empty;
    expect(res.result).to.be.true;
    expect(JSON.stringify(res.output.data[0].bundledContent, null, 2)).to.be.equal(expected);
  });

  it('Should return bundled file with referenced tags from root', async function () {
    let contentRootFile = fs.readFileSync(refTags20 + '/root.yaml', 'utf8'),
      tags = fs.readFileSync(refTags20 + '/tags/tags.yaml', 'utf8'),
      expected = fs.readFileSync(refTags20 + '/expected.json', 'utf8'),
      input = {
        type: 'multiFile',
        specificationVersion: '2.0',
        rootFiles: [
          {
            path: '/root.yaml'
          }
        ],
        data: [
          {
            path: '/root.yaml',
            content: contentRootFile
          },
          {
            path: '/tags/tags.yaml',
            content: tags
          }
        ],
        options: {},
        bundleFormat: 'JSON'
      };
    const res = await Converter.bundle(input);

    expect(res).to.not.be.empty;
    expect(res.result).to.be.true;
    expect(JSON.stringify(res.output.data[0].bundledContent, null, 2)).to.be.equal(expected);
  });

  it('Should return bundled file with referenced paths from root', async function () {
    let contentRootFile = fs.readFileSync(refPaths20 + '/root.yaml', 'utf8'),
      paths = fs.readFileSync(refPaths20 + '/paths/paths.yaml', 'utf8'),
      path = fs.readFileSync(refPaths20 + '/paths/path.yaml', 'utf8'),
      expected = fs.readFileSync(refPaths20 + '/expected.json', 'utf8'),
      input = {
        type: 'multiFile',
        specificationVersion: '2.0',
        rootFiles: [
          {
            path: '/root.yaml'
          }
        ],
        data: [
          {
            path: '/root.yaml',
            content: contentRootFile
          },
          {
            path: '/paths/paths.yaml',
            content: paths
          },
          {
            path: '/paths/path.yaml',
            content: path
          }
        ],
        options: {},
        bundleFormat: 'JSON'
      };
    const res = await Converter.bundle(input);

    expect(res).to.not.be.empty;
    expect(res.result).to.be.true;
    expect(JSON.stringify(res.output.data[0].bundledContent, null, 2)).to.be.equal(expected);
  });

  it('Should return bundled file with referenced paths from root - path references local schema', async function () {
    let contentRootFile = fs.readFileSync(refPathsRefToLocalSchema20 + '/root.yaml', 'utf8'),
      paths = fs.readFileSync(refPathsRefToLocalSchema20 + '/paths/paths.yaml', 'utf8'),
      path = fs.readFileSync(refPathsRefToLocalSchema20 + '/paths/path.yaml', 'utf8'),
      expected = fs.readFileSync(refPathsRefToLocalSchema20 + '/expected.json', 'utf8'),
      input = {
        type: 'multiFile',
        specificationVersion: '2.0',
        rootFiles: [
          {
            path: '/root.yaml'
          }
        ],
        data: [
          {
            path: '/root.yaml',
            content: contentRootFile
          },
          {
            path: '/paths/paths.yaml',
            content: paths
          },
          {
            path: '/paths/path.yaml',
            content: path
          }
        ],
        options: {},
        bundleFormat: 'JSON'
      };
    const res = await Converter.bundle(input);

    expect(res).to.not.be.empty;
    expect(res.result).to.be.true;
    expect(JSON.stringify(res.output.data[0].bundledContent, null, 2)).to.be.equal(expected);
  });

  it('Should return bundled file with referenced example', async function () {
    let contentRootFile = fs.readFileSync(refExample20 + '/root.yaml', 'utf8'),
      examples = fs.readFileSync(refExample20 + '/examples.yaml', 'utf8'),
      expected = fs.readFileSync(refExample20 + '/expected.json', 'utf8'),
      input = {
        type: 'multiFile',
        specificationVersion: '2.0',
        rootFiles: [
          {
            path: '/root.yaml'
          }
        ],
        data: [
          {
            path: '/root.yaml',
            content: contentRootFile
          },
          {
            path: '/examples.yaml',
            content: examples
          }
        ],
        options: {},
        bundleFormat: 'JSON'
      };
    const res = await Converter.bundle(input);

    expect(res).to.not.be.empty;
    expect(res.result).to.be.true;
    expect(JSON.stringify(res.output.data[0].bundledContent, null, 2)).to.be.equal(expected);
  });

  it('Should return bundled file from - petstore-separated-yaml (contains allOf)', async function() {
    let contentRootFile = fs.readFileSync(SWAGGER_PETSTORE_FOLDER + '/spec/swagger.yaml', 'utf8'),
      parameters = fs.readFileSync(SWAGGER_PETSTORE_FOLDER + '/spec/parameters.yaml', 'utf8'),
      pet = fs.readFileSync(SWAGGER_PETSTORE_FOLDER + '/spec/Pet.yaml', 'utf8'),
      newPet = fs.readFileSync(SWAGGER_PETSTORE_FOLDER + '/spec/NewPet.yaml', 'utf8'),
      error = fs.readFileSync(SWAGGER_PETSTORE_FOLDER + '/common/Error.yaml', 'utf8'),
      expected = fs.readFileSync(SWAGGER_PETSTORE_FOLDER + '/expectedBundle.json', 'utf8'),
      input = {
        type: 'multiFile',
        specificationVersion: '2.0',
        rootFiles: [
          {
            path: '/spec/swagger.yaml'
          }
        ],
        data: [
          {
            path: '/spec/swagger.yaml',
            content: contentRootFile
          },
          {
            path: '/spec/parameters.yaml',
            content: parameters
          },
          {
            path: '/spec/Pet.yaml',
            content: pet
          },
          {
            path: '/spec/NewPet.yaml',
            content: newPet
          },
          {
            path: '/common/Error.yaml',
            content: error
          }
        ],
        options: {},
        bundleFormat: 'JSON'
      };
    const res = await Converter.bundle(input);
    expect(res).to.not.be.empty;
    expect(res.result).to.be.true;
    expect(JSON.stringify(res.output.data[0].bundledContent, null, 2)).to.be.equal(expected);
  });

  it('Should bundle file from - additionalProperties 2.0', async function() {
    let contentRootFile = fs.readFileSync(additionalProperties20 + '/root.yaml', 'utf8'),
      pet = fs.readFileSync(additionalProperties20 + '/pet.yaml', 'utf8'),
      additionalProps = fs.readFileSync(additionalProperties20 + '/additionalProperties.yaml', 'utf8'),
      expected = fs.readFileSync(additionalProperties20 + '/expected.json', 'utf8'),
      input = {
        type: 'multiFile',
        specificationVersion: '2.0',
        rootFiles: [
          {
            path: '/root.yaml'
          }
        ],
        data: [
          {
            path: '/root.yaml',
            content: contentRootFile
          },
          {
            path: '/pet.yaml',
            content: pet
          },
          {
            path: '/additionalProperties.yaml',
            content: additionalProps
          }
        ],
        options: {},
        bundleFormat: 'JSON'
      };
    const res = await Converter.bundle(input);
    expect(res).to.not.be.empty;
    expect(res.result).to.be.true;
    expect(JSON.stringify(res.output.data[0].bundledContent, null, 2)).to.be.equal(expected);
  });

<<<<<<< HEAD
  it('Should bundle file from - referenced response 2.0', async function() {
    let contentRootFile = fs.readFileSync(referencedResponse20 + '/root.yaml', 'utf8'),
      referenced = fs.readFileSync(referencedResponse20 + '/response.yaml', 'utf8'),
      expected = fs.readFileSync(referencedResponse20 + '/expected.json', 'utf8'),
=======
  it('Should return bundled file - referenced Security Schemes', async function () {
    let contentRoot = fs.readFileSync(referencedSecuritySchemes20 + '/root.yaml', 'utf8'),
      contentRef = fs.readFileSync(referencedSecuritySchemes20 + '/sschemes.yaml', 'utf8'),
      expected = fs.readFileSync(referencedSecuritySchemes20 + '/expected.json', 'utf8'),
>>>>>>> 0371d29c
      input = {
        type: 'multiFile',
        specificationVersion: '2.0',
        rootFiles: [
          {
            path: '/root.yaml'
          }
        ],
        data: [
          {
            path: '/root.yaml',
<<<<<<< HEAD
            content: contentRootFile
          },
          {
            path: '/response.yaml',
            content: referenced
=======
            content: contentRoot
          },
          {
            path: '/sschemes.yaml',
            content: contentRef
>>>>>>> 0371d29c
          }
        ],
        options: {},
        bundleFormat: 'JSON'
      };
    const res = await Converter.bundle(input);
<<<<<<< HEAD
=======

>>>>>>> 0371d29c
    expect(res).to.not.be.empty;
    expect(res.result).to.be.true;
    expect(JSON.stringify(res.output.data[0].bundledContent, null, 2)).to.be.equal(expected);
  });
});

describe('getReferences method when node does not have any reference', function() {
  it('Should return reference data empty if there are not any reference', function() {
    const userData = 'type: object\n' +
        'properties:\n' +
        '  id:\n' +
        '    type: integer\n' +
        '  userName:\n' +
        '    type: string',
      userNode = parse.getOasObject(userData),
      nodeIsRoot = false,
      result = getReferences(
        userNode.oasObject,
        nodeIsRoot,
        removeLocalReferenceFromPath,
        'the/parent/filename'
      );

    expect(result.referencesInNode).to.be.an('array').with.length(0);
    expect(Object.keys(result.nodeReferenceDirectory).length).to.equal(0);
  });

  it('Should return the reference data - schema_from_response', function() {
    const userData = 'User:\n' +
      '  $ref: \"./user.yaml\"\n' +
      '\n' +
      'Monster:\n' +
      '  type: object\n' +
      '  properties:\n' +
      '    id:\n' +
      '      type: integer\n' +
      '    clientName:\n' +
      '      type: string\n' +
      'Dog:\n' +
      '  type: object\n' +
      '  properties:\n' +
      '    id:\n' +
      '      type: integer\n' +
      '    clientName:\n' +
      '      type: string',
      userNode = parse.getOasObject(userData),
      nodeIsRoot = false,
      result = getReferences(
        userNode.oasObject,
        nodeIsRoot,
        removeLocalReferenceFromPath,
        'the/parent/filename'
      );
    expect(result.nodeReferenceDirectory).to.be.an('object');
    expect(Object.keys(result.nodeReferenceDirectory).length).to.equal(1);
    expect(result.referencesInNode).to.be.an('array').with.length(1);
    expect(Object.keys(result.nodeReferenceDirectory)[0])
      .to.equal('the/parent/user.yaml');
    expect(result.referencesInNode[0].path).to.equal('./user.yaml');
    expect(result.referencesInNode[0].newValue.$ref).to.equal('the/parent/user.yaml');
  });
});<|MERGE_RESOLUTION|>--- conflicted
+++ resolved
@@ -55,11 +55,8 @@
   SWAGGER_PETSTORE_FOLDER = path.join(__dirname, '../data/swaggerMultifile/petstore-separate-yaml'),
   additionalProperties20 = path.join(__dirname, SWAGGER_MULTIFILE_FOLDER + '/additionalProperties'),
   additionalProperties = path.join(__dirname, BUNDLES_FOLDER + '/additionalProperties'),
-<<<<<<< HEAD
+  referencedSecuritySchemes20 = path.join(__dirname, SWAGGER_MULTIFILE_FOLDER + '/referenced_security_schemes'),
   referencedResponse20 = path.join(__dirname, SWAGGER_MULTIFILE_FOLDER + '/referenced_response');
-=======
-  referencedSecuritySchemes20 = path.join(__dirname, SWAGGER_MULTIFILE_FOLDER + '/referenced_security_schemes');
->>>>>>> 0371d29c
 
 describe('bundle files method - 3.0', function () {
   it('Should return bundled file as json - schema_from_response', async function () {
@@ -2552,17 +2549,42 @@
     expect(JSON.stringify(res.output.data[0].bundledContent, null, 2)).to.be.equal(expected);
   });
 
-<<<<<<< HEAD
+  it('Should return bundled file - referenced Security Schemes', async function () {
+    let contentRootFile = fs.readFileSync(referencedSecuritySchemes20 + '/root.yaml', 'utf8'),
+      contentRef = fs.readFileSync(referencedSecuritySchemes20 + '/sschemes.yaml', 'utf8'),
+      expected = fs.readFileSync(referencedSecuritySchemes20 + '/expected.json', 'utf8'),
+      input = {
+        type: 'multiFile',
+        specificationVersion: '2.0',
+        rootFiles: [
+          {
+            path: '/root.yaml'
+          }
+        ],
+        data: [
+          {
+            path: '/root.yaml',
+            content: contentRootFile
+          },
+          {
+            path: '/sschemes.yaml',
+            content: contentRef
+          }
+        ],
+        options: {},
+        bundleFormat: 'JSON'
+      };
+    const res = await Converter.bundle(input);
+
+    expect(res).to.not.be.empty;
+    expect(res.result).to.be.true;
+    expect(JSON.stringify(res.output.data[0].bundledContent, null, 2)).to.be.equal(expected);
+  });
+
   it('Should bundle file from - referenced response 2.0', async function() {
     let contentRootFile = fs.readFileSync(referencedResponse20 + '/root.yaml', 'utf8'),
       referenced = fs.readFileSync(referencedResponse20 + '/response.yaml', 'utf8'),
       expected = fs.readFileSync(referencedResponse20 + '/expected.json', 'utf8'),
-=======
-  it('Should return bundled file - referenced Security Schemes', async function () {
-    let contentRoot = fs.readFileSync(referencedSecuritySchemes20 + '/root.yaml', 'utf8'),
-      contentRef = fs.readFileSync(referencedSecuritySchemes20 + '/sschemes.yaml', 'utf8'),
-      expected = fs.readFileSync(referencedSecuritySchemes20 + '/expected.json', 'utf8'),
->>>>>>> 0371d29c
       input = {
         type: 'multiFile',
         specificationVersion: '2.0',
@@ -2574,29 +2596,18 @@
         data: [
           {
             path: '/root.yaml',
-<<<<<<< HEAD
             content: contentRootFile
           },
           {
             path: '/response.yaml',
             content: referenced
-=======
-            content: contentRoot
-          },
-          {
-            path: '/sschemes.yaml',
-            content: contentRef
->>>>>>> 0371d29c
-          }
-        ],
-        options: {},
-        bundleFormat: 'JSON'
-      };
-    const res = await Converter.bundle(input);
-<<<<<<< HEAD
-=======
-
->>>>>>> 0371d29c
+          }
+        ],
+        options: {},
+        bundleFormat: 'JSON'
+      };
+    const res = await Converter.bundle(input);
+
     expect(res).to.not.be.empty;
     expect(res.result).to.be.true;
     expect(JSON.stringify(res.output.data[0].bundledContent, null, 2)).to.be.equal(expected);
