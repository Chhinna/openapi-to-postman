--- conflicted
+++ resolved
@@ -14,17 +14,10 @@
   nestedHard = path.join(__dirname, BUNDLES_FOLDER + '/multiple_references_from_root_components');
 
 describe('bundle files method - 3.0', function () {
-<<<<<<< HEAD
   it('Should return bundled file - schema_from_response', async function () {
     let contentRootFile = fs.readFileSync(schemaFromResponse + '/root.yaml', 'utf8'),
       user = fs.readFileSync(schemaFromResponse + '/schemas/user.yaml', 'utf8'),
       expected = fs.readFileSync(schemaFromResponse + '/expected.json', 'utf8'),
-=======
-  it('Should return bundled file with a schema called from a response', async function () {
-    let contentRootFile = fs.readFileSync(easyFolder + '/root.yaml', 'utf8'),
-      user = fs.readFileSync(easyFolder + '/schemas/user.yaml', 'utf8'),
-      expected = fs.readFileSync(easyFolder + '/expected.json', 'utf8'),
->>>>>>> cede63e0
       input = {
         type: 'folder',
         specificationVersion: '3.0',
@@ -82,18 +75,11 @@
     expect(res.output.data.bundledContent).to.be.equal(expected);
   });
 
-<<<<<<< HEAD
   it('Should return bundled file in yaml format when user does not provide bundleFormat' +
     ' and the provided input is yaml - schema_from_response', async function () {
     let contentRootFile = fs.readFileSync(schemaFromResponse + '/root.yaml', 'utf8'),
       user = fs.readFileSync(schemaFromResponse + '/schemas/user.yaml', 'utf8'),
       expected = fs.readFileSync(schemaFromResponse + '/expected.yaml', 'utf8'),
-=======
-  it('Should return bundled file in same format than root file', async function () {
-    let contentRootFile = fs.readFileSync(easyFolder + '/root.yaml', 'utf8'),
-      user = fs.readFileSync(easyFolder + '/schemas/user.yaml', 'utf8'),
-      expected = fs.readFileSync(easyFolder + '/expected.yaml', 'utf8'),
->>>>>>> cede63e0
       input = {
         type: 'folder',
         specificationVersion: '3.0',
@@ -117,7 +103,6 @@
     expect(res.output.data.bundledContent).to.be.equal(expected);
   });
 
-<<<<<<< HEAD
   it('Should return bundled file - nested_references_from_root_components', async function () {
     let contentRootFile = fs.readFileSync(nestedRefsFromRootComponents + '/v1.yaml', 'utf8'),
       responses = fs.readFileSync(nestedRefsFromRootComponents + '/responses.yaml', 'utf8'),
@@ -127,17 +112,6 @@
       toySchema = fs.readFileSync(nestedRefsFromRootComponents + '/otherSchemas/toy.yaml', 'utf8'),
       userProps = fs.readFileSync(nestedRefsFromRootComponents + '/userProps.yaml', 'utf8'),
       expected = fs.readFileSync(nestedRefsFromRootComponents + '/expected.json', 'utf8'),
-=======
-  it('Should return bundled file from root with components within', async function () {
-    let contentRootFile = fs.readFileSync(swaggerMultifileFolder + '/v1.yaml', 'utf8'),
-      responses = fs.readFileSync(swaggerMultifileFolder + '/responses.yaml', 'utf8'),
-      schemasIndex = fs.readFileSync(swaggerMultifileFolder + '/schemas/index.yaml', 'utf8'),
-      schemasUser = fs.readFileSync(swaggerMultifileFolder + '/schemas/user.yaml', 'utf8'),
-      schemasClient = fs.readFileSync(swaggerMultifileFolder + '/schemas/client.yaml', 'utf8'),
-      toySchema = fs.readFileSync(swaggerMultifileFolder + '/otherSchemas/toy.yaml', 'utf8'),
-      userProps = fs.readFileSync(swaggerMultifileFolder + '/userProps.yaml', 'utf8'),
-      expected = fs.readFileSync(swaggerMultifileFolder + '/expected.json', 'utf8'),
->>>>>>> cede63e0
       input = {
         type: 'folder',
         specificationVersion: '3.0',
@@ -225,11 +199,7 @@
     expect(JSON.stringify(res.output.data.bundledContent, null, 2)).to.be.equal(expected);
   });
 
-<<<<<<< HEAD
   it('Should return bundled file - petstore separated yaml', async function () {
-=======
-  it('Should return bundled file from a root file with multiple references', async function () {
->>>>>>> cede63e0
     let contentRootFile = fs.readFileSync(petstoreFolder + '/spec/swagger.yaml', 'utf8'),
       newPet = fs.readFileSync(petstoreFolder + '/spec/NewPet.yaml', 'utf8'),
       openapi = fs.readFileSync(petstoreFolder + '/spec/openapi.yaml', 'utf8'),
@@ -329,11 +299,7 @@
     const res = await Converter.bundle(input);
     expect(res).to.not.be.empty;
     expect(res.result).to.be.true;
-<<<<<<< HEAD
-    expect(JSON.stringify(res.output.data.bundledContent, null, 2)).to.be.equal(expected);
-=======
     expect(res.output.data.bundledContent).to.be.equal(expected);
->>>>>>> cede63e0
   });
 
   it('Should return bundled file - with_parameters', async function () {
