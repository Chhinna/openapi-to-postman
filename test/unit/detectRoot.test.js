--- conflicted
+++ resolved
@@ -297,8 +297,6 @@
     }
   });
 
-<<<<<<< HEAD
-=======
   it('should return error when input data is an empty array', async function () {
     try {
       await Converter.detectRootFiles({ type: 'multiFile', data: [] });
@@ -309,5 +307,4 @@
     }
   });
 
->>>>>>> d5bfeab1
 });