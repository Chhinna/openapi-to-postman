--- conflicted
+++ resolved
@@ -263,10 +263,6 @@
     expect(res).to.not.be.empty;
     expect(res.result).to.be.true;
     expect(res.output.data.length).to.equal(0);
-<<<<<<< HEAD
-=======
-
->>>>>>> 475eae2c
   });
 
   it('should return error when "type" parameter is not sent', async function () {
