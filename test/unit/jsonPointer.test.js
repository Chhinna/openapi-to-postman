
const expect = require('chai').expect,
  {
    getJsonPointerRelationToRoot,
    concatJsonPointer,
    getKeyInComponents
  } = require('./../../lib/jsonPointer');

describe('getKeyInComponents function', function () {
  it('should return [] when is pointing to an element in components', function () {
    const result = getKeyInComponents(['components', 'schemas'], 'pet.yaml', '', '3.0');

    expect(result).to.be.an('array').with.length(0);
  });

  it('should return [] when is pointing to a local ref in components',
    function () {
      const result = getKeyInComponents(['components', 'schemas'], 'pet.yaml', '/definitions/world', '3.0');

      expect(result).to.be.an('array').with.length(0);
    });

  it('should return ["schemas", "_folder_pet.yaml"] when the filename scaped slash', function () {
    const result = getKeyInComponents(['path', 'schemas'], '~1folder~1pet.yaml');
<<<<<<< HEAD

=======
>>>>>>> 9078e2ad
    expect(result).to.be.an('array').with.length(2);
    expect(result[0]).to.equal('schemas');
    expect(result[1]).to.equal('_folder_pet.yaml');
  });

  it('should return ["schemas", "_folder_pet.yaml"] when the filename contains any slash', function () {
    const result = getKeyInComponents(['path', 'schemas'], '/folder/pet.yaml');
<<<<<<< HEAD

=======
>>>>>>> 9078e2ad
    expect(result).to.be.an('array').with.length(2);
    expect(result[0]).to.equal('schemas');
    expect(result[1]).to.equal('_folder_pet.yaml');
  });

  it('should return ["schemas", "_folder_pet.yaml-_Name"] when the filename contains any sacped slash' +
    'and a local part using a scaped sharp', function () {
    const result = getKeyInComponents(['path', 'schemas'], '~1folder~1pet.yaml%23~1Name');
<<<<<<< HEAD

=======
>>>>>>> 9078e2ad
    expect(result).to.be.an('array').with.length(2);
    expect(result[0]).to.equal('schemas');
    expect(result[1]).to.equal('_folder_pet.yaml-_Name');
  });

  it('should return ["schemas", "_folder_pet.yaml-_Name"] when the filename contains any slash' +
    'and a local part using a sharp', function () {
    const result = getKeyInComponents(['path', 'schemas'], '/folder/pet.yaml#/Name');
<<<<<<< HEAD

    expect(result).to.be.an('array').with.length(2);
    expect(result[0]).to.equal('schemas');
    expect(result[1]).to.equal('_folder_pet.yaml-_Name');
=======
    expect(result).to.be.an('array').with.length(2);
    expect(result[0]).to.equal('schemas');
    expect(result[1]).to.equal('_folder_pet.yaml-_Name');
  });

  it('should return ["schemas", "_foldertest_pet.yaml-_Name"] when the filename contains any slash' +
    'and a local part using a sharp and another not valid character', function () {
    const result = getKeyInComponents(['path', 'schemas'], '/folder@test/pet@.yaml#/Name');
    expect(result).to.be.an('array').with.length(2);
    expect(result[0]).to.equal('schemas');
    expect(result[1]).to.equal('_foldertest_pet.yaml-_Name');
>>>>>>> 9078e2ad
  });

  it('should return ["schemas", "_foldertest_pet.yaml-_Name"] when the filename contains any slash' +
    'and a local part using a sharp and another not valid character', function () {
    const result = getKeyInComponents(['path', 'schemas'], '/folder@test/pet@.yaml#/Name');

    expect(result).to.be.an('array').with.length(2);
    expect(result[0]).to.equal('schemas');
    expect(result[1]).to.equal('_foldertest_pet.yaml-_Name');
  });
});

describe('getJsonPointerRelationToRoot function', function () {
  it('should return "#/components/schemas/Pets.yaml" no local path and schema', function () {
    let res = getJsonPointerRelationToRoot(
      'Pets.yaml',
      ['schemas', 'Pets.yaml']
    );

    expect(res).to.equal('#/components/schemas/Pets.yaml');
  });

  it('should return "#/components/schemas/hello.yaml" no local path and schema', function () {
    let res = getJsonPointerRelationToRoot(
      'hello.yaml#/definitions/world',
      ['schemas', 'hello.yaml']
    );

    expect(res).to.equal('#/components/schemas/hello.yaml');
  });

  it('should return "#/components/schemas/Error" no file path', function () {
    let res = getJsonPointerRelationToRoot(
      '#/components/schemas/Error',
      ['components', 'schemas', 'Error']
    );

    expect(res).to.equal('#/components/schemas/Error');
  });
});

describe('concatJsonPointer function ', function () {
  it('should return "#/components/schemas/Pets.yaml" no local path and schema', function () {
    let res = concatJsonPointer(
      ['schemas', 'Pets.yaml'],
      '/components'
    );

    expect(res).to.equal('#/components/schemas/Pets.yaml');
  });

  it('should return "#/components/schemas/other_Pets.yaml" no local path and schema folder in filename', function () {
    let res = concatJsonPointer(
      ['schemas', 'other_Pets.yaml'],
      '/components'
    );
<<<<<<< HEAD

    expect(res).to.equal('#/components/schemas/other_Pets.yaml');
  });

=======
    expect(res).to.equal('#/components/schemas/other_Pets.yaml');
  });
>>>>>>> 9078e2ad
  it('should return "#/components/schemas/some_Pet" no local path and schema folder in filename', function () {
    let res = concatJsonPointer(
      ['schemas', 'some_Pet.yaml'],
      '/components'
    );
<<<<<<< HEAD

=======
>>>>>>> 9078e2ad
    expect(res).to.equal('#/components/schemas/some_Pet.yaml');
  });

  it('should return "#/components/schemas/hello.yaml" no local path and schema', function () {
    let res = concatJsonPointer(
      ['schemas', 'hello.yaml'],
      '/components'
    );

    expect(res).to.equal('#/components/schemas/hello.yaml');
  });

  it('should return "#/components/schemas/_Pets.yaml" no local path and schema', function () {
    let res = concatJsonPointer(
      ['schemas', '_Pets.yaml'],
      '/components'
    );
<<<<<<< HEAD

=======
>>>>>>> 9078e2ad
    expect(res).to.equal('#/components/schemas/_Pets.yaml');
  });

});<|MERGE_RESOLUTION|>--- conflicted
+++ resolved
@@ -22,10 +22,6 @@
 
   it('should return ["schemas", "_folder_pet.yaml"] when the filename scaped slash', function () {
     const result = getKeyInComponents(['path', 'schemas'], '~1folder~1pet.yaml');
-<<<<<<< HEAD
-
-=======
->>>>>>> 9078e2ad
     expect(result).to.be.an('array').with.length(2);
     expect(result[0]).to.equal('schemas');
     expect(result[1]).to.equal('_folder_pet.yaml');
@@ -33,10 +29,6 @@
 
   it('should return ["schemas", "_folder_pet.yaml"] when the filename contains any slash', function () {
     const result = getKeyInComponents(['path', 'schemas'], '/folder/pet.yaml');
-<<<<<<< HEAD
-
-=======
->>>>>>> 9078e2ad
     expect(result).to.be.an('array').with.length(2);
     expect(result[0]).to.equal('schemas');
     expect(result[1]).to.equal('_folder_pet.yaml');
@@ -45,10 +37,6 @@
   it('should return ["schemas", "_folder_pet.yaml-_Name"] when the filename contains any sacped slash' +
     'and a local part using a scaped sharp', function () {
     const result = getKeyInComponents(['path', 'schemas'], '~1folder~1pet.yaml%23~1Name');
-<<<<<<< HEAD
-
-=======
->>>>>>> 9078e2ad
     expect(result).to.be.an('array').with.length(2);
     expect(result[0]).to.equal('schemas');
     expect(result[1]).to.equal('_folder_pet.yaml-_Name');
@@ -57,12 +45,6 @@
   it('should return ["schemas", "_folder_pet.yaml-_Name"] when the filename contains any slash' +
     'and a local part using a sharp', function () {
     const result = getKeyInComponents(['path', 'schemas'], '/folder/pet.yaml#/Name');
-<<<<<<< HEAD
-
-    expect(result).to.be.an('array').with.length(2);
-    expect(result[0]).to.equal('schemas');
-    expect(result[1]).to.equal('_folder_pet.yaml-_Name');
-=======
     expect(result).to.be.an('array').with.length(2);
     expect(result[0]).to.equal('schemas');
     expect(result[1]).to.equal('_folder_pet.yaml-_Name');
@@ -71,16 +53,6 @@
   it('should return ["schemas", "_foldertest_pet.yaml-_Name"] when the filename contains any slash' +
     'and a local part using a sharp and another not valid character', function () {
     const result = getKeyInComponents(['path', 'schemas'], '/folder@test/pet@.yaml#/Name');
-    expect(result).to.be.an('array').with.length(2);
-    expect(result[0]).to.equal('schemas');
-    expect(result[1]).to.equal('_foldertest_pet.yaml-_Name');
->>>>>>> 9078e2ad
-  });
-
-  it('should return ["schemas", "_foldertest_pet.yaml-_Name"] when the filename contains any slash' +
-    'and a local part using a sharp and another not valid character', function () {
-    const result = getKeyInComponents(['path', 'schemas'], '/folder@test/pet@.yaml#/Name');
-
     expect(result).to.be.an('array').with.length(2);
     expect(result[0]).to.equal('schemas');
     expect(result[1]).to.equal('_foldertest_pet.yaml-_Name');
@@ -131,24 +103,15 @@
       ['schemas', 'other_Pets.yaml'],
       '/components'
     );
-<<<<<<< HEAD
 
     expect(res).to.equal('#/components/schemas/other_Pets.yaml');
   });
 
-=======
-    expect(res).to.equal('#/components/schemas/other_Pets.yaml');
-  });
->>>>>>> 9078e2ad
   it('should return "#/components/schemas/some_Pet" no local path and schema folder in filename', function () {
     let res = concatJsonPointer(
       ['schemas', 'some_Pet.yaml'],
       '/components'
     );
-<<<<<<< HEAD
-
-=======
->>>>>>> 9078e2ad
     expect(res).to.equal('#/components/schemas/some_Pet.yaml');
   });
 
@@ -166,10 +129,6 @@
       ['schemas', '_Pets.yaml'],
       '/components'
     );
-<<<<<<< HEAD
-
-=======
->>>>>>> 9078e2ad
     expect(res).to.equal('#/components/schemas/_Pets.yaml');
   });
 
