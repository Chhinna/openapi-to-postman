const { expect } = require('chai'),
  concreteUtils = require('../../../lib/31XUtils/schemaUtils31X'),
  fs = require('fs'),
  valid31xFolder = './test/data/valid_openapi31X',
  invalid31xFolder = './test/data/invalid_openapi31X';

describe('parseSpec method', function () {
  it('should return true and a parsed specification', function () {
<<<<<<< HEAD
    let fileContent = fs.readFileSync(valid31xFolder + '/webhooks.json', 'utf8');
    const parsedSpec = concreteUtils.parseSpec(fileContent, { includeWebhooks: true });
=======
    let fileContent = fs.readFileSync(valid31xFolder + '/json/webhooks.json', 'utf8');
    const parsedSpec = concreteUtils.parseSpec(fileContent);
>>>>>>> aaa1336a
    expect(parsedSpec.result).to.be.true;
    expect(parsedSpec.openapi.openapi).to.equal('3.1.0');
    expect(parsedSpec.openapi.webhooks).to.not.be.undefined;
  });

  it('should return false and invalid format message when input content is sent', function () {
    let fileContent = fs.readFileSync(invalid31xFolder + '/empty-spec.yaml', 'utf8');
    const parsedSpec = concreteUtils.parseSpec(fileContent, { includeWebhooks: false });
    expect(parsedSpec.result).to.be.false;
    expect(parsedSpec.reason).to.equal('Invalid format. Input must be in YAML or JSON format.');
  });

  it('should return false and Spec must contain info object', function () {
    let fileContent = fs.readFileSync(invalid31xFolder + '/invalid-no-info.json', 'utf8');
    const parsedSpec = concreteUtils.parseSpec(fileContent, { includeWebhooks: false });
    expect(parsedSpec.result).to.be.false;
    expect(parsedSpec.reason).to.equal('Specification must contain an Info Object for the meta-data of the API');
  });

});

describe('getRequiredData method', function() {
  it('Should return all required data from file', function() {
    const fileContent = fs.readFileSync(valid31xFolder + '/json/petstore.json', 'utf8'),
      requiredData = concreteUtils.getRequiredData(JSON.parse(fileContent));
    expect(requiredData).to.be.an('object')
      .and.to.have.all.keys('info', 'paths', 'webhooks', 'components');
    expect(requiredData.webhooks).to.be.an('object');
    expect(Object.keys(requiredData.webhooks)).to.have.length(0);
    expect(requiredData.paths).to.be.an('object')
      .and.to.have.all.keys('/pet/{petId}/uploadImage', '/pets', '/pets/{petId}');
    expect(requiredData.components).to.be.an('object')
      .and.to.have.all.keys('schemas');
  });

  it('Should return empty objects if data is not in spec', function() {
    const input = {
        'openapi': '3.1.0',
        'info': {
          'version': '1.0.0',
          'title': 'Swagger Petstore',
          'license': {
            'name': 'MIT'
          }
        },
        'webhooks': {
          'inbound-sms': {
            'post': {
              'operationId': 'inbound-sms'
            }
          }
        }
      },
      requiredData = concreteUtils.getRequiredData(input);
    expect(requiredData).to.be.an('object')
      .and.to.have.all.keys('info', 'paths', 'webhooks', 'components');
    expect(requiredData.webhooks).to.be.an('object');
    expect(Object.keys(requiredData.webhooks)).to.have.length(1);
    expect(requiredData.paths).to.be.an('object');
    expect(Object.keys(requiredData.paths)).to.have.length(0);
    expect(requiredData.components).to.be.an('object');
    expect(Object.keys(requiredData.components)).to.have.length(0);
    expect(requiredData.info).to.be.an('object');
  });
});

describe('compareTypes method', function() {
  it('Should match type in spec with type to compare when type in spec is a string when they are equal', function() {
    const typeInSpec = 'string',
      typeToCompare = 'string',
      matchTypes = concreteUtils.compareTypes(typeInSpec, typeToCompare);
    expect(matchTypes).to.be.true;
  });

  it('Should match type in spec with type to compare when type in spec is an array when they are equal', function() {
    const typeInSpec = ['string'],
      typeToCompare = 'string',
      matchTypes = concreteUtils.compareTypes(typeInSpec, typeToCompare);
    expect(matchTypes).to.be.true;
  });

  it('Should match type in spec with type to compare when ' +
    'type in spec is an array with multiple types when they are equal', function() {
    const typeInSpec = ['string', 'null'],
      typeToCompare = 'string',
      matchTypes = concreteUtils.compareTypes(typeInSpec, typeToCompare);
    expect(matchTypes).to.be.true;
  });

  it('Should match type in spec with type to compare when ' +
    'type in spec is a string when they are different', function() {
    const typeInSpec = 'integer',
      typeToCompare = 'string',
      matchTypes = concreteUtils.compareTypes(typeInSpec, typeToCompare);
    expect(matchTypes).to.be.false;
  });

  it('Should not match type in spec with type to compare when' +
    'type in spec is an array when they are different', function() {
    const typeInSpec = ['integer'],
      typeToCompare = 'string',
      matchTypes = concreteUtils.compareTypes(typeInSpec, typeToCompare);
    expect(matchTypes).to.be.false;
  });
});

describe('fixExamplesByVersion method', function() {
  it('Should fix when user provides a primary schema root with examples', function() {
    const providedSchema = {
        type: 'string',
        examples: [
          'This is an example'
        ]
      },
      expectedSchemaAfterFix = {
        type: 'string',
        examples: [
          'This is an example'
        ],
        example: 'This is an example'
      },
      fixedSchemaWithExample = concreteUtils.fixExamplesByVersion(providedSchema);

    expect(JSON.stringify(fixedSchemaWithExample)).to.be.equal(JSON.stringify(expectedSchemaAfterFix));
  });

  it('Should fix when user provides a primary schema root with examples, ' +
    'and type is provided as array', function() {
    const providedSchema = {
        type: [
          'string'
        ],
        examples: [
          'This is an example'
        ]
      },
      expectedSchemaAfterFix = {
        type: 'string',
        examples: [
          'This is an example'
        ],
        example: 'This is an example'
      },
      fixedSchemaWithExample = concreteUtils.fixExamplesByVersion(providedSchema);

    expect(JSON.stringify(fixedSchemaWithExample)).to.be.equal(JSON.stringify(expectedSchemaAfterFix));
  });

  it('Should resolve when user provides an schema with items', function() {
    const providedSchema = {
        type: 'array',
        items: {
          type: 'string',
          examples: [
            'This is my example'
          ]
        }
      },
      expectedSchemaAfterFix = {
        type: 'array',
        items: {
          type: 'string',
          examples: [
            'This is my example'
          ],
          example: 'This is my example'
        }
      },
      fixedSchemaWithExample = concreteUtils.fixExamplesByVersion(providedSchema);

    expect(JSON.stringify(fixedSchemaWithExample)).to.be.equal(JSON.stringify(expectedSchemaAfterFix));
  });

  it('Should resolve when user provides an schema with items, and items type is provided as array', function() {
    const providedSchema = {
        type: 'array',
        items: {
          type: ['string'],
          examples: [
            'This is my example'
          ]
        }
      },
      expectedSchemaAfterFix = {
        type: 'array',
        items: {
          type: 'string',
          examples: [
            'This is my example'
          ],
          example: 'This is my example'
        }
      },
      fixedSchemaWithExample = concreteUtils.fixExamplesByVersion(providedSchema);

    expect(JSON.stringify(fixedSchemaWithExample)).to.be.equal(JSON.stringify(expectedSchemaAfterFix));
  });

  it('Should resolve when user provides an schema with properties with examples ', function() {
    const providedSchema = {
        required: [
          'id',
          'name'
        ],
        type: 'object',
        properties: {
          id: {
            type: 'integer',
            examples: [
              11111
            ]
          },
          name: {
            type: 'string',
            examples: [
              'this is my fisrt example name in pet'
            ]
          },
          tag: {
            type: 'string'
          }
        }
      },
      expectedSchemaAfterFix = {
        required: [
          'id',
          'name'
        ],
        type: 'object',
        properties: {
          id: {
            type: 'integer',
            examples: [
              11111
            ],
            example: 11111
          },
          name: {
            type: 'string',
            examples: [
              'this is my fisrt example name in pet'
            ],
            example: 'this is my fisrt example name in pet'
          },
          tag: {
            type: 'string'
          }
        }
      },
      fixedSchemaWithExample = concreteUtils.fixExamplesByVersion(providedSchema);
    expect(JSON.stringify(fixedSchemaWithExample)).to.be.equal(JSON.stringify(expectedSchemaAfterFix));
  });

  it('Should resolve when user provides an schema with properties with examples ' +
    'and type is provided as an array', function() {
    const providedSchema = {
        required: [
          'id',
          'name'
        ],
        type: 'object',
        properties: {
          id: {
            type: ['integer'],
            examples: [
              11111
            ]
          },
          name: {
            type: ['string'],
            examples: [
              'this is my fisrt example name in pet'
            ]
          },
          tag: {
            type: ['string']
          }
        }
      },
      expectedSchemaAfterFix = {
        required: [
          'id',
          'name'
        ],
        type: 'object',
        properties: {
          id: {
            type: 'integer',
            examples: [
              11111
            ],
            example: 11111
          },
          name: {
            type: 'string',
            examples: [
              'this is my fisrt example name in pet'
            ],
            example: 'this is my fisrt example name in pet'
          },
          tag: {
            type: 'string'
          }
        }
      },
      fixedSchemaWithExample = concreteUtils.fixExamplesByVersion(providedSchema);
    expect(JSON.stringify(fixedSchemaWithExample)).to.be.equal(JSON.stringify(expectedSchemaAfterFix));
  });

  it('Should resolve when user provides an schema with properties ' +
    'and properties has inner properties with examples', function() {
    const providedSchema = {
        required: [
          'id',
          'name'
        ],
        type: 'object',
        properties: {
          id: {
            'required': [
              'responseId',
              'responseName'
            ],
            'properties': {
              'responseId': {
                'type': 'integer',
                'format': 'int64',
                'examples': [234]
              },
              'responseName': {
                'type': 'string',
                'examples': ['200 OK Response']
              }
            }
          },
          name: {
            'required': [
              'responseId',
              'responseName'
            ],
            'properties': {
              'responseId': {
                'type': 'integer',
                'format': 'int64',
                'examples': [111222333]
              },
              'responseName': {
                'type': 'string',
                'examples': ['Name 200 OK Response']
              }
            }
          }
        }
      },
      expectedSchemaAfterFix = {
        required: [
          'id',
          'name'
        ],
        type: 'object',
        properties: {
          id: {
            'required': [
              'responseId',
              'responseName'
            ],
            'properties': {
              'responseId': {
                'type': 'integer',
                'format': 'int64',
                'examples': [234],
                'example': 234
              },
              'responseName': {
                'type': 'string',
                'examples': ['200 OK Response'],
                'example': '200 OK Response'
              }
            }
          },
          name: {
            'required': [
              'responseId',
              'responseName'
            ],
            'properties': {
              'responseId': {
                'type': 'integer',
                'format': 'int64',
                'examples': [111222333],
                'example': 111222333
              },
              'responseName': {
                'type': 'string',
                'examples': ['Name 200 OK Response'],
                'example': 'Name 200 OK Response'
              }
            }
          }
        }
      },
      fixedSchemaWithExample = concreteUtils.fixExamplesByVersion(providedSchema);
    expect(JSON.stringify(fixedSchemaWithExample)).to.be.equal(JSON.stringify(expectedSchemaAfterFix));
  });

  it('Should resolve when user provides an schema with properties ' +
    'and properties has inner properties with examples and all types are arrays', function() {
    const providedSchema = {
        required: [
          'id',
          'name'
        ],
        type: ['object'],
        properties: {
          id: {
            required: [
              'responseId',
              'responseName'
            ],
            properties: {
              responseId: {
                type: ['integer'],
                format: 'int64',
                examples: [
                  234
                ]
              },
              responseName: {
                type: ['string'],
                examples: [
                  '200 OK Response'
                ]
              }
            }
          },
          name: {
            required: [
              'responseId',
              'responseName'
            ],
            properties: {
              responseId: {
                type: ['integer'],
                format: 'int64',
                examples: [
                  5678
                ]
              },
              responseName: {
                type: ['string'],
                examples: [
                  'Another name 200 OK Response'
                ]
              }
            }
          }
        }
      },
      expectedSchemaAfterFix = {
        required: [
          'id',
          'name'
        ],
        type: 'object',
        properties: {
          id: {
            required: [
              'responseId',
              'responseName'
            ],
            properties: {
              responseId: {
                type: 'integer',
                format: 'int64',
                examples: [
                  234
                ],
                example: 234
              },
              responseName: {
                type: 'string',
                examples: [
                  '200 OK Response'
                ],
                example: '200 OK Response'
              }
            }
          },
          name: {
            required: [
              'responseId',
              'responseName'
            ],
            properties: {
              responseId: {
                type: 'integer',
                format: 'int64',
                examples: [
                  5678
                ],
                example: 5678
              },
              responseName: {
                type: 'string',
                examples: [
                  'Another name 200 OK Response'
                ],
                example: 'Another name 200 OK Response'
              }
            }
          }
        }
      },
      fixedSchemaWithExample = concreteUtils.fixExamplesByVersion(providedSchema);
    expect(JSON.stringify(fixedSchemaWithExample)).to.be.equal(JSON.stringify(expectedSchemaAfterFix));
  });

  it('Should return example 123 when the types is an array with string and integer', function() {
    const providedSchema = {
        required: [
          'id'
        ],
        type: ['string', 'integer'],
        examples: [123, 1234]
      },
      expectedSchemaAfterFix = {
        required: [
          'id'
        ],
        type: 'integer',
        examples: [123, 1234],
        example: 123
      },
      fixedSchemaWithExample = concreteUtils.fixExamplesByVersion(providedSchema);
    expect(JSON.stringify(fixedSchemaWithExample)).to.be.equal(JSON.stringify(expectedSchemaAfterFix));
  });

  it('Should return example "Not an Integer" and type integer when type and example dont match', function() {
    const providedSchema = {
        required: [
          'id'
        ],
        type: ['integer'],
        examples: ['Not an Integer']
      },
      expectedSchemaAfterFix = {
        required: [
          'id'
        ],
        type: 'integer',
        examples: ['Not an Integer'],
        example: 'Not an Integer'
      },
      fixedSchemaWithExample = concreteUtils.fixExamplesByVersion(providedSchema);
    expect(JSON.stringify(fixedSchemaWithExample)).to.be.equal(JSON.stringify(expectedSchemaAfterFix));
  });

  it('Should return example "test" and type string when first example did not match any type', function() {
    const providedSchema = {
        required: [
          'id'
        ],
        type: ['string', 'integer'],
        examples: [true, 'test']
      },
      expectedSchemaAfterFix = {
        required: [
          'id'
        ],
        type: 'string',
        examples: [true, 'test'],
        example: 'test'
      },
      fixedSchemaWithExample = concreteUtils.fixExamplesByVersion(providedSchema);
    expect(JSON.stringify(fixedSchemaWithExample)).to.be.equal(JSON.stringify(expectedSchemaAfterFix));
  });

});

describe('isBinaryContentType method', function() {
  it('Should be true if content type is binary type without schema', function() {
    const bodyType = 'application/octet-stream',
      contentObject = {
        'application/octet-stream': {}
      },
      isBinary = concreteUtils.isBinaryContentType(bodyType, contentObject);
    expect(isBinary).to.be.true;
  });

  it('Should be false if content type is not binary type', function() {
    const bodyType = 'application/json',
      contentObject = {
        'application/json': {
          'schema': {
            'type': 'string',
            'examples': [
              'OK'
            ]
          }
        }
      },
      isBinary = concreteUtils.isBinaryContentType(bodyType, contentObject);
    expect(isBinary).to.be.false;
  });
});

describe('getOuterPropsIfIsSupported method', function() {
  it('Should add outer properties to a referenced schema', function() {
    const referencedSchema = {
        name: 'Test name',
        age: '30'
      },
      outerProperties = {
        job: 'This is an example'
      },
      resolvedSchema = concreteUtils.addOuterPropsToRefSchemaIfIsSupported(referencedSchema, outerProperties);
    expect(resolvedSchema).to.be.an('object')
      .nested.to.have.all.keys('name', 'age', 'job');
    expect(resolvedSchema.job).to.be.equal(outerProperties.job);
  });

  it('Should replace referenced schema existing props with outer prop if exists', function() {
    const referencedSchema = {
        name: 'Test name',
        age: '30',
        job: 'The inner job'
      },
      outerProperties = {
        job: 'The new job from out'
      },
      resolvedSchema = concreteUtils.addOuterPropsToRefSchemaIfIsSupported(referencedSchema, outerProperties);
    expect(resolvedSchema).to.be.an('object')
      .nested.to.have.all.keys('name', 'age', 'job');
    expect(resolvedSchema.job).to.be.equal(outerProperties.job);
  });

  it('Should concat an outerProperty with innerProperty values when is an array', function() {
    const referencedSchema = {
        name: 'Test name',
        age: '30',
        required: [
          'name'
        ]
      },
      outerProperties = {
        job: 'The new job from out',
        required: [
          'job'
        ]
      },
      expectedRequiredValue = ['name', 'job'],
      resolvedSchema = concreteUtils.addOuterPropsToRefSchemaIfIsSupported(referencedSchema, outerProperties);
    expect(resolvedSchema).to.be.an('object')
      .nested.to.have.all.keys('name', 'age', 'job', 'required');
    expect(resolvedSchema.job).to.be.equal(outerProperties.job);
    expect(JSON.stringify(resolvedSchema.required)).to.be.equal(JSON.stringify(expectedRequiredValue));
  });
});

describe('findTypeByExample method', function () {
  it('should return integer when the example is 123 and the types are string and integer', function () {
    const result = concreteUtils.findTypeByExample([123], ['string', 'integer']);
    expect(result.foundType).to.equal('integer');
    expect(result.foundExample).to.equal(123);
  });

  it('should return number when the example is 123.5 and the types are string and integer', function () {
    const result = concreteUtils.findTypeByExample([123.5], ['string', 'number']);
    expect(result.foundType).to.equal('number');
    expect(result.foundExample).to.equal(123.5);

  });

  it('should return string when the example is "123" and the types are integer and string', function () {
    const result = concreteUtils.findTypeByExample(['123'], ['integer', 'string']);
    expect(result.foundType).to.equal('string');
    expect(result.foundExample).to.equal('123');

  });

  it('should return boolean when the example is true and the types are integer, string and boolean', function () {
    const result = concreteUtils.findTypeByExample([true], ['integer', 'string', 'boolean']);
    expect(result.foundType).to.equal('boolean');
    expect(result.foundExample).to.equal(true);
  });

  it('should return string when the example is "true" and the types are integer, string and boolean', function () {
    const result = concreteUtils.findTypeByExample(['true'], ['integer', 'string', 'boolean']);
    expect(result.foundType).to.equal('string');
    expect(result.foundExample).to.equal('true');
  });

  it('should return boolean when the examples are "true" and false and the types are integer and boolean', function () {
    const result = concreteUtils.findTypeByExample(['true', false], ['integer', 'boolean']);
    expect(result.foundType).to.equal('boolean');
    expect(result.foundExample).to.equal(false);
  });

});<|MERGE_RESOLUTION|>--- conflicted
+++ resolved
@@ -6,13 +6,8 @@
 
 describe('parseSpec method', function () {
   it('should return true and a parsed specification', function () {
-<<<<<<< HEAD
-    let fileContent = fs.readFileSync(valid31xFolder + '/webhooks.json', 'utf8');
+    let fileContent = fs.readFileSync(valid31xFolder + '/json/webhooks.json', 'utf8');
     const parsedSpec = concreteUtils.parseSpec(fileContent, { includeWebhooks: true });
-=======
-    let fileContent = fs.readFileSync(valid31xFolder + '/json/webhooks.json', 'utf8');
-    const parsedSpec = concreteUtils.parseSpec(fileContent);
->>>>>>> aaa1336a
     expect(parsedSpec.result).to.be.true;
     expect(parsedSpec.openapi.openapi).to.equal('3.1.0');
     expect(parsedSpec.openapi.webhooks).to.not.be.undefined;
