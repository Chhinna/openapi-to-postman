var expect = require('chai').expect,
  Converter = require('../../index.js'),
  fs = require('fs'),
  path = require('path'),
  _ = require('lodash'),
  async = require('async'),
  VALID_OPENAPI_PATH = '../data/valid_openapi',
  INVALID_OPENAPI_PATH = '../data/invalid_openapi',
  SWAGGER_20_FOLDER_YAML = '../data/valid_swagger/yaml/',
  SWAGGER_20_FOLDER_JSON = '../data/valid_swagger/json/';

describe('CONVERT FUNCTION TESTS ', function() {
  // these two covers remaining part of util.js
  describe('The convert Function', function() {

    var testSpec = path.join(__dirname, VALID_OPENAPI_PATH + '/test.json'),
      testSpec1 = path.join(__dirname, VALID_OPENAPI_PATH + '/test1.json'),
      test31SpecDir = path.join(__dirname, '../data/valid_openapi31X/'),
      issue133 = path.join(__dirname, VALID_OPENAPI_PATH + '/issue#133.json'),
      issue160 = path.join(__dirname, VALID_OPENAPI_PATH, '/issue#160.json'),
      issue10672 = path.join(__dirname, VALID_OPENAPI_PATH, '/issue#10672.json'),
      unique_items_schema = path.join(__dirname, VALID_OPENAPI_PATH + '/unique_items_schema.json'),
      serverOverRidingSpec = path.join(__dirname, VALID_OPENAPI_PATH + '/server_overriding.json'),
      infoHavingContactOnlySpec = path.join(__dirname, VALID_OPENAPI_PATH + '/info_having_contact_only.json'),
      infoHavingDescriptionOnlySpec = path.join(__dirname, VALID_OPENAPI_PATH + '/info_having_description_only.json'),
      customHeadersSpec = path.join(__dirname, VALID_OPENAPI_PATH + '/custom_headers.json'),
      implicitHeadersSpec = path.join(__dirname, VALID_OPENAPI_PATH + '/implicit_headers.json'),
      readOnlySpec = path.join(__dirname, VALID_OPENAPI_PATH + '/readOnly.json'),
      multipleFoldersSpec = path.join(__dirname, VALID_OPENAPI_PATH + '/multiple_folder_problem.json'),
      multipleFoldersSpec1 = path.join(__dirname, VALID_OPENAPI_PATH + '/multiple_folder_problem1.json'),
      multipleFoldersSpec2 = path.join(__dirname, VALID_OPENAPI_PATH + '/multiple_folder_problem2.json'),
      examplesInSchemaSpec = path.join(__dirname, VALID_OPENAPI_PATH + '/example_in_schema.json'),
      schemaWithoutExampleSpec = path.join(__dirname, VALID_OPENAPI_PATH + '/example_not_present.json'),
      examplesOutsideSchema = path.join(__dirname, VALID_OPENAPI_PATH + '/examples_outside_schema.json'),
      exampleOutsideSchema = path.join(__dirname, VALID_OPENAPI_PATH + '/example_outside_schema.json'),
      descriptionInBodyParams = path.join(__dirname, VALID_OPENAPI_PATH + '/description_in_body_params.json'),
      zeroDefaultValueSpec = path.join(__dirname, VALID_OPENAPI_PATH + '/zero_in_default_value.json'),
      requiredInParams = path.join(__dirname, VALID_OPENAPI_PATH, '/required_in_parameters.json'),
      multipleRefs = path.join(__dirname, VALID_OPENAPI_PATH, '/multiple_refs.json'),
      issue150 = path.join(__dirname, VALID_OPENAPI_PATH + '/issue#150.yml'),
      issue173 = path.join(__dirname, VALID_OPENAPI_PATH, '/issue#173.yml'),
      issue152 = path.join(__dirname, VALID_OPENAPI_PATH, '/path-refs-error.yaml'),
      issue193 = path.join(__dirname, VALID_OPENAPI_PATH, '/issue#193.yml'),
      tooManyRefs = path.join(__dirname, VALID_OPENAPI_PATH, '/too-many-refs.json'),
      tagsFolderSpec = path.join(__dirname, VALID_OPENAPI_PATH + '/petstore-detailed.yaml'),
      securityTestCases = path.join(__dirname, VALID_OPENAPI_PATH + '/security-test-cases.yaml'),
      emptySecurityTestCase = path.join(__dirname, VALID_OPENAPI_PATH + '/empty-security-test-case.yaml'),
      rootUrlServerWithVariables = path.join(__dirname, VALID_OPENAPI_PATH + '/root_url_server_with_variables.json'),
      parameterExamples = path.join(__dirname, VALID_OPENAPI_PATH + '/parameteres_with_examples.yaml'),
      issue10229 = path.join(__dirname, VALID_OPENAPI_PATH, '/issue#10229.json'),
      deepObjectLengthProperty = path.join(__dirname, VALID_OPENAPI_PATH, '/deepObjectLengthProperty.yaml'),
      valuePropInExample = path.join(__dirname, VALID_OPENAPI_PATH, '/valuePropInExample.yaml'),
      petstoreParamExample = path.join(__dirname, VALID_OPENAPI_PATH, '/petstoreParamExample.yaml'),
<<<<<<< HEAD
      queryParamWithEnumResolveAsExample =
        path.join(__dirname, VALID_OPENAPI_PATH, '/query_param_with_enum_resolve_as_example.json');
=======
      formDataParamDescription = path.join(__dirname, VALID_OPENAPI_PATH, '/form_data_param_description.yaml'),
      allHTTPMethodsSpec = path.join(__dirname, VALID_OPENAPI_PATH, '/all-http-methods.yaml');

>>>>>>> aea666bd

    it('Should add collection level auth with type as `bearer`' +
    securityTestCases, function(done) {
      var openapi = fs.readFileSync(securityTestCases, 'utf8'),
        auth;
      Converter.convert({ type: 'string', data: openapi }, {}, (err, conversionResult) => {

        auth = conversionResult.output[0].data.item[0].request.auth;

        expect(err).to.be.null;
        expect(conversionResult.result).to.equal(true);
        expect(auth).to.be.null;
        expect(conversionResult.output.length).to.equal(1);
        expect(conversionResult.output[0].type).to.equal('collection');
        expect(conversionResult.output[0].data).to.have.property('info');
        expect(conversionResult.output[0].data).to.have.property('item');
        expect(conversionResult.output[0].data.auth).to.have.property('type');
        expect(conversionResult.output[0].data.auth.type).to.equal('apikey');
        done();
      });
    });

    it('Should add collection level auth with type as `apiKey`' +
    emptySecurityTestCase, function(done) {
      var openapi = fs.readFileSync(emptySecurityTestCase, 'utf8');
      Converter.convert({ type: 'string', data: openapi }, {}, (err, conversionResult) => {

        expect(err).to.be.null;
        expect(conversionResult.result).to.equal(true);
        expect(conversionResult.output.length).to.equal(1);
        expect(conversionResult.output[0].type).to.equal('collection');
        expect(conversionResult.output[0].data).to.have.property('info');
        expect(conversionResult.output[0].data).to.have.property('item');
        expect(conversionResult.output[0].data.auth).to.have.property('type');
        expect(conversionResult.output[0].data.auth.type).to.equal('apikey');
        done();
      });
    });

    it('Should generate collection conforming to schema for and fail if not valid ' +
    tooManyRefs, function(done) {
      var openapi = fs.readFileSync(tooManyRefs, 'utf8'),
        body;
      Converter.convert({ type: 'string', data: openapi }, { schemaFaker: true }, (err, conversionResult) => {

        expect(err).to.be.null;
        expect(conversionResult.result).to.equal(true);
        expect(conversionResult.output.length).to.equal(1);
        expect(conversionResult.output[0].type).to.equal('collection');
        expect(conversionResult.output[0].data).to.have.property('info');
        expect(conversionResult.output[0].data).to.have.property('item');
        body = conversionResult.output[0].data.item[1].response[0].body;
        expect(body).to.not.contain('<Error: Too many levels of nesting to fake this schema>');
        done();
      });
    });

    it('Should generate collection conforming to schema for and fail if not valid ' +
    issue152, function(done) {
      var openapi = fs.readFileSync(issue152, 'utf8'),
        refNotFound = 'reference #/paths/~1pets/get/responses/200/content/application~1json/schema/properties/newprop' +
        ' not found in the OpenAPI spec';
      Converter.convert({ type: 'string', data: openapi }, { schemaFaker: true }, (err, conversionResult) => {
        expect(err).to.be.null;
        expect(conversionResult.result).to.equal(true);
        expect(conversionResult.output.length).to.equal(1);
        expect(conversionResult.output[0].type).to.equal('collection');
        expect(conversionResult.output[0].data).to.have.property('info');
        expect(conversionResult.output[0].data).to.have.property('item');
        expect(conversionResult.output[0].data.item[0].item[1].response[1].body).to.not.contain(refNotFound);
        done();
      });
    });

    it('Should generate collection conforming to schema for and fail if not valid ' +
     testSpec, function(done) {
      var openapi = fs.readFileSync(testSpec, 'utf8');
      Converter.convert({ type: 'string', data: openapi }, { schemaFaker: true }, (err, conversionResult) => {
        expect(err).to.be.null;
        expect(conversionResult.result).to.equal(true);
        expect(conversionResult.output.length).to.equal(1);
        expect(conversionResult.output[0].type).to.equal('collection');
        expect(conversionResult.output[0].data).to.have.property('info');
        expect(conversionResult.output[0].data).to.have.property('item');
        done();
      });
    });

    it(' Fix for GITHUB#133: Should generate collection with proper Path and Collection variables', function(done) {
      var openapi = fs.readFileSync(issue133, 'utf8');
      Converter.convert({ type: 'string', data: openapi },
        { requestParametersResolution: 'Example', schemaFaker: true }, (err, conversionResult) => {

          expect(err).to.be.null;
          expect(conversionResult.result).to.equal(true);
          expect(conversionResult.output.length).to.equal(1);
          expect(conversionResult.output[0].type).to.equal('collection');
          expect(conversionResult.output[0].data).to.have.property('info');
          expect(conversionResult.output[0].data).to.have.property('item');
          expect(conversionResult.output[0].data).to.have.property('variable');
          expect(conversionResult.output[0].data.variable).to.be.an('array');
          expect(conversionResult.output[0].data.variable[1].key).to.equal('format');
          expect(conversionResult.output[0].data.variable[1].value).to.equal('json');
          expect(conversionResult.output[0].data.variable[2].key).to.equal('path');
          expect(conversionResult.output[0].data.variable[2].value).to.equal('send-email');
          expect(conversionResult.output[0].data.variable[3].key).to.equal('new-path-variable-1');
          // serialised value for object { R: 100, G: 200, B: 150 }
          expect(conversionResult.output[0].data.variable[3].value).to.equal('R,100,G,200,B,150');
          expect(conversionResult.output[0].data.variable[4].key).to.equal('new-path-variable-2');
          // serialised value for array ["exampleString", "exampleString"]
          expect(conversionResult.output[0].data.variable[4].value).to.equal('exampleString,exampleString');
          done();
        });
    });

    it('Should generate collection conforming to schema for and fail if not valid ' +
    testSpec1, function(done) {
      Converter.convert({ type: 'file', data: testSpec1 }, { requestNameSource: 'url' }, (err, conversionResult) => {
        expect(err).to.be.null;
        expect(conversionResult.result).to.equal(true);
        expect(conversionResult.output.length).to.equal(1);
        expect(conversionResult.output[0].type).to.equal('collection');
        expect(conversionResult.output[0].data).to.have.property('info');
        expect(conversionResult.output[0].data).to.have.property('item');

        done();
      });
    });

    it('#GITHUB-160 should generate correct display url for path containing servers' +
    issue160, function(done) {
      var openapi = fs.readFileSync(issue160, 'utf8');
      Converter.convert({ type: 'string', data: openapi }, {}, (err, conversionResult) => {
        expect(err).to.be.null;
        expect(conversionResult.result).to.equal(true);
        expect(conversionResult.output.length).to.equal(1);
        expect(conversionResult.output[0].type).to.equal('collection');
        expect(conversionResult.output[0].data).to.have.property('info');
        expect(conversionResult.output[0].data).to.have.property('item');
        expect(conversionResult.output[0].data.item[0].item[0].request.url.host[0]).to.equal('{{pets-Url}}');
        done();
      });
    });

    it('Should not get stuck while resolving circular references' +
    unique_items_schema, function(done) {
      Converter.convert({ type: 'file', data:
      unique_items_schema }, {}, (err, conversionResult) => {
        expect(err).to.be.null;
        expect(conversionResult.result).to.equal(true);
        expect(conversionResult.output.length).to.equal(1);
        expect(conversionResult.output[0].type).to.equal('collection');
        expect(conversionResult.output[0].data).to.have.property('info');
        expect(conversionResult.output[0].data).to.have.property('item');

        done();
      });
    });

    it('Should generate collection with collapsing unnecessary folders ' +
    multipleFoldersSpec, function(done) {
      var openapi = fs.readFileSync(multipleFoldersSpec, 'utf8');
      Converter.convert({ type: 'string', data: openapi }, {}, (err, conversionResult) => {
        expect(err).to.be.null;
        expect(conversionResult.result).to.equal(true);
        expect(conversionResult.output[0].data.item[0].name).to.equal('pets/a/b');
        expect(conversionResult.output[0].data.item[0].item[0].request.method).to.equal('GET');
        expect(conversionResult.output[0].data.item[0].item[1].request.method).to.equal('POST');
        done();
      });
    });
    it('Should generate collection without collapsing unnecessary folders ' +
      '(if the option is specified) ' +
      multipleFoldersSpec, function(done) {
      var openapi = fs.readFileSync(multipleFoldersSpec, 'utf8');
      Converter.convert({ type: 'string', data: openapi }, { collapseFolders: false }, (err, conversionResult) => {
        expect(err).to.be.null;
        expect(conversionResult.result).to.equal(true);
        expect(conversionResult.output[0].data.item[0].name).to.equal('pets');
        done();
      });
    });
    it('Should collapse child and parent folder when parent has only one child' +
    multipleFoldersSpec1, function(done) {
      var openapi = fs.readFileSync(multipleFoldersSpec1, 'utf8');
      Converter.convert({ type: 'string', data: openapi }, { schemaFaker: true }, (err, conversionResult) => {
        expect(err).to.be.null;
        expect(conversionResult.result).to.equal(true);
        expect(conversionResult.output[0].data.item[0].name).to.equal('pets/a');
        expect(conversionResult.output[0].data.item[0].item[0].request.method).to.equal('GET');
        expect(conversionResult.output[0].data.item[0].item[1].name).to.equal('b');
        expect(conversionResult.output[0].data.item[0].item[1].item[0].request.method).to.equal('GET');
        expect(conversionResult.output[0].data.item[0].item[1].item[1].request.method).to.equal('POST');
        done();
      });
    });
    it('Should generate collection without creating folders and having only one request' +
    multipleFoldersSpec2, function(done) {
      var openapi = fs.readFileSync(multipleFoldersSpec2, 'utf8');
      Converter.convert({ type: 'string', data: openapi }, { schemaFaker: true }, (err, conversionResult) => {
        expect(err).to.be.null;
        expect(conversionResult.result).to.equal(true);
        expect(conversionResult.output[0].data.item[0].request.name).to.equal('find Pets');
        expect(conversionResult.output[0].data.item[0].request.method).to.equal('GET');
        done();
      });
    });
    it('[Github #113]: Should convert the default value in case of zero as well' +
    zeroDefaultValueSpec, function(done) {
      var openapi = fs.readFileSync(zeroDefaultValueSpec, 'utf8');
      Converter.convert({ type: 'string', data: openapi }, { schemaFaker: true }, (err, conversionResult) => {
        expect(err).to.be.null;
        expect(conversionResult.result).to.equal(true);
        expect(conversionResult.output[0].data.item[0].request.url.query[0].value).to.equal('0');
        expect(conversionResult.output[0].data.item[0].request.url.variable[0].description)
          .to.equal('This description doesn\'t show up.');
        done();
      });
    });
    it('[Github #90] - Should create a request using local server instead of global server ' +
    serverOverRidingSpec, function(done) {
      Converter.convert({ type: 'file', data: serverOverRidingSpec }, { schemaFaker: true },
        (err, conversionResult) => {
        // Combining protocol, host, path to create a request
        // Ex https:// + example.com + /example = https://example.com/example
          let request = conversionResult.output[0].data.item[1].request,
            protocol = request.url.protocol,
            host = request.url.host.join('.'),
            port = request.url.port,
            path = request.url.path.join('/'),
            endPoint = protocol + '://' + host + ':' + port + '/' + path,
            host1 = conversionResult.output[0].data.variable[0].value,
            path1 = conversionResult.output[0].data.item[0].request.url.path.join('/'),
            endPoint1 = host1 + '/' + path1;
          expect(endPoint).to.equal('http://petstore.swagger.io:{{port}}/:basePath/secondary-domain/fails');
          expect(endPoint1).to.equal('https://api.example.com/primary-domain/works');
          done();
        });
    });
    it('convertor should add custom header in the response' +
    customHeadersSpec, function(done) {
      var openapi = fs.readFileSync(customHeadersSpec, 'utf8');
      Converter.convert({ type: 'string', data: openapi }, { schemaFaker: true }, (err, conversionResult) => {
        expect(err).to.be.null;
        expect(conversionResult.output[0].data.item[0].response[0].header[0].value)
          .to.equal('application/vnd.retailer.v3+json');
        done();
      });
    });
    it('convertor should maintain implicit headers in the request' +
    implicitHeadersSpec, function(done) {
      var openapi = fs.readFileSync(implicitHeadersSpec, 'utf8');
      Converter.convert({ type: 'string', data: openapi }, {
        schemaFaker: true,
        keepImplicitHeaders: true
      }, (err, conversionResult) => {
        expect(err).to.be.null;
        expect(conversionResult.output[0].data.item[0].item[0].request.header[0].key)
          .to.equal('Authorization');
        expect(conversionResult.output[0].data.item[0].item[0].request.header[0].value)
          .to.equal('Bearer {{oauth_access_token}}');
        expect(conversionResult.output[0].data.item[0].item[0].request.header[1].key)
          .to.equal('Content-Type');
        expect(conversionResult.output[0].data.item[0].item[0].request.header[1].value)
          .to.equal('application/json');
        expect(conversionResult.output[0].data.item[0].item[1].request.header[0].key)
          .to.equal('Authorization');
        expect(conversionResult.output[0].data.item[0].item[1].request.header[0].value)
          .to.equal('Bearer {{oauth_access_token}}');
        expect(conversionResult.output[0].data.item[0].item[1].request.header[1].key)
          .to.equal('Content-Type');
        expect(conversionResult.output[0].data.item[0].item[1].request.header[1].value)
          .to.equal('application/json');
        expect(conversionResult.output[0].data.item[0].item[1].request.header[2].key)
          .to.equal('Accept');
        expect(conversionResult.output[0].data.item[0].item[1].request.header[2].value)
          .to.equal('application/json');
        expect(conversionResult.output[0].data.item[0].item[1].request.header).to.have.length(3);
        done();
      });
    });
    it('convertor should remove implicit headers in the request' +
    implicitHeadersSpec, function(done) {
      var openapi = fs.readFileSync(implicitHeadersSpec, 'utf8');
      Converter.convert({ type: 'string', data: openapi }, {
        schemaFaker: true,
        keepImplicitHeaders: false
      }, (err, conversionResult) => {
        expect(err).to.be.null;
        expect(conversionResult.output[0].data.item[0].item[1].request.header).to.have.length(2);
        expect(conversionResult.output[0].data.item[0].item[1].request.header[0].key)
          .to.equal('Content-Type');
        expect(conversionResult.output[0].data.item[0].item[1].request.header[0].value)
          .to.equal('application/json');
        expect(conversionResult.output[0].data.item[0].item[1].request.header[1].key)
          .to.equal('Accept');
        expect(conversionResult.output[0].data.item[0].item[1].request.header[1].value)
          .to.equal('application/json');
        done();
      });
    });
    it('Should respects readOnly and writeOnly properties in requestBody or response schema' +
     readOnlySpec, function(done) {
      var openapi = fs.readFileSync(readOnlySpec, 'utf8'),
        options = { schemaFaker: true, exampleParametersResolution: 'schema' };
      Converter.convert({ type: 'string', data: openapi }, options, (err, conversionResult) => {
        let requestBody = conversionResult.output[0].data.item[0].item[1].request.body.raw,
          responseBody = conversionResult.output[0].data.item[0].item[0].response[0].body;
        expect(err).to.be.null;
        expect(requestBody).to.equal('{\n  "name": "<string>",\n  "tag": "<string>"\n}');
        expect(responseBody).to.equal('[\n  {\n    "id": "<long>",\n    "name": "<string>"\n  }' +
        ',\n  {\n    "id": "<long>",\n    "name": "<string>"\n  }\n]');

        done();
      });
    });

    it('[Github #102]- Should generate collection info with only contact info' +
      infoHavingContactOnlySpec, function(done) {
      Converter.convert({ type: 'file', data: infoHavingContactOnlySpec },
        { schemaFaker: true }, (err, conversionResult) => {
          let description;
          description = conversionResult.output[0].data.info.description;
          expect(description.content).to
            .equal('Contact Support:\n Name: API Support\n Email: support@example.com');

          done();
        });
    });
    it('[Github #102]- Should generate collection info with only description' +
      infoHavingDescriptionOnlySpec, function(done) {
      Converter.convert({ type: 'file', data: infoHavingDescriptionOnlySpec },
        { schemaFaker: true }, (err, conversionResult) => {
          let description;
          description = conversionResult.output[0].data.info.description;
          expect(description.content).to
            .equal('Hey, this is the description.');
          done();
        });
    });
    it('Should remove the version from generated collection for all specs', function(done) {
      Converter.convert({ type: 'file', data: testSpec }, { schemaFaker: true }, (err, conversionResult) => {
        expect(err).to.be.null;
        expect(conversionResult.result).to.equal(true);
        expect(conversionResult.output[0].data.info).to.not.have.property('version');
        done();
      });
    });
    it('#GITHUB-10229 should generate correct example is out of the schema and is falsy' +
    issue10229, function(done) {
      var openapi = fs.readFileSync(issue10229, 'utf8');
      Converter.convert({ type: 'string', data: openapi }, { requestParametersResolution: 'Example' },
        (err, conversionResult) => {
          expect(err).to.be.null;
          expect(conversionResult.result).to.equal(true);
          expect(conversionResult.output.length).to.equal(1);
          expect(conversionResult.output[0].type).to.equal('collection');
          expect(conversionResult.output[0].data).to.have.property('info');
          expect(conversionResult.output[0].data).to.have.property('item');
          expect(conversionResult.output[0].data.item[0].item[0].request.url.query[0].value).to.equal('0');
          expect(conversionResult.output[0].data.item[0].item[0].request.url.query[1].value).to.equal('');
          expect(conversionResult.output[0].data.item[0].item[0].request.url.query[2].value).to.equal('false');
          expect(conversionResult.output[0].data.item[0].item[1].request.body.raw).to.equal('{\n  "a": null\n}');
          expect(conversionResult.output[0].data.item[0].item[1].response[1].body).to.equal('{\n  "a": null\n}');
          done();
        });
    });
    describe('[Github #108]- Parameters resolution option', function() {
      it('Should respect schema faking for root request and example for example request' +
      examplesInSchemaSpec, function(done) {
        Converter.convert({ type: 'file', data: examplesInSchemaSpec },
          { schemaFaker: true, requestParametersResolution: 'schema', exampleParametersResolution: 'example' },
          (err, conversionResult) => {
            let rootRequest = conversionResult.output[0].data.item[0].request,
              exampleRequest = conversionResult.output[0].data.item[0].response[0].originalRequest;
            // Request body
            expect(rootRequest.body.raw).to
              .equal('{\n  "a": "<string>",\n  "b": "<string>"\n}');
            expect(exampleRequest.body.raw).to
              .equal('{\n  "a": "example-a",\n  "b": "example-b"\n}');
            // Request header
            expect(rootRequest.header[0].value).to.equal('<integer>');
            expect(exampleRequest.header[0].value).to.equal('123');
            // Request query parameters
            expect(rootRequest.url.query[0].value).to.equal('<long>%20<long>');
            expect(rootRequest.url.query[1].value).to.equal('<long>%20<long>');
            expect(exampleRequest.url.query[0].value).to.equal('123%20123');
            expect(exampleRequest.url.query[1].value).to.equal('456%20456');
            done();
          });
      });
      it('Should fallback to faked value if the example is not present in the spec and the option is set to example' +
      schemaWithoutExampleSpec, function(done) {
        Converter.convert({ type: 'file', data: schemaWithoutExampleSpec },
          { schemaFaker: true, requestParametersResolution: 'example', exampleParametersResolution: 'example' },
          (err, conversionResult) => {
            let rootRequestBody = JSON.parse(conversionResult.output[0].data.item[0].request.body.raw),
              exampleRequestBody = JSON.parse(conversionResult.output[0].data.item[0]
                .response[0].originalRequest.body.raw);

            expect(rootRequestBody).to.have.all.keys(['a', 'b']);
            expect(rootRequestBody.a).to.be.a('string');
            expect(rootRequestBody.b).to.be.a('string');
            expect(exampleRequestBody).to.have.all.keys(['a', 'b']);
            expect(exampleRequestBody.a).to.be.a('string');
            expect(exampleRequestBody.b).to.be.a('string');
            done();
          });
      });
      it('Should use examples outside of schema instead of schema properties' +
      exampleOutsideSchema, function(done) {
        Converter.convert({ type: 'file', data: exampleOutsideSchema },
          { schemaFaker: true, requestParametersResolution: 'schema', exampleParametersResolution: 'example' },
          (err, conversionResult) => {
            let rootRequest = conversionResult.output[0].data.item[0].request,
              exampleRequest = conversionResult.output[0].data.item[0].response[0].originalRequest;
            expect(rootRequest.body.raw).to
              .equal('{\n  "a": "<string>",\n  "b": "<string>"\n}');
            expect(exampleRequest.body.raw).to
              .equal('{\n  "value": {\n    "a": "example-b",\n    "b": "example-c"\n  }\n}');
            done();
          });
      });
      it('Should use example outside of schema instead of schema properties' +
      examplesOutsideSchema, function(done) {
        Converter.convert({ type: 'file', data: examplesOutsideSchema },
          { schemaFaker: true, requestParametersResolution: 'schema', exampleParametersResolution: 'example' },
          (err, conversionResult) => {
            let rootRequest = conversionResult.output[0].data.item[0].request,
              exampleRequest = conversionResult.output[0].data.item[0].response[0].originalRequest;
            expect(rootRequest.body.raw).to
              .equal('{\n  "a": "<string>",\n  "b": "<string>"\n}');
            expect(exampleRequest.body.raw).to
              .equal('{\n  "a": "example-b",\n  "b": "example-c"\n}');
            done();
          });
      });

      it('[Github #338] Should contain non-truthy example from examples outside of schema instead of faked value' +
      examplesOutsideSchema, function(done) {
        Converter.convert({ type: 'file', data: examplesOutsideSchema },
          { schemaFaker: true, requestParametersResolution: 'example', exampleParametersResolution: 'example' },
          (err, conversionResult) => {
            let rootRequest = conversionResult.output[0].data.item[0].request;

            expect(err).to.be.null;
            expect(rootRequest.url.query[0].key).to.eql('limit');
            expect(rootRequest.url.query[0].value).to.eql('0');
            done();
          });
      });
    });
    it('[Github #117]- Should add the description in body params in case of urlencoded' +
    descriptionInBodyParams, function(done) {
      var openapi = fs.readFileSync(descriptionInBodyParams, 'utf8');
      Converter.convert({ type: 'string', data: openapi }, { schemaFaker: true }, (err, conversionResult) => {
        let descriptionOne = conversionResult.output[0].data.item[0].request.body.urlencoded[0].description,
          descriptionTwo = conversionResult.output[0].data.item[0].request.body.urlencoded[1].description;
        expect(err).to.be.null;
        expect(descriptionOne).to.equal('Description of Pet ID');
        expect(descriptionTwo).to.equal('Description of Pet name');
        done();
      });
    });

    it('Should create collection from folder having one root file for browser', function(done) {
      let folderPath = path.join(__dirname, '../data/petstore separate yaml'),
        files = [],
        array = [
          { fileName: folderPath + '/common/Error.yaml' },
          { fileName: folderPath + '/spec/Pet.yaml' },
          { fileName: folderPath + '/spec/NewPet.yaml' },
          { fileName: folderPath + '/spec/parameters.yaml' },
          { fileName: folderPath + '/spec/swagger.yaml' }
        ];

      array.forEach((item) => {
        files.push({
          content: fs.readFileSync(item.fileName, 'utf8'),
          fileName: item.fileName
        });
      });

      var schema = new Converter.SchemaPack({ type: 'folder', data: files });
      schema.mergeAndValidate((err, status) => {
        if (err) {
          expect.fail(null, null, err);
        }
        if (status.result) {
          schema.convert((error, result) => {
            if (error) {
              expect.fail(null, null, err);
            }
            expect(result.result).to.equal(true);
            expect(result.output.length).to.equal(1);
            expect(result.output[0].type).to.have.equal('collection');
            expect(result.output[0].data).to.have.property('info');
            expect(result.output[0].data).to.have.property('item');
            done();
          });
        }
        else {
          expect.fail(null, null, status.reason);
          done();
        }
      });
    });

    it('Should create collection from folder having only one root file and spaces in folder name', function(done) {
      let folderPath = path.join(__dirname, '../data/petstore separate yaml'),
        array = [
          { fileName: folderPath + '/common/Error.yaml' },
          { fileName: folderPath + '/spec/Pet.yaml' },
          { fileName: folderPath + '/spec/NewPet.yaml' },
          { fileName: folderPath + '/spec/parameters.yaml' },
          { fileName: folderPath + '/spec/swagger.yaml' }
        ];

      var schema = new Converter.SchemaPack({ type: 'folder', data: array });
      schema.mergeAndValidate((err, status) => {
        if (err) {
          expect.fail(null, null, err);
        }
        if (status.result) {
          schema.convert((error, result) => {
            if (error) {
              expect.fail(null, null, err);
            }
            expect(result.result).to.equal(true);
            expect(result.output.length).to.equal(1);
            expect(result.output[0].type).to.have.equal('collection');
            expect(result.output[0].data).to.have.property('info');
            expect(result.output[0].data).to.have.property('item');
            done();
          });
        }
        else {
          expect.fail(null, null, status.reason);
          done();
        }
      });
    });

    it('Should create collection from folder having one root file JSON', function(done) {
      let folderPath = path.join(__dirname, '../data/petstore-separate'),
        array = [
          { fileName: folderPath + '/common/Error.json' },
          { fileName: folderPath + '/spec/Pet.json' },
          { fileName: folderPath + '/spec/NewPet.json' },
          { fileName: folderPath + '/spec/parameters.json' },
          { fileName: folderPath + '/spec/swagger.json' }
        ];
      var schema = new Converter.SchemaPack({ type: 'folder', data: array });

      schema.mergeAndValidate((err, status) => {
        if (err) {
          expect.fail(null, null, err);
        }
        if (status.result) {
          schema.convert((error, result) => {
            if (error) {
              expect.fail(null, null, err);
            }
            expect(result.result).to.equal(true);
            expect(result.output.length).to.equal(1);
            expect(result.output[0].type).to.have.equal('collection');
            expect(result.output[0].data).to.have.property('info');
            expect(result.output[0].data).to.have.property('item');
            done();
          });
        }
        else {
          expect.fail(null, null, status.reason);
          done();
        }
      });
    });

    it('Should return meta data from folder having one root file JSON', function(done) {
      let folderPath = path.join(__dirname, '../data/petstore-separate'),
        array = [
          { fileName: folderPath + '/common/Error.json' },
          { fileName: folderPath + '/spec/Pet.json' },
          { fileName: folderPath + '/spec/NewPet.json' },
          { fileName: folderPath + '/spec/parameters.json' },
          { fileName: folderPath + '/spec/swagger.json' }
        ];
      Converter.getMetaData({ type: 'folder', data: array }, (err, status) => {
        if (err) {
          expect.fail(null, null, err);
        }
        if (status.result) {
          expect(status.result).to.be.eq(true);
          expect(status.name).to.be.equal('Swagger Petstore');
          expect(status.output[0].name).to.be.equal('Swagger Petstore');
          expect(status.output[0].type).to.be.equal('collection');
          done();
        }
        else {
          expect.fail(null, null, status.reason);
          done();
        }
      });
    });
    it('Should return meta data from a valid file', function(done) {
      var openapi = fs.readFileSync(testSpec, 'utf8');
      Converter.getMetaData({ type: 'json', data: openapi }, (err, status) => {
        if (err) {
          expect.fail(null, null, err);
        }
        if (status.result) {
          expect(status.result).to.be.eq(true);
          expect(status.name).to.be.equal('Swagger Petstore');
          expect(status.output[0].name).to.be.equal('Swagger Petstore');
          expect(status.output[0].type).to.be.equal('collection');
          done();
        }
        else {
          expect.fail(null, null, status.reason);
          done();
        }
      });
    });

    it('Should return meta data from a valid 3.1 file', function(done) {
      var openapi = fs.readFileSync(test31SpecDir + '/json/non-oauth.json', 'utf8');
      Converter.getMetaData({ type: 'json', data: openapi }, (err, status) => {
        if (err) {
          expect.fail(null, null, err);
        }
        if (status.result) {
          expect(status.result).to.be.eq(true);
          expect(status.name).to.be.equal('Non-oAuth Scopes example');
          expect(status.output[0].name).to.be.equal('Non-oAuth Scopes example');
          expect(status.output[0].type).to.be.equal('collection');
          done();
        }
        else {
          expect.fail(null, null, status.reason);
          done();
        }
      });
    });

    it('Should return validation result for an invalid file', function(done) {
      var invalidNoInfo = path.join(__dirname, INVALID_OPENAPI_PATH + '/invalid-no-info.yaml'),
        openapi = fs.readFileSync(invalidNoInfo, 'utf8');
      Converter.getMetaData({ type: 'json', data: openapi }, (err, status) => {
        if (err) {
          expect.fail(null, null, err);
        }
        if (!status.result) {
          expect(status.result).to.be.eq(false);
          done();
        }
        else {
          expect.fail(null, null, status.reason);
          done();
        }
      });
    });

    it('Should return error for more than one root files', function(done) {
      let folderPath = path.join(__dirname, '../data/multiFile_with_two_root'),
        array = [
          { fileName: folderPath + '/index.yaml' },
          { fileName: folderPath + '/index1.yaml' },
          { fileName: folderPath + '/definitions/index.yaml' },
          { fileName: folderPath + '/definitions/User.yaml' },
          { fileName: folderPath + '/info/index.yaml' },
          { fileName: folderPath + '/info/index1.yaml' },
          { fileName: folderPath + '/paths/index.yaml' },
          { fileName: folderPath + '/paths/foo.yaml' },
          { fileName: folderPath + '/paths/bar.yaml' }
        ];

      Converter.mergeAndValidate({ type: 'folder', data: array }, (err, result) => {
        if (err) {
          expect.fail(null, null, err);
          done();
        }
        expect(result.result).to.be.eq(false);
        expect(result.reason).to.be.equal('More than one root file not supported.');
        return done();
      });
    });

    it('[Github #137]- Should add `requried` keyword in parameters where ' +
      'required field is set to true', function(done) {
      Converter.convert({ type: 'file', data: requiredInParams }, { schemaFaker: true }, (err, conversionResult) => {
        expect(err).to.be.null;
        let requests = conversionResult.output[0].data.item[0].item,
          request,
          response;

        // GET /pets
        // query1 required, query2 optional
        // header1 required, header2 optional
        // response: header1 required, header2 optional
        request = requests[0].request;
        response = requests[0].response[0];
        expect(request.url.query[0].description).to.equal('(Required) Description of query1');
        expect(request.url.query[1].description).to.equal('Description of query2');
        expect(request.header[0].description).to.equal('(Required) Description of header1');
        expect(request.header[1].description).to.equal('Description of header2');
        expect(response.header[0].description).to.equal('(Required) Description of responseHeader1');
        expect(response.header[1].description).to.equal('Description of responseHeader2');

        // PUT /pets
        // RequestBody: multipart/form-data
        // formParam1 required, formParam2 optional
        request = requests[1].request;
        expect(request.body.formdata[0].description).to.equal('(Required) Description of formParam1');
        expect(request.body.formdata[1].description).to.equal('Description of formParam2');

        // POST /pets
        // RequestBody: application/x-www-form-urlencoded
        // urlencodedParam1 required, urlencodedParam2 optional
        request = requests[2].request;
        expect(request.body.urlencoded[0].description).to.equal('(Required) Description of urlencodedParam1');
        expect(request.body.urlencoded[1].description).to.equal('Description of urlencodedParam2');

        // GET pets/{petId}
        // petId required
        request = requests[3].request;
        expect(request.url.variable[0].description).to.equal('(Required) The id of the pet to retrieve');
        done();
      });
    });
    it('should convert to the expected schema with use of schemaFaker and schemaResolution caches', function(done) {
      Converter.convert({ type: 'file', data: multipleRefs }, {}, (err, conversionResult) => {
        expect(err).to.be.null;
        expect(conversionResult.result).to.equal(true);
        let items = conversionResult.output[0].data.item,
          request = items[0].request,
          response = items[0].response,
          requestBody = JSON.parse(request.body.raw),
          responseBody = JSON.parse(response[0].body);
        expect(requestBody).to.deep.equal({
          key1: {
            requestId: '<long>',
            requestName: '<string>'
          },
          key2: {
            requestId: '<long>',
            requestName: '<string>'
          }
        });
        expect(responseBody).to.deep.equal({
          key1: {
            responseId: 234,
            responseName: '200 OK Response'
          },
          key2: {
            responseId: 234,
            responseName: '200 OK Response'
          }
        });
        done();
      });
    });

    it('[GitHub #150] - should generate collection if examples are empty', function (done) {
      var openapi = fs.readFileSync(issue150, 'utf8');
      Converter.convert({ type: 'string', data: openapi }, { schemaFaker: false }, (err, conversionResult) => {
        expect(err).to.be.null;
        expect(conversionResult.result).to.equal(true);
        expect(conversionResult.output.length).to.equal(1);
        expect(conversionResult.output[0].type).to.equal('collection');
        expect(conversionResult.output[0].data).to.have.property('info');
        expect(conversionResult.output[0].data).to.have.property('item');
        done();
      });
    });

    it('[Github #173] - should add headers correctly to sample request in examples(responses)', function (done) {
      var openapi = fs.readFileSync(issue173, 'utf8');
      Converter.convert({ type: 'string', data: openapi }, {}, (err, conversionResult) => {
        let responseArray;
        expect(err).to.be.null;
        responseArray = conversionResult.output[0].data.item[0].response;
        expect(responseArray).to.be.an('array');
        responseArray.forEach((response) => {
          let headerArray = response.originalRequest.header;
          expect(headerArray).to.be.an('array').that.is.not.empty;
          expect(headerArray).to.eql([
            {
              key: 'access_token',
              value: 'X-access-token',
              description: 'Access token',
              disabled: false
            }
          ]);
        });
        done();
      });
    });

    it('[Github #193] - should handle minItems and maxItems props for (type: array) appropriately', function (done) {
      var openapi = fs.readFileSync(issue193, 'utf8');
      Converter.convert({ type: 'string', data: openapi }, {}, (err, conversionResult) => {
        let responseBody;

        expect(err).to.be.null;
        responseBody = JSON.parse(conversionResult.output[0].data.item[0].response[0].body);

        expect(responseBody).to.be.an('object');
        expect(responseBody).to.have.keys(['min', 'max', 'minmax', 'nomin', 'nomax', 'nominmax']);

        // Check for all cases (number of items generated are kept as valid and minimum as possible)
        // maxItems # of items when minItems not defined (and maxItems < 2)
        expect(responseBody.min).to.have.length(1);
        // limit(20) # of items when minItems > 20
        expect(responseBody.max).to.have.length(20);
        // minItems # of items when minItems and maxItems both is defined
        expect(responseBody.minmax).to.have.length(3);
        // default # of items when minItems not defined (and maxItems >= 2)
        expect(responseBody.nomin).to.have.length(2);
        // minItems # of items when maxItems not defined
        expect(responseBody.nomax).to.have.length(4);
        // default # of items when minItems and maxItems not defined
        expect(responseBody.nominmax).to.have.length(2);
        done();
      });
    });

    it('[GITHUB #10672] Should convert a collection with a key "pattern" in a schema', function() {
      const fileSource = issue10672,
        fileData = fs.readFileSync(fileSource, 'utf8'),
        input = {
          type: 'string',
          data: fileData
        };

      Converter.convert(input, {}, (err, result) => {
        expect(err).to.be.null;
        let body = JSON.parse(result.output[0].data.item[0].item[0].response[0].body);
        expect(result.result).to.be.true;
        expect(body)
          .to.be.an('array').with.length(2);
        expect(body.filter((item) => {
          return item.pattern && typeof item.pattern === 'string';
        })).to.be.an('array').with.length(2);
      });
    });

    it('should not return undefined in the error message if spec is not valid JSON/YAML', function(done) {
      // invalid JSON
      Converter.convert({ type: 'string', data: '{"key": { "value" : } ' }, {}, (err, conversionResult) => {
        expect(err).to.be.null;
        expect(conversionResult.result).to.be.false;
        expect(conversionResult.reason).to.not.include('undefined');
      });

      // invalid YAML
      Converter.convert({ type: 'string', data: ' :' }, {}, (err, conversionResult) => {
        expect(err).to.be.null;
        expect(conversionResult.result).to.be.false;
        expect(conversionResult.reason).to.not.include('undefined');
        done();
      });
    });

    it('should throw an invalid format error and not semantic version missing error when yaml.safeLoad ' +
    'does not throw an error while parsing yaml', function(done) {
      // YAML for which yaml.safeLoad does not throw an error
      Converter.convert({ type: 'string', data: 'no error yaml' }, {}, (err, conversionResult) => {
        expect(err).to.be.null;
        expect(conversionResult.result).to.be.false;
        expect(conversionResult.reason).to.not.include('Specification must contain a semantic version number' +
        ' of the OAS specification');
        done();
      });
    });

    describe('[Github #57] - folderStrategy option (value: Tags) ' + tagsFolderSpec, function() {
      async.series({
        pathsOutput: (cb) => {
          Converter.convert({ type: 'file', data: tagsFolderSpec },
            { folderStrategy: 'Paths', exampleParametersResolution: 'schema' }, cb);
        },
        tagsOutput: (cb) => {
          Converter.convert({ type: 'file', data: tagsFolderSpec },
            { folderStrategy: 'Tags', exampleParametersResolution: 'schema' }, cb);
        }
      }, (err, res) => {
        var collectionItems,
          pathsCollection,
          tagsCollection,
          allPathsRequest = {},
          allTagsRequest = {};

        // Creates an object with key being request name and value being collection item (request)
        const getAllRequestsFromCollection = function (collection, allRequests) {
          if (!_.has(collection, 'item') || !_.isArray(collection.item)) {
            return;
          }
          _.forEach(collection.item, (item) => {
            if (_.has(item, 'request') || _.has(item, 'response')) {
              allRequests[item.name] = _.omit(item, ['id', 'response']);
              allRequests[item.name].response = _.map(item.response, (res) => {
                return _.omit(res, ['id']);
              });
            }
            else {
              getAllRequestsFromCollection(item, allRequests);
            }
          });
        };

        // check for successful conversion
        expect(err).to.be.null;
        expect(res.pathsOutput.result).to.be.true;
        expect(res.tagsOutput.result).to.be.true;

        // Collection item object of conversion for option value Tags
        collectionItems = res.tagsOutput.output[0].data.item;
        pathsCollection = res.pathsOutput.output[0].data;
        tagsCollection = res.tagsOutput.output[0].data;

        it('should maintain the sorted order of folder according to the global tags ', function() {
          // checking for the global tags that are used in operations
          expect(collectionItems[0].name).to.equal('pet');
          expect(collectionItems[1].name).to.equal('store');
          expect(collectionItems[2].name).to.equal('user');
        });

        it('should create empty folders on the basis of tags defined in global tags, ' +
        'even though they are not used in any operation', function () {
          // checking for the global tags that are not used in operations
          expect(collectionItems[3].name).to.equal('pet_model');
          expect(collectionItems[4].name).to.equal('store_model');
        });

        it('should create the folder when tag is only given in the operation and not in the root level', function() {
          // checking for the local tags that are used in operations but not defined in global tags object
          expect(collectionItems[5].name).to.equal('cat');
          expect(collectionItems[6].name).to.equal('dog');
        });

        it('should add the requests that doesn\'t have any tags to the collection at root level', function() {
          // skipping the first seven items as they are tag folders.
          expect(collectionItems[7].name).to.equal('Finds Pets by tags');
          expect(collectionItems[7]).to.contain.keys(['request', 'response']);
          expect(collectionItems[8].name).to.equal('Subscribe to the Store events');
          expect(collectionItems[8]).to.contain.keys(['request', 'response']);
          expect(collectionItems[9].name).to.equal('Logs out current logged in user session');
          expect(collectionItems[9]).to.contain.keys(['request', 'response']);
        });

        it('should add request with multiple tags in all mentioned tag folder', function() {
          // Path '/pet/{petId}/uploadImage' contained post operation (uploads an image) contains tags 'pet' and 'cat'
          expect(_.map(collectionItems[0].item, 'name')).to.contain('uploads an image');
          expect(_.map(collectionItems[5].item, 'name')).to.contain('uploads an image');

          // Path '/pet/findByStatus' contained get operation (Finds Pets by status) contains tags 'pet' and 'dog'
          expect(_.map(collectionItems[0].item, 'name')).to.contain('Finds Pets by status');
          expect(_.map(collectionItems[6].item, 'name')).to.contain('Finds Pets by status');
        });

        it('should contain all collection data that default folderStrategy option ' +
          '(value: Paths) contains', function() {
          // Check for collection variables and info
          expect(tagsCollection.variable).to.deep.equal(pathsCollection.variable);
          expect(_.omit(tagsCollection.info, '_postman_id')).to.deep.equal(_.omit(pathsCollection.info, '_postman_id'));

          // Check for all requests
          getAllRequestsFromCollection(pathsCollection, allPathsRequest);
          getAllRequestsFromCollection(tagsCollection, allTagsRequest);
          expect(allTagsRequest).to.deep.equal(allPathsRequest);
        });
      });
    });

    it('Should correctly define URL for root server with base URL variables', function (done) {
      var openapi = fs.readFileSync(rootUrlServerWithVariables, 'utf8');
      Converter.convert({ type: 'string', data: openapi }, {}, (err, conversionResult) => {
        let requestUrl,
          collectionVars;
        expect(err).to.be.null;
        expect(conversionResult.result).to.be.true;

        requestUrl = conversionResult.output[0].data.item[0].request.url;
        collectionVars = conversionResult.output[0].data.variable;
        expect(requestUrl.host).to.eql(['{{baseUrl}}']);
        expect(_.find(collectionVars, { key: 'baseUrl' }).value).to.eql('{{BASE_URI}}/api');
        expect(_.find(collectionVars, { key: 'BASE_URI' }).value).to.eql('https://api.example.com');
        done();
      });
    });

    it('[Github #31] & [GitHub #337] - should set optional params as disabled', function(done) {
      let options = { schemaFaker: true, disableOptionalParameters: true };
      Converter.convert({ type: 'file', data: requiredInParams }, options, (err, conversionResult) => {
        expect(err).to.be.null;
        let requests = conversionResult.output[0].data.item[0].item,
          request,
          urlencodedBody;

        // GET /pets
        // query1 required, query2 optional
        // header1 required, header2 optional
        request = requests[0].request;
        expect(request.url.query[0].disabled).to.be.false;
        expect(request.url.query[1].disabled).to.be.true;
        expect(request.header[0].disabled).to.be.false;
        expect(request.header[1].disabled).to.be.true;

        // POST /pets
        // urlencoded body
        urlencodedBody = requests[2].request.body.urlencoded;
        expect(urlencodedBody[0].key).to.eql('urlencodedParam1');
        expect(urlencodedBody[0].disabled).to.be.false;
        expect(urlencodedBody[1].key).to.eql('urlencodedParam2');
        expect(urlencodedBody[1].disabled).to.be.true;
        done();
      });
    });

    it('Should prefer and use example from parameter object over schema example while faking schema', function(done) {
      Converter.convert({ type: 'file', data: parameterExamples },
        { schemaFaker: true, requestParametersResolution: 'example' },
        (err, conversionResult) => {
          let rootRequest = conversionResult.output[0].data.item[0].request;

          expect(rootRequest.url.query[0].key).to.equal('limit');
          expect(rootRequest.url.query[0].value).to.equal('123');

          expect(rootRequest.url.variable[0].key).to.equal('petId');
          expect(rootRequest.url.variable[0].value).to.equal('9b1deb4d-3b7d-4bad-9bdd-2b0d7b3dcb6d');

          expect(rootRequest.header[0].key).to.equal('x-date');
          expect(rootRequest.header[0].value).to.equal('2003-02-17');
          done();
        });
    });
    it('[GitHub #349] - The converter should return auth type noauth for an empty security object', function (done) {
      var emptyAuthSpec = path.join(__dirname, VALID_OPENAPI_PATH + '/noauth.yaml'),
        openapi = fs.readFileSync(emptyAuthSpec, 'utf8');
      Converter.convert({ type: 'string', data: openapi }, { requestNameSource: 'URL' },
        (err, conversionResult) => {
          expect(err).to.be.null;
          let request = conversionResult.output[0].data.item[0].request;
          expect(request.auth.type).to.equal('noauth');
          done();
        });
    });

    it('[Github #10752]: Should convert deepObject length property' +
    deepObjectLengthProperty, function(done) {
      var openapi = fs.readFileSync(deepObjectLengthProperty, 'utf8');
      Converter.convert({ type: 'string', data: openapi },
        { schemaFaker: true, requestParametersResolution: 'Example' }, (err, conversionResult) => {
          expect(err).to.be.null;
          expect(conversionResult.result).to.equal(true);
          expect(conversionResult.output[0].data.item[0].request.url.query[0].key)
            .to.equal('deepObjectLengthParameter[length]');
          expect(conversionResult.output[0].data.item[0].request.url.query[0].value).to.equal('20');
          done();
        });
    });

    it('Should convert value property in example' +
    valuePropInExample, function(done) {
      var openapi = fs.readFileSync(valuePropInExample, 'utf8');
      Converter.convert({ type: 'string', data: openapi },
        { schemaFaker: true, requestParametersResolution: 'Example' }, (err, conversionResult) => {
          expect(err).to.be.null;
          expect(conversionResult.result).to.equal(true);
          expect(conversionResult.output[0].data.item[0].response[0]
            .body).to.include('"value": "QA"');
          expect(conversionResult.output[0].data.item[1].response[0]
            .body).to.include('"value": "QA"');
          done();
        });
    });

    it('Should convert example in parameters' +
    petstoreParamExample, function(done) {
      var openapi = fs.readFileSync(petstoreParamExample, 'utf8');
      Converter.convert({ type: 'string', data: openapi },
        { schemaFaker: true, requestParametersResolution: 'Example' }, (err, conversionResult) => {
          expect(err).to.be.null;
          expect(conversionResult.result).to.equal(true);
          expect(conversionResult.output[0].data.item[0].request.url.variable[0].value).to.equal('value,1');
          expect(conversionResult.output[0].data.item[0].request.url.query[1].key).to.equal('user[value]');
          done();
        });
    });

<<<<<<< HEAD
    it('[Github #518]- integer query params with enum values get default value of NaN' +
    descriptionInBodyParams, function(done) {
      var openapi = fs.readFileSync(queryParamWithEnumResolveAsExample, 'utf8');
      Converter.convert({
        type: 'string',
        data: openapi
      }, {
        schemaFaker: true,
        requestParametersResolution: 'Example'
      }, (err, conversionResult) => {
        let fakedParam = conversionResult.output[0].data.item[0].request.url.query[0].value;
        expect(err).to.be.null;
        expect(fakedParam).to.be.equal('120');
        done();
      });
=======
    it('[Github #559]Should convert description in form data parameters' +
    petstoreParamExample, function(done) {
      var openapi = fs.readFileSync(formDataParamDescription, 'utf8');
      Converter.convert({ type: 'string', data: openapi },
        { }, (err, conversionResult) => {
          expect(err).to.be.null;
          expect(conversionResult.result).to.equal(true);
          expect(conversionResult.output[0].data.item[0].request.body.formdata[0].description)
            .to.equal('Request param description');
          expect(conversionResult.output[0].data.item[0].request.body.formdata[0].key).to.equal('requestParam');
          expect(conversionResult.output[0].data.item[0].request.body.formdata[0].value).to.equal('<string>');
          done();
        });
    });

    it('Should have disableBodyPruning option for protocolProfileBehavior set to true for all types of request' +
      allHTTPMethodsSpec, function (done) {
      var openapi = fs.readFileSync(allHTTPMethodsSpec, 'utf8');

      Converter.convert({ type: 'string', data: openapi },
        {}, (err, conversionResult) => {
          expect(err).to.be.null;
          expect(conversionResult.result).to.equal(true);

          _.forEach(conversionResult.output[0].data.item[0].item, (request) => {
            expect(request.protocolProfileBehavior.disableBodyPruning).to.eql(true);
          });
          done();
        });
>>>>>>> aea666bd
    });
  });

  describe('Converting swagger 2.0 files', function() {
    it('should convert path paramters to postman-compatible paramters', function (done) {
      const fileData = path.join(__dirname, SWAGGER_20_FOLDER_JSON, 'swagger2-with-params.json'),
        input = {
          type: 'file',
          data: fileData
        };

      Converter.convert(input, {}, function(err, convertResult) {
        expect(err).to.be.null;
        // Make sure that path params are updated and their respective default values
        convertResult.output.forEach(function(element) {
          expect(element.type).to.equal('collection');
          expect(element.data.item[0].request.url.path.indexOf(':ownerId') > -1).to.equal(true);
          expect(element.data.item[0].request.url.path.indexOf(':petId') > -1).to.equal(true);

          let thisVar = element.data.item[0].request.url.variable[0];

          expect(thisVar.type).to.equal('any');

          expect(thisVar.value).to.equal('42');
          expect(thisVar.key).to.equal('ownerId');
        });
        done();
      });
    });

    it('Should convert a swagger document with YAML anchors', function(done) {
      const fileData = fs.readFileSync(path.join(__dirname, SWAGGER_20_FOLDER_YAML, 'yaml_anchor.yaml'), 'utf8'),
        input = {
          type: 'string',
          data: fileData
        };
      Converter.convert(input, {}, (error, result) => {
        expect(error).to.be.null;
        expect(result.result).to.equal(true);
        expect(result.output.length).to.equal(1);
        expect(result.output[0].type).to.have.equal('collection');
        expect(result.output[0].data).to.have.property('info');
        expect(result.output[0].data).to.have.property('item');
      });
      done();
    });

    it('must read values consumes', function (done) {
      const fileData = path.join(__dirname, SWAGGER_20_FOLDER_JSON, 'swagger_aws_2.json'),
        input = {
          type: 'file',
          data: fileData
        };

      Converter.convert(input, { requestName: 'url' }, (err, convertResult) => {
        expect(err).to.be.null;
        // Make sure that consumes and produces are processed
        convertResult.output.forEach(function(element) {
          expect(element.type).to.equal('collection');
          expect(JSON.stringify(element.data.item[0].request.header[0])).to
            .equal('{"key":"Content-Type","value":"application/json"}');
        });
        done();
      });
    });

    it('should convert a swagger object which only have a root path.', function(done) {
      const fileData = JSON.parse(
          fs.readFileSync(path.join(__dirname, SWAGGER_20_FOLDER_JSON, 'swagger3.json'), 'utf8')
        ),
        input = {
          type: 'json',
          data: fileData
        };

      Converter.convert(input, {}, (err, result) => {
        expect(result.result).to.equal(true);
        expect(result.output.length).to.equal(1);
        expect(result.output[0].type).to.have.equal('collection');
        expect(result.output[0].data).to.have.property('info');
        expect(result.output[0].data).to.have.property('item');

        done();
      });
    });

    it('should name the requests based on requestNameSource parameter, value=`URL`', function (done) {
      const fileData = path.join(__dirname, SWAGGER_20_FOLDER_JSON, 'swagger3.json'),
        input = {
          type: 'file',
          data: fileData
        };

      Converter.convert(input, { requestNameSource: 'URL' }, (err, convertResult) => {
        let request = convertResult.output[0].data.item[0].request;

        expect(err).to.be.null;
        expect(request.name).to.equal('{{baseUrl}}/');
        done();
      });
    });

    it('should name the requests based on requestNameSource parameter, value=`Fallback`', function (done) {
      const fileData = path.join(__dirname, SWAGGER_20_FOLDER_JSON, 'swagger3.json'),
        input = {
          type: 'file',
          data: fileData
        };

      Converter.convert(input, { requestNameSource: 'Fallback' }, (err, convertResult) => {
        let request = convertResult.output[0].data.item[0].request;

        expect(err).to.be.null;
        expect(request.name).to.equal('List API versions');
        done();
      });
    });
  });

  describe('requestNameSource option', function() {
    var pathPrefix = VALID_OPENAPI_PATH + '/test1.json',
      specPath = path.join(__dirname, pathPrefix);

    it('for invalid request name source, converter should use the correct fallback value', function(done) {
      var openapi = fs.readFileSync(specPath, 'utf8');
      Converter.convert({ type: 'string', data: openapi }, { requestNameSource: 'uKnown' }, (err, conversionResult) => {
        expect(err).to.be.null;
        expect(conversionResult.result).to.equal(true);
        done();
      });
    });

    it('should name request based on url when option has value=`URL`', function (done) {
      Converter.convert({ type: 'file', data: specPath }, { requestNameSource: 'URL' }, (err, conversionResult) => {
        expect(err).to.be.null;
        let request = conversionResult.output[0].data.item[0].item[0].request;
        expect(request.name).to.equal('http://petstore3.swagger.io/:v3/pets');
        done();
      });
    });
    it('should name request based on description when option has value=`Fallback`', function (done) {
      Converter.convert({ type: 'file', data: specPath },
        { requestNameSource: 'Fallback' }, (err, conversionResult) => {
          expect(err).to.be.null;
          let request = conversionResult.output[0].data.item[0].item[0].request;
          expect(request.name).to.equal('List all pets');
          done();
        });
    });
  });
});

/* Plugin Interface Tests */
describe('INTERFACE FUNCTION TESTS ', function () {
  describe('The converter must identify valid specifications', function () {
    var pathPrefix = VALID_OPENAPI_PATH,
      sampleSpecs = fs.readdirSync(path.join(__dirname, pathPrefix));

    sampleSpecs.map((sample) => {
      var specPath = path.join(__dirname, pathPrefix, sample);

      it(specPath + ' is valid ', function(done) {
        var openapi = fs.readFileSync(specPath, 'utf8'),
          validationResult = Converter.validate({ type: 'string', data: openapi });

        expect(validationResult.result).to.equal(true);
        done();
      });
    });
  });
  describe('The converter must identify invalid specifications', function () {
    var pathPrefix = INVALID_OPENAPI_PATH,
      sampleSpecs = fs.readdirSync(path.join(__dirname, pathPrefix));

    sampleSpecs.map((sample) => {
      var specPath = path.join(__dirname, pathPrefix, sample);

      it(specPath + ' is invalid ', function(done) {
        var openapi = fs.readFileSync(specPath, 'utf8'),
          validationResult = Converter.validate({ type: 'string', data: openapi });

        expect(validationResult.result).to.equal(false);
        Converter.convert({ type: 'string', data: openapi }, {}, function(err, conversionResult) {
          expect(err).to.be.null;
          expect(conversionResult.result).to.equal(false);
          done();
        });
      });
    });
  });

  describe('The converter must throw an error for invalid input type', function() {
    it('(type: some invalid value)', function(done) {
      var result = Converter.validate({ type: 'fil', data: 'invalid_path' });
      expect(result.result).to.equal(false);
      expect(result.reason).to.contain('input');
      Converter.convert({ type: 'fil', data: 'invalid_path' }, {}, function(err, conversionResult) {
        expect(conversionResult.result).to.equal(false);
        expect(conversionResult.reason).to.equal('Invalid input type (fil). type must be one of file/json/string.');
        done();
      });
    });
  });

  describe('The converter must throw an error for invalid input path', function() {
    it('(type: file)', function(done) {
      var result = Converter.validate({ type: 'file', data: 'invalid_path' });
      expect(result.result).to.equal(false);
      Converter.convert({ type: 'file', data: 'invalid_path' }, {}, function(err, result) {
        expect(result.result).to.equal(false);
        expect(result.reason).to.equal('ENOENT: no such file or directory, open \'invalid_path\'');
        done();
      });
    });
  });

  describe('The converter should not throw error for empty spec', function () {
    var emptySpec = path.join(__dirname, INVALID_OPENAPI_PATH + '/empty-spec.yaml');
    it('should return `empty schema provided` error for input type string', function() {
      Converter.validate({
        type: 'string',
        data: ''
      }, {}, (err, res) => {
        expect(err).to.be.null;
        expect(res.result).to.be.false;
        expect(res.reason).to.equal('Empty input schema provided.');
      });
    });

    it('should return `empty schema provided` error for input type json', function() {
      Converter.validate({
        type: 'json',
        data: {}
      }, {}, (err, res) => {
        expect(err).to.be.null;
        expect(res.result).to.be.false;
        expect(res.reason).to.equal('Empty input schema provided.');
      });
    });

    it('should return `empty schema provided` error for input type file', function() {
      Converter.validate({
        type: 'file',
        data: emptySpec
      }, {}, (err, res) => {
        expect(err).to.be.null;
        expect(res.result).to.be.false;
        expect(res.reason).to.equal('Empty input schema provided.');
      });
    });
  });
});<|MERGE_RESOLUTION|>--- conflicted
+++ resolved
@@ -51,14 +51,11 @@
       deepObjectLengthProperty = path.join(__dirname, VALID_OPENAPI_PATH, '/deepObjectLengthProperty.yaml'),
       valuePropInExample = path.join(__dirname, VALID_OPENAPI_PATH, '/valuePropInExample.yaml'),
       petstoreParamExample = path.join(__dirname, VALID_OPENAPI_PATH, '/petstoreParamExample.yaml'),
-<<<<<<< HEAD
       queryParamWithEnumResolveAsExample =
-        path.join(__dirname, VALID_OPENAPI_PATH, '/query_param_with_enum_resolve_as_example.json');
-=======
+        path.join(__dirname, VALID_OPENAPI_PATH, '/query_param_with_enum_resolve_as_example.json'),
       formDataParamDescription = path.join(__dirname, VALID_OPENAPI_PATH, '/form_data_param_description.yaml'),
       allHTTPMethodsSpec = path.join(__dirname, VALID_OPENAPI_PATH, '/all-http-methods.yaml');
 
->>>>>>> aea666bd
 
     it('Should add collection level auth with type as `bearer`' +
     securityTestCases, function(done) {
@@ -1149,7 +1146,6 @@
         });
     });
 
-<<<<<<< HEAD
     it('[Github #518]- integer query params with enum values get default value of NaN' +
     descriptionInBodyParams, function(done) {
       var openapi = fs.readFileSync(queryParamWithEnumResolveAsExample, 'utf8');
@@ -1165,7 +1161,8 @@
         expect(fakedParam).to.be.equal('120');
         done();
       });
-=======
+    });
+
     it('[Github #559]Should convert description in form data parameters' +
     petstoreParamExample, function(done) {
       var openapi = fs.readFileSync(formDataParamDescription, 'utf8');
@@ -1195,7 +1192,6 @@
           });
           done();
         });
->>>>>>> aea666bd
     });
   });
 
