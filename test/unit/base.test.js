var expect = require('chai').expect,
  Converter = require('../../index.js'),
  fs = require('fs'),
  path = require('path'),
  VALID_OPENAPI_PATH = '../data/valid_openapi',
  INVALID_OPENAPI_PATH = '../data/invalid_openapi';

describe('CONVERT FUNCTION TESTS ', function() {
  // these two covers remaining part of util.js
  describe('The convert Function', function() {
    var pathPrefix = VALID_OPENAPI_PATH + '/test.json',
      specPath = path.join(__dirname, pathPrefix),
      pathPrefix1 = VALID_OPENAPI_PATH + '/test1.json',
      specPath1 = path.join(__dirname, pathPrefix1),
<<<<<<< HEAD
      pathPrefix4 = VALID_OPENAPI_PATH + '/custom_headers.json',
      specPath4 = path.join(__dirname, pathPrefix4);
=======
      pathPrefix2 = VALID_OPENAPI_PATH + '/info_having_contact_only.json',
      specPath2 = path.join(__dirname, pathPrefix2),
      pathPrefix3 = VALID_OPENAPI_PATH + '/info_having_description_only.json',
      specPath3 = path.join(__dirname, pathPrefix3);
>>>>>>> 85fc68f8

    it('Should generate collection conforming to schema for and fail if not valid ' +
     specPath, function(done) {
      var openapi = fs.readFileSync(specPath, 'utf8');
      Converter.convert({ type: 'string', data: openapi }, { schemaFaker: true }, (err, conversionResult) => {
        expect(err).to.be.null;
        expect(conversionResult.result).to.equal(true);
        expect(conversionResult.output.length).to.equal(1);
        expect(conversionResult.output[0].type).to.equal('collection');
        expect(conversionResult.output[0].data).to.have.property('info');
        expect(conversionResult.output[0].data).to.have.property('item');
        done();
      });
    });
    it('Should generate collection conforming to schema for and fail if not valid ' +
      specPath1, function(done) {
      Converter.convert({ type: 'file', data: specPath1 }, { requestNameSource: 'url' }, (err, conversionResult) => {
        expect(err).to.be.null;
        expect(conversionResult.result).to.equal(true);
        expect(conversionResult.output.length).to.equal(1);
        expect(conversionResult.output[0].type).to.equal('collection');
        expect(conversionResult.output[0].data).to.have.property('info');
        expect(conversionResult.output[0].data).to.have.property('item');

        done();
      });
    });
<<<<<<< HEAD
    it('convertor should add custom header in the response' +
    specPath4, function(done) {
      var openapi = fs.readFileSync(specPath4, 'utf8');
      Converter.convert({ type: 'string', data: openapi }, { schemaFaker: true }, (err, conversionResult) => {
        expect(err).to.be.null;
        expect(conversionResult.output[0].data.item[0].response[0].header[0].value)
          .to.equal('application/vnd.retailer.v3+json');
=======
    it('[Github #102]- Should generate collection info with only contact info' +
      specPath2, function(done) {
      Converter.convert({ type: 'file', data: specPath2 }, { schemaFaker: true }, (err, conversionResult) => {
        let description;
        description = conversionResult.output[0].data.info.description;
        expect(description.content).to
          .equal('Contact Support:\n Name: API Support\n Email: support@example.com');

        done();
      });
    });
    it('[Github #102]- Should generate collection info with only description' +
      specPath3, function(done) {
      Converter.convert({ type: 'file', data: specPath3 }, { schemaFaker: true }, (err, conversionResult) => {
        let description;
        description = conversionResult.output[0].data.info.description;
        expect(description.content).to
          .equal('Hey, this is the description.');

>>>>>>> 85fc68f8
        done();
      });
    });
  });
  describe('for invalid requestNameSource option', function() {
    var pathPrefix = VALID_OPENAPI_PATH + '/test1.json',
      specPath = path.join(__dirname, pathPrefix);

    it('for invalid request name, converter should throw an error', function(done) {
      var openapi = fs.readFileSync(specPath, 'utf8');
      Converter.convert({ type: 'string', data: openapi }, { requestNameSource: 'uKnown' }, (err, conversionResult) => {
        expect(err).to.be.null;
        expect(conversionResult.reason).to.equal(
          'requestNameSource (uKnown) in options is invalid or property does not exist in pets');
        done();
      });
    });
  });
});

/* Plugin Interface Tests */
describe('INTERFACE FUNCTION TESTS ', function () {
  describe('The converter must identify valid specifications', function () {
    var pathPrefix = VALID_OPENAPI_PATH,
      sampleSpecs = fs.readdirSync(path.join(__dirname, pathPrefix));

    sampleSpecs.map((sample) => {
      var specPath = path.join(__dirname, pathPrefix, sample);

      it(specPath + ' is valid ', function(done) {
        var openapi = fs.readFileSync(specPath, 'utf8'),
          validationResult = Converter.validate({ type: 'string', data: openapi });

        expect(validationResult.result).to.equal(true);
        done();
      });
    });
  });
  describe('The converter must identify invalid specifications', function () {
    var pathPrefix = INVALID_OPENAPI_PATH,
      sampleSpecs = fs.readdirSync(path.join(__dirname, pathPrefix));

    sampleSpecs.map((sample) => {
      var specPath = path.join(__dirname, pathPrefix, sample);

      it(specPath + ' is invalid ', function(done) {
        var openapi = fs.readFileSync(specPath, 'utf8'),
          validationResult = Converter.validate({ type: 'string', data: openapi });

        expect(validationResult.result).to.equal(false);
        Converter.convert({ type: 'string', data: openapi }, {}, function(err, conversionResult) {
          expect(err).to.be.null;
          expect(conversionResult.result).to.equal(false);
          done();
        });
      });
    });
  });

  describe('The converter must generate a collection conforming to the schema', function () {
    var pathPrefix = VALID_OPENAPI_PATH,
      sampleSpecs = fs.readdirSync(path.join(__dirname, pathPrefix));

    sampleSpecs.map((sample) => {
      var specPath = path.join(__dirname, pathPrefix, sample);
      it('Should generate collection conforming to schema for and fail if not valid ' + specPath, function(done) {
        // var openapi = fs.readFileSync(specPath, 'utf8');
        var result = Converter.validate({ type: 'file', data: specPath });
        expect(result.result).to.equal(true);
        Converter.convert({ type: 'file', data: specPath },
          {}, (err, conversionResult) => {
            expect(err).to.be.null;

            expect(conversionResult.result).to.equal(true);
            expect(conversionResult.output.length).to.equal(1);
            expect(conversionResult.output[0].type).to.equal('collection');
            expect(conversionResult.output[0].data).to.have.property('info');
            expect(conversionResult.output[0].data).to.have.property('item');

            done();
          });
      });
    });
  });

  describe('The converter must throw an error for invalid input type', function() {
    it('(type: some invalid value)', function(done) {
      var result = Converter.validate({ type: 'fil', data: 'invalid_path' });
      expect(result.result).to.equal(false);
      expect(result.reason).to.equal('input type is not valid');
      Converter.convert({ type: 'fil', data: 'invalid_path' }, {}, function(err, conversionResult) {
        expect(conversionResult.result).to.equal(false);
        expect(conversionResult.reason).to.equal('input type:fil is not valid');
        done();
      });
    });
  });

  describe('The converter must throw an error for invalid input path', function() {
    it('(type: file)', function(done) {
      var result = Converter.validate({ type: 'file', data: 'invalid_path' });
      expect(result.result).to.equal(false);
      Converter.convert({ type: 'file', data: 'invalid_path' }, {}, function(err) {
        expect(err.toString()).to.equal('Error: ENOENT: no such file or directory, open \'invalid_path\'');
        done();
      });
    });
  });
});<|MERGE_RESOLUTION|>--- conflicted
+++ resolved
@@ -12,15 +12,12 @@
       specPath = path.join(__dirname, pathPrefix),
       pathPrefix1 = VALID_OPENAPI_PATH + '/test1.json',
       specPath1 = path.join(__dirname, pathPrefix1),
-<<<<<<< HEAD
-      pathPrefix4 = VALID_OPENAPI_PATH + '/custom_headers.json',
-      specPath4 = path.join(__dirname, pathPrefix4);
-=======
       pathPrefix2 = VALID_OPENAPI_PATH + '/info_having_contact_only.json',
       specPath2 = path.join(__dirname, pathPrefix2),
       pathPrefix3 = VALID_OPENAPI_PATH + '/info_having_description_only.json',
-      specPath3 = path.join(__dirname, pathPrefix3);
->>>>>>> 85fc68f8
+      specPath3 = path.join(__dirname, pathPrefix3),
+      pathPrefix4 = VALID_OPENAPI_PATH + '/custom_headers.json',
+      specPath4 = path.join(__dirname, pathPrefix4);
 
     it('Should generate collection conforming to schema for and fail if not valid ' +
      specPath, function(done) {
@@ -48,7 +45,7 @@
         done();
       });
     });
-<<<<<<< HEAD
+
     it('convertor should add custom header in the response' +
     specPath4, function(done) {
       var openapi = fs.readFileSync(specPath4, 'utf8');
@@ -56,7 +53,10 @@
         expect(err).to.be.null;
         expect(conversionResult.output[0].data.item[0].response[0].header[0].value)
           .to.equal('application/vnd.retailer.v3+json');
-=======
+        done();
+      });
+    });
+
     it('[Github #102]- Should generate collection info with only contact info' +
       specPath2, function(done) {
       Converter.convert({ type: 'file', data: specPath2 }, { schemaFaker: true }, (err, conversionResult) => {
@@ -75,8 +75,6 @@
         description = conversionResult.output[0].data.info.description;
         expect(description.content).to
           .equal('Hey, this is the description.');
-
->>>>>>> 85fc68f8
         done();
       });
     });
