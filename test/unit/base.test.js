var expect = require('chai').expect,
  Converter = require('../../index.js'),
  fs = require('fs'),
  path = require('path'),
  _ = require('lodash'),
  async = require('async'),
  VALID_OPENAPI_PATH = '../data/valid_openapi',
  INVALID_OPENAPI_PATH = '../data/invalid_openapi',
  SWAGGER_20_FOLDER_YAML = '../data/valid_swagger/yaml/',
  SWAGGER_20_FOLDER_JSON = '../data/valid_swagger/json/';

describe('CONVERT FUNCTION TESTS ', function() {
  // these two covers remaining part of util.js
  describe('The convert Function', function() {

    var testSpec = path.join(__dirname, VALID_OPENAPI_PATH + '/test.json'),
      testSpec1 = path.join(__dirname, VALID_OPENAPI_PATH + '/test1.json'),
      test31SpecDir = path.join(__dirname, '../data/valid_openapi31X/'),
      issue133 = path.join(__dirname, VALID_OPENAPI_PATH + '/issue#133.json'),
      issue160 = path.join(__dirname, VALID_OPENAPI_PATH, '/issue#160.json'),
      issue10672 = path.join(__dirname, VALID_OPENAPI_PATH, '/issue#10672.json'),
      unique_items_schema = path.join(__dirname, VALID_OPENAPI_PATH + '/unique_items_schema.json'),
      serverOverRidingSpec = path.join(__dirname, VALID_OPENAPI_PATH + '/server_overriding.json'),
      infoHavingContactOnlySpec = path.join(__dirname, VALID_OPENAPI_PATH + '/info_having_contact_only.json'),
      infoHavingDescriptionOnlySpec = path.join(__dirname, VALID_OPENAPI_PATH + '/info_having_description_only.json'),
      customHeadersSpec = path.join(__dirname, VALID_OPENAPI_PATH + '/custom_headers.json'),
      implicitHeadersSpec = path.join(__dirname, VALID_OPENAPI_PATH + '/implicit_headers.json'),
      readOnlySpec = path.join(__dirname, VALID_OPENAPI_PATH + '/readOnly.json'),
      multipleFoldersSpec = path.join(__dirname, VALID_OPENAPI_PATH + '/multiple_folder_problem.json'),
      multipleFoldersSpec1 = path.join(__dirname, VALID_OPENAPI_PATH + '/multiple_folder_problem1.json'),
      multipleFoldersSpec2 = path.join(__dirname, VALID_OPENAPI_PATH + '/multiple_folder_problem2.json'),
      examplesInSchemaSpec = path.join(__dirname, VALID_OPENAPI_PATH + '/example_in_schema.json'),
      schemaWithoutExampleSpec = path.join(__dirname, VALID_OPENAPI_PATH + '/example_not_present.json'),
      examplesOutsideSchema = path.join(__dirname, VALID_OPENAPI_PATH + '/examples_outside_schema.json'),
      exampleOutsideSchema = path.join(__dirname, VALID_OPENAPI_PATH + '/example_outside_schema.json'),
      descriptionInBodyParams = path.join(__dirname, VALID_OPENAPI_PATH + '/description_in_body_params.json'),
      zeroDefaultValueSpec = path.join(__dirname, VALID_OPENAPI_PATH + '/zero_in_default_value.json'),
      requiredInParams = path.join(__dirname, VALID_OPENAPI_PATH, '/required_in_parameters.json'),
      multipleRefs = path.join(__dirname, VALID_OPENAPI_PATH, '/multiple_refs.json'),
      issue150 = path.join(__dirname, VALID_OPENAPI_PATH + '/issue#150.yml'),
      issue173 = path.join(__dirname, VALID_OPENAPI_PATH, '/issue#173.yml'),
      issue152 = path.join(__dirname, VALID_OPENAPI_PATH, '/path-refs-error.yaml'),
      issue193 = path.join(__dirname, VALID_OPENAPI_PATH, '/issue#193.yml'),
      tooManyRefs = path.join(__dirname, VALID_OPENAPI_PATH, '/too-many-refs.json'),
      tagsFolderSpec = path.join(__dirname, VALID_OPENAPI_PATH + '/petstore-detailed.yaml'),
      securityTestCases = path.join(__dirname, VALID_OPENAPI_PATH + '/security-test-cases.yaml'),
      emptySecurityTestCase = path.join(__dirname, VALID_OPENAPI_PATH + '/empty-security-test-case.yaml'),
      rootUrlServerWithVariables = path.join(__dirname, VALID_OPENAPI_PATH + '/root_url_server_with_variables.json'),
      parameterExamples = path.join(__dirname, VALID_OPENAPI_PATH + '/parameteres_with_examples.yaml'),
      issue10229 = path.join(__dirname, VALID_OPENAPI_PATH, '/issue#10229.json'),
      deepObjectLengthProperty = path.join(__dirname, VALID_OPENAPI_PATH, '/deepObjectLengthProperty.yaml'),
      valuePropInExample = path.join(__dirname, VALID_OPENAPI_PATH, '/valuePropInExample.yaml'),
      petstoreParamExample = path.join(__dirname, VALID_OPENAPI_PATH, '/petstoreParamExample.yaml'),
<<<<<<< HEAD
      formDataParamDescription = path.join(__dirname, VALID_OPENAPI_PATH, '/form_data_param_description.yaml');
=======
      allHTTPMethodsSpec = path.join(__dirname, VALID_OPENAPI_PATH, '/all-http-methods.yaml');
>>>>>>> 682eb770


    it('Should add collection level auth with type as `bearer`' +
    securityTestCases, function(done) {
      var openapi = fs.readFileSync(securityTestCases, 'utf8'),
        auth;
      Converter.convert({ type: 'string', data: openapi }, {}, (err, conversionResult) => {

        auth = conversionResult.output[0].data.item[0].request.auth;

        expect(err).to.be.null;
        expect(conversionResult.result).to.equal(true);
        expect(auth).to.be.null;
        expect(conversionResult.output.length).to.equal(1);
        expect(conversionResult.output[0].type).to.equal('collection');
        expect(conversionResult.output[0].data).to.have.property('info');
        expect(conversionResult.output[0].data).to.have.property('item');
        expect(conversionResult.output[0].data.auth).to.have.property('type');
        expect(conversionResult.output[0].data.auth.type).to.equal('apikey');
        done();
      });
    });

    it('Should add collection level auth with type as `apiKey`' +
    emptySecurityTestCase, function(done) {
      var openapi = fs.readFileSync(emptySecurityTestCase, 'utf8');
      Converter.convert({ type: 'string', data: openapi }, {}, (err, conversionResult) => {

        expect(err).to.be.null;
        expect(conversionResult.result).to.equal(true);
        expect(conversionResult.output.length).to.equal(1);
        expect(conversionResult.output[0].type).to.equal('collection');
        expect(conversionResult.output[0].data).to.have.property('info');
        expect(conversionResult.output[0].data).to.have.property('item');
        expect(conversionResult.output[0].data.auth).to.have.property('type');
        expect(conversionResult.output[0].data.auth.type).to.equal('apikey');
        done();
      });
    });

    it('Should generate collection conforming to schema for and fail if not valid ' +
    tooManyRefs, function(done) {
      var openapi = fs.readFileSync(tooManyRefs, 'utf8'),
        body;
      Converter.convert({ type: 'string', data: openapi }, { schemaFaker: true }, (err, conversionResult) => {

        expect(err).to.be.null;
        expect(conversionResult.result).to.equal(true);
        expect(conversionResult.output.length).to.equal(1);
        expect(conversionResult.output[0].type).to.equal('collection');
        expect(conversionResult.output[0].data).to.have.property('info');
        expect(conversionResult.output[0].data).to.have.property('item');
        body = conversionResult.output[0].data.item[1].response[0].body;
        expect(body).to.not.contain('<Error: Too many levels of nesting to fake this schema>');
        done();
      });
    });

    it('Should generate collection conforming to schema for and fail if not valid ' +
    issue152, function(done) {
      var openapi = fs.readFileSync(issue152, 'utf8'),
        refNotFound = 'reference #/paths/~1pets/get/responses/200/content/application~1json/schema/properties/newprop' +
        ' not found in the OpenAPI spec';
      Converter.convert({ type: 'string', data: openapi }, { schemaFaker: true }, (err, conversionResult) => {
        expect(err).to.be.null;
        expect(conversionResult.result).to.equal(true);
        expect(conversionResult.output.length).to.equal(1);
        expect(conversionResult.output[0].type).to.equal('collection');
        expect(conversionResult.output[0].data).to.have.property('info');
        expect(conversionResult.output[0].data).to.have.property('item');
        expect(conversionResult.output[0].data.item[0].item[1].response[1].body).to.not.contain(refNotFound);
        done();
      });
    });

    it('Should generate collection conforming to schema for and fail if not valid ' +
     testSpec, function(done) {
      var openapi = fs.readFileSync(testSpec, 'utf8');
      Converter.convert({ type: 'string', data: openapi }, { schemaFaker: true }, (err, conversionResult) => {
        expect(err).to.be.null;
        expect(conversionResult.result).to.equal(true);
        expect(conversionResult.output.length).to.equal(1);
        expect(conversionResult.output[0].type).to.equal('collection');
        expect(conversionResult.output[0].data).to.have.property('info');
        expect(conversionResult.output[0].data).to.have.property('item');
        done();
      });
    });

    it(' Fix for GITHUB#133: Should generate collection with proper Path and Collection variables', function(done) {
      var openapi = fs.readFileSync(issue133, 'utf8');
      Converter.convert({ type: 'string', data: openapi },
        { requestParametersResolution: 'Example', schemaFaker: true }, (err, conversionResult) => {

          expect(err).to.be.null;
          expect(conversionResult.result).to.equal(true);
          expect(conversionResult.output.length).to.equal(1);
          expect(conversionResult.output[0].type).to.equal('collection');
          expect(conversionResult.output[0].data).to.have.property('info');
          expect(conversionResult.output[0].data).to.have.property('item');
          expect(conversionResult.output[0].data).to.have.property('variable');
          expect(conversionResult.output[0].data.variable).to.be.an('array');
          expect(conversionResult.output[0].data.variable[1].key).to.equal('format');
          expect(conversionResult.output[0].data.variable[1].value).to.equal('json');
          expect(conversionResult.output[0].data.variable[2].key).to.equal('path');
          expect(conversionResult.output[0].data.variable[2].value).to.equal('send-email');
          expect(conversionResult.output[0].data.variable[3].key).to.equal('new-path-variable-1');
          // serialised value for object { R: 100, G: 200, B: 150 }
          expect(conversionResult.output[0].data.variable[3].value).to.equal('R,100,G,200,B,150');
          expect(conversionResult.output[0].data.variable[4].key).to.equal('new-path-variable-2');
          // serialised value for array ["exampleString", "exampleString"]
          expect(conversionResult.output[0].data.variable[4].value).to.equal('exampleString,exampleString');
          done();
        });
    });

    it('Should generate collection conforming to schema for and fail if not valid ' +
    testSpec1, function(done) {
      Converter.convert({ type: 'file', data: testSpec1 }, { requestNameSource: 'url' }, (err, conversionResult) => {
        expect(err).to.be.null;
        expect(conversionResult.result).to.equal(true);
        expect(conversionResult.output.length).to.equal(1);
        expect(conversionResult.output[0].type).to.equal('collection');
        expect(conversionResult.output[0].data).to.have.property('info');
        expect(conversionResult.output[0].data).to.have.property('item');

        done();
      });
    });

    it('#GITHUB-160 should generate correct display url for path containing servers' +
    issue160, function(done) {
      var openapi = fs.readFileSync(issue160, 'utf8');
      Converter.convert({ type: 'string', data: openapi }, {}, (err, conversionResult) => {
        expect(err).to.be.null;
        expect(conversionResult.result).to.equal(true);
        expect(conversionResult.output.length).to.equal(1);
        expect(conversionResult.output[0].type).to.equal('collection');
        expect(conversionResult.output[0].data).to.have.property('info');
        expect(conversionResult.output[0].data).to.have.property('item');
        expect(conversionResult.output[0].data.item[0].item[0].request.url.host[0]).to.equal('{{pets-Url}}');
        done();
      });
    });

    it('Should not get stuck while resolving circular references' +
    unique_items_schema, function(done) {
      Converter.convert({ type: 'file', data:
      unique_items_schema }, {}, (err, conversionResult) => {
        expect(err).to.be.null;
        expect(conversionResult.result).to.equal(true);
        expect(conversionResult.output.length).to.equal(1);
        expect(conversionResult.output[0].type).to.equal('collection');
        expect(conversionResult.output[0].data).to.have.property('info');
        expect(conversionResult.output[0].data).to.have.property('item');

        done();
      });
    });

    it('Should generate collection with collapsing unnecessary folders ' +
    multipleFoldersSpec, function(done) {
      var openapi = fs.readFileSync(multipleFoldersSpec, 'utf8');
      Converter.convert({ type: 'string', data: openapi }, {}, (err, conversionResult) => {
        expect(err).to.be.null;
        expect(conversionResult.result).to.equal(true);
        expect(conversionResult.output[0].data.item[0].name).to.equal('pets/a/b');
        expect(conversionResult.output[0].data.item[0].item[0].request.method).to.equal('GET');
        expect(conversionResult.output[0].data.item[0].item[1].request.method).to.equal('POST');
        done();
      });
    });
    it('Should generate collection without collapsing unnecessary folders ' +
      '(if the option is specified) ' +
      multipleFoldersSpec, function(done) {
      var openapi = fs.readFileSync(multipleFoldersSpec, 'utf8');
      Converter.convert({ type: 'string', data: openapi }, { collapseFolders: false }, (err, conversionResult) => {
        expect(err).to.be.null;
        expect(conversionResult.result).to.equal(true);
        expect(conversionResult.output[0].data.item[0].name).to.equal('pets');
        done();
      });
    });
    it('Should collapse child and parent folder when parent has only one child' +
    multipleFoldersSpec1, function(done) {
      var openapi = fs.readFileSync(multipleFoldersSpec1, 'utf8');
      Converter.convert({ type: 'string', data: openapi }, { schemaFaker: true }, (err, conversionResult) => {
        expect(err).to.be.null;
        expect(conversionResult.result).to.equal(true);
        expect(conversionResult.output[0].data.item[0].name).to.equal('pets/a');
        expect(conversionResult.output[0].data.item[0].item[0].request.method).to.equal('GET');
        expect(conversionResult.output[0].data.item[0].item[1].name).to.equal('b');
        expect(conversionResult.output[0].data.item[0].item[1].item[0].request.method).to.equal('GET');
        expect(conversionResult.output[0].data.item[0].item[1].item[1].request.method).to.equal('POST');
        done();
      });
    });
    it('Should generate collection without creating folders and having only one request' +
    multipleFoldersSpec2, function(done) {
      var openapi = fs.readFileSync(multipleFoldersSpec2, 'utf8');
      Converter.convert({ type: 'string', data: openapi }, { schemaFaker: true }, (err, conversionResult) => {
        expect(err).to.be.null;
        expect(conversionResult.result).to.equal(true);
        expect(conversionResult.output[0].data.item[0].request.name).to.equal('find Pets');
        expect(conversionResult.output[0].data.item[0].request.method).to.equal('GET');
        done();
      });
    });
    it('[Github #113]: Should convert the default value in case of zero as well' +
    zeroDefaultValueSpec, function(done) {
      var openapi = fs.readFileSync(zeroDefaultValueSpec, 'utf8');
      Converter.convert({ type: 'string', data: openapi }, { schemaFaker: true }, (err, conversionResult) => {
        expect(err).to.be.null;
        expect(conversionResult.result).to.equal(true);
        expect(conversionResult.output[0].data.item[0].request.url.query[0].value).to.equal('0');
        expect(conversionResult.output[0].data.item[0].request.url.variable[0].description)
          .to.equal('This description doesn\'t show up.');
        done();
      });
    });
    it('[Github #90] - Should create a request using local server instead of global server ' +
    serverOverRidingSpec, function(done) {
      Converter.convert({ type: 'file', data: serverOverRidingSpec }, { schemaFaker: true },
        (err, conversionResult) => {
        // Combining protocol, host, path to create a request
        // Ex https:// + example.com + /example = https://example.com/example
          let request = conversionResult.output[0].data.item[1].request,
            protocol = request.url.protocol,
            host = request.url.host.join('.'),
            port = request.url.port,
            path = request.url.path.join('/'),
            endPoint = protocol + '://' + host + ':' + port + '/' + path,
            host1 = conversionResult.output[0].data.variable[0].value,
            path1 = conversionResult.output[0].data.item[0].request.url.path.join('/'),
            endPoint1 = host1 + '/' + path1;
          expect(endPoint).to.equal('http://petstore.swagger.io:{{port}}/:basePath/secondary-domain/fails');
          expect(endPoint1).to.equal('https://api.example.com/primary-domain/works');
          done();
        });
    });
    it('convertor should add custom header in the response' +
    customHeadersSpec, function(done) {
      var openapi = fs.readFileSync(customHeadersSpec, 'utf8');
      Converter.convert({ type: 'string', data: openapi }, { schemaFaker: true }, (err, conversionResult) => {
        expect(err).to.be.null;
        expect(conversionResult.output[0].data.item[0].response[0].header[0].value)
          .to.equal('application/vnd.retailer.v3+json');
        done();
      });
    });
    it('convertor should maintain implicit headers in the request' +
    implicitHeadersSpec, function(done) {
      var openapi = fs.readFileSync(implicitHeadersSpec, 'utf8');
      Converter.convert({ type: 'string', data: openapi }, {
        schemaFaker: true,
        keepImplicitHeaders: true
      }, (err, conversionResult) => {
        expect(err).to.be.null;
        expect(conversionResult.output[0].data.item[0].item[0].request.header[0].key)
          .to.equal('Authorization');
        expect(conversionResult.output[0].data.item[0].item[0].request.header[0].value)
          .to.equal('Bearer {{oauth_access_token}}');
        expect(conversionResult.output[0].data.item[0].item[0].request.header[1].key)
          .to.equal('Content-Type');
        expect(conversionResult.output[0].data.item[0].item[0].request.header[1].value)
          .to.equal('application/json');
        expect(conversionResult.output[0].data.item[0].item[1].request.header[0].key)
          .to.equal('Authorization');
        expect(conversionResult.output[0].data.item[0].item[1].request.header[0].value)
          .to.equal('Bearer {{oauth_access_token}}');
        expect(conversionResult.output[0].data.item[0].item[1].request.header[1].key)
          .to.equal('Content-Type');
        expect(conversionResult.output[0].data.item[0].item[1].request.header[1].value)
          .to.equal('application/json');
        expect(conversionResult.output[0].data.item[0].item[1].request.header[2].key)
          .to.equal('Accept');
        expect(conversionResult.output[0].data.item[0].item[1].request.header[2].value)
          .to.equal('application/json');
        expect(conversionResult.output[0].data.item[0].item[1].request.header).to.have.length(3);
        done();
      });
    });
    it('convertor should remove implicit headers in the request' +
    implicitHeadersSpec, function(done) {
      var openapi = fs.readFileSync(implicitHeadersSpec, 'utf8');
      Converter.convert({ type: 'string', data: openapi }, {
        schemaFaker: true,
        keepImplicitHeaders: false
      }, (err, conversionResult) => {
        expect(err).to.be.null;
        expect(conversionResult.output[0].data.item[0].item[1].request.header).to.have.length(2);
        expect(conversionResult.output[0].data.item[0].item[1].request.header[0].key)
          .to.equal('Content-Type');
        expect(conversionResult.output[0].data.item[0].item[1].request.header[0].value)
          .to.equal('application/json');
        expect(conversionResult.output[0].data.item[0].item[1].request.header[1].key)
          .to.equal('Accept');
        expect(conversionResult.output[0].data.item[0].item[1].request.header[1].value)
          .to.equal('application/json');
        done();
      });
    });
    it('Should respects readOnly and writeOnly properties in requestBody or response schema' +
     readOnlySpec, function(done) {
      var openapi = fs.readFileSync(readOnlySpec, 'utf8'),
        options = { schemaFaker: true, exampleParametersResolution: 'schema' };
      Converter.convert({ type: 'string', data: openapi }, options, (err, conversionResult) => {
        let requestBody = conversionResult.output[0].data.item[0].item[1].request.body.raw,
          responseBody = conversionResult.output[0].data.item[0].item[0].response[0].body;
        expect(err).to.be.null;
        expect(requestBody).to.equal('{\n  "name": "<string>",\n  "tag": "<string>"\n}');
        expect(responseBody).to.equal('[\n  {\n    "id": "<long>",\n    "name": "<string>"\n  }' +
        ',\n  {\n    "id": "<long>",\n    "name": "<string>"\n  }\n]');

        done();
      });
    });

    it('[Github #102]- Should generate collection info with only contact info' +
      infoHavingContactOnlySpec, function(done) {
      Converter.convert({ type: 'file', data: infoHavingContactOnlySpec },
        { schemaFaker: true }, (err, conversionResult) => {
          let description;
          description = conversionResult.output[0].data.info.description;
          expect(description.content).to
            .equal('Contact Support:\n Name: API Support\n Email: support@example.com');

          done();
        });
    });
    it('[Github #102]- Should generate collection info with only description' +
      infoHavingDescriptionOnlySpec, function(done) {
      Converter.convert({ type: 'file', data: infoHavingDescriptionOnlySpec },
        { schemaFaker: true }, (err, conversionResult) => {
          let description;
          description = conversionResult.output[0].data.info.description;
          expect(description.content).to
            .equal('Hey, this is the description.');
          done();
        });
    });
    it('Should remove the version from generated collection for all specs', function(done) {
      Converter.convert({ type: 'file', data: testSpec }, { schemaFaker: true }, (err, conversionResult) => {
        expect(err).to.be.null;
        expect(conversionResult.result).to.equal(true);
        expect(conversionResult.output[0].data.info).to.not.have.property('version');
        done();
      });
    });
    it('#GITHUB-10229 should generate correct example is out of the schema and is falsy' +
    issue10229, function(done) {
      var openapi = fs.readFileSync(issue10229, 'utf8');
      Converter.convert({ type: 'string', data: openapi }, { requestParametersResolution: 'Example' },
        (err, conversionResult) => {
          expect(err).to.be.null;
          expect(conversionResult.result).to.equal(true);
          expect(conversionResult.output.length).to.equal(1);
          expect(conversionResult.output[0].type).to.equal('collection');
          expect(conversionResult.output[0].data).to.have.property('info');
          expect(conversionResult.output[0].data).to.have.property('item');
          expect(conversionResult.output[0].data.item[0].item[0].request.url.query[0].value).to.equal('0');
          expect(conversionResult.output[0].data.item[0].item[0].request.url.query[1].value).to.equal('');
          expect(conversionResult.output[0].data.item[0].item[0].request.url.query[2].value).to.equal('false');
          expect(conversionResult.output[0].data.item[0].item[1].request.body.raw).to.equal('{\n  "a": null\n}');
          expect(conversionResult.output[0].data.item[0].item[1].response[1].body).to.equal('{\n  "a": null\n}');
          done();
        });
    });
    describe('[Github #108]- Parameters resolution option', function() {
      it('Should respect schema faking for root request and example for example request' +
      examplesInSchemaSpec, function(done) {
        Converter.convert({ type: 'file', data: examplesInSchemaSpec },
          { schemaFaker: true, requestParametersResolution: 'schema', exampleParametersResolution: 'example' },
          (err, conversionResult) => {
            let rootRequest = conversionResult.output[0].data.item[0].request,
              exampleRequest = conversionResult.output[0].data.item[0].response[0].originalRequest;
            // Request body
            expect(rootRequest.body.raw).to
              .equal('{\n  "a": "<string>",\n  "b": "<string>"\n}');
            expect(exampleRequest.body.raw).to
              .equal('{\n  "a": "example-a",\n  "b": "example-b"\n}');
            // Request header
            expect(rootRequest.header[0].value).to.equal('<integer>');
            expect(exampleRequest.header[0].value).to.equal('123');
            // Request query parameters
            expect(rootRequest.url.query[0].value).to.equal('<long>%20<long>');
            expect(rootRequest.url.query[1].value).to.equal('<long>%20<long>');
            expect(exampleRequest.url.query[0].value).to.equal('123%20123');
            expect(exampleRequest.url.query[1].value).to.equal('456%20456');
            done();
          });
      });
      it('Should fallback to faked value if the example is not present in the spec and the option is set to example' +
      schemaWithoutExampleSpec, function(done) {
        Converter.convert({ type: 'file', data: schemaWithoutExampleSpec },
          { schemaFaker: true, requestParametersResolution: 'example', exampleParametersResolution: 'example' },
          (err, conversionResult) => {
            let rootRequestBody = JSON.parse(conversionResult.output[0].data.item[0].request.body.raw),
              exampleRequestBody = JSON.parse(conversionResult.output[0].data.item[0]
                .response[0].originalRequest.body.raw);

            expect(rootRequestBody).to.have.all.keys(['a', 'b']);
            expect(rootRequestBody.a).to.be.a('string');
            expect(rootRequestBody.b).to.be.a('string');
            expect(exampleRequestBody).to.have.all.keys(['a', 'b']);
            expect(exampleRequestBody.a).to.be.a('string');
            expect(exampleRequestBody.b).to.be.a('string');
            done();
          });
      });
      it('Should use examples outside of schema instead of schema properties' +
      exampleOutsideSchema, function(done) {
        Converter.convert({ type: 'file', data: exampleOutsideSchema },
          { schemaFaker: true, requestParametersResolution: 'schema', exampleParametersResolution: 'example' },
          (err, conversionResult) => {
            let rootRequest = conversionResult.output[0].data.item[0].request,
              exampleRequest = conversionResult.output[0].data.item[0].response[0].originalRequest;
            expect(rootRequest.body.raw).to
              .equal('{\n  "a": "<string>",\n  "b": "<string>"\n}');
            expect(exampleRequest.body.raw).to
              .equal('{\n  "value": {\n    "a": "example-b",\n    "b": "example-c"\n  }\n}');
            done();
          });
      });
      it('Should use example outside of schema instead of schema properties' +
      examplesOutsideSchema, function(done) {
        Converter.convert({ type: 'file', data: examplesOutsideSchema },
          { schemaFaker: true, requestParametersResolution: 'schema', exampleParametersResolution: 'example' },
          (err, conversionResult) => {
            let rootRequest = conversionResult.output[0].data.item[0].request,
              exampleRequest = conversionResult.output[0].data.item[0].response[0].originalRequest;
            expect(rootRequest.body.raw).to
              .equal('{\n  "a": "<string>",\n  "b": "<string>"\n}');
            expect(exampleRequest.body.raw).to
              .equal('{\n  "a": "example-b",\n  "b": "example-c"\n}');
            done();
          });
      });

      it('[Github #338] Should contain non-truthy example from examples outside of schema instead of faked value' +
      examplesOutsideSchema, function(done) {
        Converter.convert({ type: 'file', data: examplesOutsideSchema },
          { schemaFaker: true, requestParametersResolution: 'example', exampleParametersResolution: 'example' },
          (err, conversionResult) => {
            let rootRequest = conversionResult.output[0].data.item[0].request;

            expect(err).to.be.null;
            expect(rootRequest.url.query[0].key).to.eql('limit');
            expect(rootRequest.url.query[0].value).to.eql('0');
            done();
          });
      });
    });
    it('[Github #117]- Should add the description in body params in case of urlencoded' +
    descriptionInBodyParams, function(done) {
      var openapi = fs.readFileSync(descriptionInBodyParams, 'utf8');
      Converter.convert({ type: 'string', data: openapi }, { schemaFaker: true }, (err, conversionResult) => {
        let descriptionOne = conversionResult.output[0].data.item[0].request.body.urlencoded[0].description,
          descriptionTwo = conversionResult.output[0].data.item[0].request.body.urlencoded[1].description;
        expect(err).to.be.null;
        expect(descriptionOne).to.equal('Description of Pet ID');
        expect(descriptionTwo).to.equal('Description of Pet name');
        done();
      });
    });

    it('Should create collection from folder having one root file for browser', function(done) {
      let folderPath = path.join(__dirname, '../data/petstore separate yaml'),
        files = [],
        array = [
          { fileName: folderPath + '/common/Error.yaml' },
          { fileName: folderPath + '/spec/Pet.yaml' },
          { fileName: folderPath + '/spec/NewPet.yaml' },
          { fileName: folderPath + '/spec/parameters.yaml' },
          { fileName: folderPath + '/spec/swagger.yaml' }
        ];

      array.forEach((item) => {
        files.push({
          content: fs.readFileSync(item.fileName, 'utf8'),
          fileName: item.fileName
        });
      });

      var schema = new Converter.SchemaPack({ type: 'folder', data: files });
      schema.mergeAndValidate((err, status) => {
        if (err) {
          expect.fail(null, null, err);
        }
        if (status.result) {
          schema.convert((error, result) => {
            if (error) {
              expect.fail(null, null, err);
            }
            expect(result.result).to.equal(true);
            expect(result.output.length).to.equal(1);
            expect(result.output[0].type).to.have.equal('collection');
            expect(result.output[0].data).to.have.property('info');
            expect(result.output[0].data).to.have.property('item');
            done();
          });
        }
        else {
          expect.fail(null, null, status.reason);
          done();
        }
      });
    });

    it('Should create collection from folder having only one root file and spaces in folder name', function(done) {
      let folderPath = path.join(__dirname, '../data/petstore separate yaml'),
        array = [
          { fileName: folderPath + '/common/Error.yaml' },
          { fileName: folderPath + '/spec/Pet.yaml' },
          { fileName: folderPath + '/spec/NewPet.yaml' },
          { fileName: folderPath + '/spec/parameters.yaml' },
          { fileName: folderPath + '/spec/swagger.yaml' }
        ];

      var schema = new Converter.SchemaPack({ type: 'folder', data: array });
      schema.mergeAndValidate((err, status) => {
        if (err) {
          expect.fail(null, null, err);
        }
        if (status.result) {
          schema.convert((error, result) => {
            if (error) {
              expect.fail(null, null, err);
            }
            expect(result.result).to.equal(true);
            expect(result.output.length).to.equal(1);
            expect(result.output[0].type).to.have.equal('collection');
            expect(result.output[0].data).to.have.property('info');
            expect(result.output[0].data).to.have.property('item');
            done();
          });
        }
        else {
          expect.fail(null, null, status.reason);
          done();
        }
      });
    });

    it('Should create collection from folder having one root file JSON', function(done) {
      let folderPath = path.join(__dirname, '../data/petstore-separate'),
        array = [
          { fileName: folderPath + '/common/Error.json' },
          { fileName: folderPath + '/spec/Pet.json' },
          { fileName: folderPath + '/spec/NewPet.json' },
          { fileName: folderPath + '/spec/parameters.json' },
          { fileName: folderPath + '/spec/swagger.json' }
        ];
      var schema = new Converter.SchemaPack({ type: 'folder', data: array });

      schema.mergeAndValidate((err, status) => {
        if (err) {
          expect.fail(null, null, err);
        }
        if (status.result) {
          schema.convert((error, result) => {
            if (error) {
              expect.fail(null, null, err);
            }
            expect(result.result).to.equal(true);
            expect(result.output.length).to.equal(1);
            expect(result.output[0].type).to.have.equal('collection');
            expect(result.output[0].data).to.have.property('info');
            expect(result.output[0].data).to.have.property('item');
            done();
          });
        }
        else {
          expect.fail(null, null, status.reason);
          done();
        }
      });
    });

    it('Should return meta data from folder having one root file JSON', function(done) {
      let folderPath = path.join(__dirname, '../data/petstore-separate'),
        array = [
          { fileName: folderPath + '/common/Error.json' },
          { fileName: folderPath + '/spec/Pet.json' },
          { fileName: folderPath + '/spec/NewPet.json' },
          { fileName: folderPath + '/spec/parameters.json' },
          { fileName: folderPath + '/spec/swagger.json' }
        ];
      Converter.getMetaData({ type: 'folder', data: array }, (err, status) => {
        if (err) {
          expect.fail(null, null, err);
        }
        if (status.result) {
          expect(status.result).to.be.eq(true);
          expect(status.name).to.be.equal('Swagger Petstore');
          expect(status.output[0].name).to.be.equal('Swagger Petstore');
          expect(status.output[0].type).to.be.equal('collection');
          done();
        }
        else {
          expect.fail(null, null, status.reason);
          done();
        }
      });
    });
    it('Should return meta data from a valid file', function(done) {
      var openapi = fs.readFileSync(testSpec, 'utf8');
      Converter.getMetaData({ type: 'json', data: openapi }, (err, status) => {
        if (err) {
          expect.fail(null, null, err);
        }
        if (status.result) {
          expect(status.result).to.be.eq(true);
          expect(status.name).to.be.equal('Swagger Petstore');
          expect(status.output[0].name).to.be.equal('Swagger Petstore');
          expect(status.output[0].type).to.be.equal('collection');
          done();
        }
        else {
          expect.fail(null, null, status.reason);
          done();
        }
      });
    });

    it('Should return meta data from a valid 3.1 file', function(done) {
      var openapi = fs.readFileSync(test31SpecDir + '/json/non-oauth.json', 'utf8');
      Converter.getMetaData({ type: 'json', data: openapi }, (err, status) => {
        if (err) {
          expect.fail(null, null, err);
        }
        if (status.result) {
          expect(status.result).to.be.eq(true);
          expect(status.name).to.be.equal('Non-oAuth Scopes example');
          expect(status.output[0].name).to.be.equal('Non-oAuth Scopes example');
          expect(status.output[0].type).to.be.equal('collection');
          done();
        }
        else {
          expect.fail(null, null, status.reason);
          done();
        }
      });
    });

    it('Should return validation result for an invalid file', function(done) {
      var invalidNoInfo = path.join(__dirname, INVALID_OPENAPI_PATH + '/invalid-no-info.yaml'),
        openapi = fs.readFileSync(invalidNoInfo, 'utf8');
      Converter.getMetaData({ type: 'json', data: openapi }, (err, status) => {
        if (err) {
          expect.fail(null, null, err);
        }
        if (!status.result) {
          expect(status.result).to.be.eq(false);
          done();
        }
        else {
          expect.fail(null, null, status.reason);
          done();
        }
      });
    });

    it('Should return error for more than one root files', function(done) {
      let folderPath = path.join(__dirname, '../data/multiFile_with_two_root'),
        array = [
          { fileName: folderPath + '/index.yaml' },
          { fileName: folderPath + '/index1.yaml' },
          { fileName: folderPath + '/definitions/index.yaml' },
          { fileName: folderPath + '/definitions/User.yaml' },
          { fileName: folderPath + '/info/index.yaml' },
          { fileName: folderPath + '/info/index1.yaml' },
          { fileName: folderPath + '/paths/index.yaml' },
          { fileName: folderPath + '/paths/foo.yaml' },
          { fileName: folderPath + '/paths/bar.yaml' }
        ];

      Converter.mergeAndValidate({ type: 'folder', data: array }, (err, result) => {
        if (err) {
          expect.fail(null, null, err);
          done();
        }
        expect(result.result).to.be.eq(false);
        expect(result.reason).to.be.equal('More than one root file not supported.');
        return done();
      });
    });

    it('[Github #137]- Should add `requried` keyword in parameters where ' +
      'required field is set to true', function(done) {
      Converter.convert({ type: 'file', data: requiredInParams }, { schemaFaker: true }, (err, conversionResult) => {
        expect(err).to.be.null;
        let requests = conversionResult.output[0].data.item[0].item,
          request,
          response;

        // GET /pets
        // query1 required, query2 optional
        // header1 required, header2 optional
        // response: header1 required, header2 optional
        request = requests[0].request;
        response = requests[0].response[0];
        expect(request.url.query[0].description).to.equal('(Required) Description of query1');
        expect(request.url.query[1].description).to.equal('Description of query2');
        expect(request.header[0].description).to.equal('(Required) Description of header1');
        expect(request.header[1].description).to.equal('Description of header2');
        expect(response.header[0].description).to.equal('(Required) Description of responseHeader1');
        expect(response.header[1].description).to.equal('Description of responseHeader2');

        // PUT /pets
        // RequestBody: multipart/form-data
        // formParam1 required, formParam2 optional
        request = requests[1].request;
        expect(request.body.formdata[0].description).to.equal('(Required) Description of formParam1');
        expect(request.body.formdata[1].description).to.equal('Description of formParam2');

        // POST /pets
        // RequestBody: application/x-www-form-urlencoded
        // urlencodedParam1 required, urlencodedParam2 optional
        request = requests[2].request;
        expect(request.body.urlencoded[0].description).to.equal('(Required) Description of urlencodedParam1');
        expect(request.body.urlencoded[1].description).to.equal('Description of urlencodedParam2');

        // GET pets/{petId}
        // petId required
        request = requests[3].request;
        expect(request.url.variable[0].description).to.equal('(Required) The id of the pet to retrieve');
        done();
      });
    });
    it('should convert to the expected schema with use of schemaFaker and schemaResolution caches', function(done) {
      Converter.convert({ type: 'file', data: multipleRefs }, {}, (err, conversionResult) => {
        expect(err).to.be.null;
        expect(conversionResult.result).to.equal(true);
        let items = conversionResult.output[0].data.item,
          request = items[0].request,
          response = items[0].response,
          requestBody = JSON.parse(request.body.raw),
          responseBody = JSON.parse(response[0].body);
        expect(requestBody).to.deep.equal({
          key1: {
            requestId: '<long>',
            requestName: '<string>'
          },
          key2: {
            requestId: '<long>',
            requestName: '<string>'
          }
        });
        expect(responseBody).to.deep.equal({
          key1: {
            responseId: 234,
            responseName: '200 OK Response'
          },
          key2: {
            responseId: 234,
            responseName: '200 OK Response'
          }
        });
        done();
      });
    });

    it('[GitHub #150] - should generate collection if examples are empty', function (done) {
      var openapi = fs.readFileSync(issue150, 'utf8');
      Converter.convert({ type: 'string', data: openapi }, { schemaFaker: false }, (err, conversionResult) => {
        expect(err).to.be.null;
        expect(conversionResult.result).to.equal(true);
        expect(conversionResult.output.length).to.equal(1);
        expect(conversionResult.output[0].type).to.equal('collection');
        expect(conversionResult.output[0].data).to.have.property('info');
        expect(conversionResult.output[0].data).to.have.property('item');
        done();
      });
    });

    it('[Github #173] - should add headers correctly to sample request in examples(responses)', function (done) {
      var openapi = fs.readFileSync(issue173, 'utf8');
      Converter.convert({ type: 'string', data: openapi }, {}, (err, conversionResult) => {
        let responseArray;
        expect(err).to.be.null;
        responseArray = conversionResult.output[0].data.item[0].response;
        expect(responseArray).to.be.an('array');
        responseArray.forEach((response) => {
          let headerArray = response.originalRequest.header;
          expect(headerArray).to.be.an('array').that.is.not.empty;
          expect(headerArray).to.eql([
            {
              key: 'access_token',
              value: 'X-access-token',
              description: 'Access token',
              disabled: false
            }
          ]);
        });
        done();
      });
    });

    it('[Github #193] - should handle minItems and maxItems props for (type: array) appropriately', function (done) {
      var openapi = fs.readFileSync(issue193, 'utf8');
      Converter.convert({ type: 'string', data: openapi }, {}, (err, conversionResult) => {
        let responseBody;

        expect(err).to.be.null;
        responseBody = JSON.parse(conversionResult.output[0].data.item[0].response[0].body);

        expect(responseBody).to.be.an('object');
        expect(responseBody).to.have.keys(['min', 'max', 'minmax', 'nomin', 'nomax', 'nominmax']);

        // Check for all cases (number of items generated are kept as valid and minimum as possible)
        // maxItems # of items when minItems not defined (and maxItems < 2)
        expect(responseBody.min).to.have.length(1);
        // limit(20) # of items when minItems > 20
        expect(responseBody.max).to.have.length(20);
        // minItems # of items when minItems and maxItems both is defined
        expect(responseBody.minmax).to.have.length(3);
        // default # of items when minItems not defined (and maxItems >= 2)
        expect(responseBody.nomin).to.have.length(2);
        // minItems # of items when maxItems not defined
        expect(responseBody.nomax).to.have.length(4);
        // default # of items when minItems and maxItems not defined
        expect(responseBody.nominmax).to.have.length(2);
        done();
      });
    });

    it('[GITHUB #10672] Should convert a collection with a key "pattern" in a schema', function() {
      const fileSource = issue10672,
        fileData = fs.readFileSync(fileSource, 'utf8'),
        input = {
          type: 'string',
          data: fileData
        };

      Converter.convert(input, {}, (err, result) => {
        expect(err).to.be.null;
        let body = JSON.parse(result.output[0].data.item[0].item[0].response[0].body);
        expect(result.result).to.be.true;
        expect(body)
          .to.be.an('array').with.length(2);
        expect(body.filter((item) => {
          return item.pattern && typeof item.pattern === 'string';
        })).to.be.an('array').with.length(2);
      });
    });

    it('should not return undefined in the error message if spec is not valid JSON/YAML', function(done) {
      // invalid JSON
      Converter.convert({ type: 'string', data: '{"key": { "value" : } ' }, {}, (err, conversionResult) => {
        expect(err).to.be.null;
        expect(conversionResult.result).to.be.false;
        expect(conversionResult.reason).to.not.include('undefined');
      });

      // invalid YAML
      Converter.convert({ type: 'string', data: ' :' }, {}, (err, conversionResult) => {
        expect(err).to.be.null;
        expect(conversionResult.result).to.be.false;
        expect(conversionResult.reason).to.not.include('undefined');
        done();
      });
    });

    it('should throw an invalid format error and not semantic version missing error when yaml.safeLoad ' +
    'does not throw an error while parsing yaml', function(done) {
      // YAML for which yaml.safeLoad does not throw an error
      Converter.convert({ type: 'string', data: 'no error yaml' }, {}, (err, conversionResult) => {
        expect(err).to.be.null;
        expect(conversionResult.result).to.be.false;
        expect(conversionResult.reason).to.not.include('Specification must contain a semantic version number' +
        ' of the OAS specification');
        done();
      });
    });

    describe('[Github #57] - folderStrategy option (value: Tags) ' + tagsFolderSpec, function() {
      async.series({
        pathsOutput: (cb) => {
          Converter.convert({ type: 'file', data: tagsFolderSpec },
            { folderStrategy: 'Paths', exampleParametersResolution: 'schema' }, cb);
        },
        tagsOutput: (cb) => {
          Converter.convert({ type: 'file', data: tagsFolderSpec },
            { folderStrategy: 'Tags', exampleParametersResolution: 'schema' }, cb);
        }
      }, (err, res) => {
        var collectionItems,
          pathsCollection,
          tagsCollection,
          allPathsRequest = {},
          allTagsRequest = {};

        // Creates an object with key being request name and value being collection item (request)
        const getAllRequestsFromCollection = function (collection, allRequests) {
          if (!_.has(collection, 'item') || !_.isArray(collection.item)) {
            return;
          }
          _.forEach(collection.item, (item) => {
            if (_.has(item, 'request') || _.has(item, 'response')) {
              allRequests[item.name] = _.omit(item, ['id', 'response']);
              allRequests[item.name].response = _.map(item.response, (res) => {
                return _.omit(res, ['id']);
              });
            }
            else {
              getAllRequestsFromCollection(item, allRequests);
            }
          });
        };

        // check for successful conversion
        expect(err).to.be.null;
        expect(res.pathsOutput.result).to.be.true;
        expect(res.tagsOutput.result).to.be.true;

        // Collection item object of conversion for option value Tags
        collectionItems = res.tagsOutput.output[0].data.item;
        pathsCollection = res.pathsOutput.output[0].data;
        tagsCollection = res.tagsOutput.output[0].data;

        it('should maintain the sorted order of folder according to the global tags ', function() {
          // checking for the global tags that are used in operations
          expect(collectionItems[0].name).to.equal('pet');
          expect(collectionItems[1].name).to.equal('store');
          expect(collectionItems[2].name).to.equal('user');
        });

        it('should create empty folders on the basis of tags defined in global tags, ' +
        'even though they are not used in any operation', function () {
          // checking for the global tags that are not used in operations
          expect(collectionItems[3].name).to.equal('pet_model');
          expect(collectionItems[4].name).to.equal('store_model');
        });

        it('should create the folder when tag is only given in the operation and not in the root level', function() {
          // checking for the local tags that are used in operations but not defined in global tags object
          expect(collectionItems[5].name).to.equal('cat');
          expect(collectionItems[6].name).to.equal('dog');
        });

        it('should add the requests that doesn\'t have any tags to the collection at root level', function() {
          // skipping the first seven items as they are tag folders.
          expect(collectionItems[7].name).to.equal('Finds Pets by tags');
          expect(collectionItems[7]).to.contain.keys(['request', 'response']);
          expect(collectionItems[8].name).to.equal('Subscribe to the Store events');
          expect(collectionItems[8]).to.contain.keys(['request', 'response']);
          expect(collectionItems[9].name).to.equal('Logs out current logged in user session');
          expect(collectionItems[9]).to.contain.keys(['request', 'response']);
        });

        it('should add request with multiple tags in all mentioned tag folder', function() {
          // Path '/pet/{petId}/uploadImage' contained post operation (uploads an image) contains tags 'pet' and 'cat'
          expect(_.map(collectionItems[0].item, 'name')).to.contain('uploads an image');
          expect(_.map(collectionItems[5].item, 'name')).to.contain('uploads an image');

          // Path '/pet/findByStatus' contained get operation (Finds Pets by status) contains tags 'pet' and 'dog'
          expect(_.map(collectionItems[0].item, 'name')).to.contain('Finds Pets by status');
          expect(_.map(collectionItems[6].item, 'name')).to.contain('Finds Pets by status');
        });

        it('should contain all collection data that default folderStrategy option ' +
          '(value: Paths) contains', function() {
          // Check for collection variables and info
          expect(tagsCollection.variable).to.deep.equal(pathsCollection.variable);
          expect(_.omit(tagsCollection.info, '_postman_id')).to.deep.equal(_.omit(pathsCollection.info, '_postman_id'));

          // Check for all requests
          getAllRequestsFromCollection(pathsCollection, allPathsRequest);
          getAllRequestsFromCollection(tagsCollection, allTagsRequest);
          expect(allTagsRequest).to.deep.equal(allPathsRequest);
        });
      });
    });

    it('Should correctly define URL for root server with base URL variables', function (done) {
      var openapi = fs.readFileSync(rootUrlServerWithVariables, 'utf8');
      Converter.convert({ type: 'string', data: openapi }, {}, (err, conversionResult) => {
        let requestUrl,
          collectionVars;
        expect(err).to.be.null;
        expect(conversionResult.result).to.be.true;

        requestUrl = conversionResult.output[0].data.item[0].request.url;
        collectionVars = conversionResult.output[0].data.variable;
        expect(requestUrl.host).to.eql(['{{baseUrl}}']);
        expect(_.find(collectionVars, { key: 'baseUrl' }).value).to.eql('{{BASE_URI}}/api');
        expect(_.find(collectionVars, { key: 'BASE_URI' }).value).to.eql('https://api.example.com');
        done();
      });
    });

    it('[Github #31] & [GitHub #337] - should set optional params as disabled', function(done) {
      let options = { schemaFaker: true, disableOptionalParameters: true };
      Converter.convert({ type: 'file', data: requiredInParams }, options, (err, conversionResult) => {
        expect(err).to.be.null;
        let requests = conversionResult.output[0].data.item[0].item,
          request,
          urlencodedBody;

        // GET /pets
        // query1 required, query2 optional
        // header1 required, header2 optional
        request = requests[0].request;
        expect(request.url.query[0].disabled).to.be.false;
        expect(request.url.query[1].disabled).to.be.true;
        expect(request.header[0].disabled).to.be.false;
        expect(request.header[1].disabled).to.be.true;

        // POST /pets
        // urlencoded body
        urlencodedBody = requests[2].request.body.urlencoded;
        expect(urlencodedBody[0].key).to.eql('urlencodedParam1');
        expect(urlencodedBody[0].disabled).to.be.false;
        expect(urlencodedBody[1].key).to.eql('urlencodedParam2');
        expect(urlencodedBody[1].disabled).to.be.true;
        done();
      });
    });

    it('Should prefer and use example from parameter object over schema example while faking schema', function(done) {
      Converter.convert({ type: 'file', data: parameterExamples },
        { schemaFaker: true, requestParametersResolution: 'example' },
        (err, conversionResult) => {
          let rootRequest = conversionResult.output[0].data.item[0].request;

          expect(rootRequest.url.query[0].key).to.equal('limit');
          expect(rootRequest.url.query[0].value).to.equal('123');

          expect(rootRequest.url.variable[0].key).to.equal('petId');
          expect(rootRequest.url.variable[0].value).to.equal('9b1deb4d-3b7d-4bad-9bdd-2b0d7b3dcb6d');

          expect(rootRequest.header[0].key).to.equal('x-date');
          expect(rootRequest.header[0].value).to.equal('2003-02-17');
          done();
        });
    });
    it('[GitHub #349] - The converter should return auth type noauth for an empty security object', function (done) {
      var emptyAuthSpec = path.join(__dirname, VALID_OPENAPI_PATH + '/noauth.yaml'),
        openapi = fs.readFileSync(emptyAuthSpec, 'utf8');
      Converter.convert({ type: 'string', data: openapi }, { requestNameSource: 'URL' },
        (err, conversionResult) => {
          expect(err).to.be.null;
          let request = conversionResult.output[0].data.item[0].request;
          expect(request.auth.type).to.equal('noauth');
          done();
        });
    });

    it('[Github #10752]: Should convert deepObject length property' +
    deepObjectLengthProperty, function(done) {
      var openapi = fs.readFileSync(deepObjectLengthProperty, 'utf8');
      Converter.convert({ type: 'string', data: openapi },
        { schemaFaker: true, requestParametersResolution: 'Example' }, (err, conversionResult) => {
          expect(err).to.be.null;
          expect(conversionResult.result).to.equal(true);
          expect(conversionResult.output[0].data.item[0].request.url.query[0].key)
            .to.equal('deepObjectLengthParameter[length]');
          expect(conversionResult.output[0].data.item[0].request.url.query[0].value).to.equal('20');
          done();
        });
    });

    it('Should convert value property in example' +
    valuePropInExample, function(done) {
      var openapi = fs.readFileSync(valuePropInExample, 'utf8');
      Converter.convert({ type: 'string', data: openapi },
        { schemaFaker: true, requestParametersResolution: 'Example' }, (err, conversionResult) => {
          expect(err).to.be.null;
          expect(conversionResult.result).to.equal(true);
          expect(conversionResult.output[0].data.item[0].response[0]
            .body).to.include('"value": "QA"');
          expect(conversionResult.output[0].data.item[1].response[0]
            .body).to.include('"value": "QA"');
          done();
        });
    });

    it('Should convert example in parameters' +
    petstoreParamExample, function(done) {
      var openapi = fs.readFileSync(petstoreParamExample, 'utf8');
      Converter.convert({ type: 'string', data: openapi },
        { schemaFaker: true, requestParametersResolution: 'Example' }, (err, conversionResult) => {
          expect(err).to.be.null;
          expect(conversionResult.result).to.equal(true);
          expect(conversionResult.output[0].data.item[0].request.url.variable[0].value).to.equal('value,1');
          expect(conversionResult.output[0].data.item[0].request.url.query[1].key).to.equal('user[value]');
          done();
        });
    });

<<<<<<< HEAD
    it('[Github #559]Should convert description in form data parameters' +
    petstoreParamExample, function(done) {
      var openapi = fs.readFileSync(formDataParamDescription, 'utf8');
      Converter.convert({ type: 'string', data: openapi },
        { }, (err, conversionResult) => {
          expect(err).to.be.null;
          expect(conversionResult.result).to.equal(true);
          expect(conversionResult.output[0].data.item[0].request.body.formdata[0].description)
            .to.equal('Request param description');
          expect(conversionResult.output[0].data.item[0].request.body.formdata[0].key).to.equal('requestParam');
          expect(conversionResult.output[0].data.item[0].request.body.formdata[0].value).to.equal('<string>');
=======
    it('Should have disableBodyPruning option for protocolProfileBehavior set to true for all types of request' +
      allHTTPMethodsSpec, function (done) {
      var openapi = fs.readFileSync(allHTTPMethodsSpec, 'utf8');

      Converter.convert({ type: 'string', data: openapi },
        {}, (err, conversionResult) => {
          expect(err).to.be.null;
          expect(conversionResult.result).to.equal(true);

          _.forEach(conversionResult.output[0].data.item[0].item, (request) => {
            expect(request.protocolProfileBehavior.disableBodyPruning).to.eql(true);
          });

>>>>>>> 682eb770
          done();
        });
    });
  });
  describe('Converting swagger 2.0 files', function() {
    it('should convert path paramters to postman-compatible paramters', function (done) {
      const fileData = path.join(__dirname, SWAGGER_20_FOLDER_JSON, 'swagger2-with-params.json'),
        input = {
          type: 'file',
          data: fileData
        };

      Converter.convert(input, {}, function(err, convertResult) {
        expect(err).to.be.null;
        // Make sure that path params are updated and their respective default values
        convertResult.output.forEach(function(element) {
          expect(element.type).to.equal('collection');
          expect(element.data.item[0].request.url.path.indexOf(':ownerId') > -1).to.equal(true);
          expect(element.data.item[0].request.url.path.indexOf(':petId') > -1).to.equal(true);

          let thisVar = element.data.item[0].request.url.variable[0];

          expect(thisVar.type).to.equal('any');

          expect(thisVar.value).to.equal('42');
          expect(thisVar.key).to.equal('ownerId');
        });
        done();
      });
    });

    it('Should convert a swagger document with YAML anchors', function(done) {
      const fileData = fs.readFileSync(path.join(__dirname, SWAGGER_20_FOLDER_YAML, 'yaml_anchor.yaml'), 'utf8'),
        input = {
          type: 'string',
          data: fileData
        };
      Converter.convert(input, {}, (error, result) => {
        expect(error).to.be.null;
        expect(result.result).to.equal(true);
        expect(result.output.length).to.equal(1);
        expect(result.output[0].type).to.have.equal('collection');
        expect(result.output[0].data).to.have.property('info');
        expect(result.output[0].data).to.have.property('item');
      });
      done();
    });

    it('must read values consumes', function (done) {
      const fileData = path.join(__dirname, SWAGGER_20_FOLDER_JSON, 'swagger_aws_2.json'),
        input = {
          type: 'file',
          data: fileData
        };

      Converter.convert(input, { requestName: 'url' }, (err, convertResult) => {
        expect(err).to.be.null;
        // Make sure that consumes and produces are processed
        convertResult.output.forEach(function(element) {
          expect(element.type).to.equal('collection');
          expect(JSON.stringify(element.data.item[0].request.header[0])).to
            .equal('{"key":"Content-Type","value":"application/json"}');
        });
        done();
      });
    });

    it('should convert a swagger object which only have a root path.', function(done) {
      const fileData = JSON.parse(
          fs.readFileSync(path.join(__dirname, SWAGGER_20_FOLDER_JSON, 'swagger3.json'), 'utf8')
        ),
        input = {
          type: 'json',
          data: fileData
        };

      Converter.convert(input, {}, (err, result) => {
        expect(result.result).to.equal(true);
        expect(result.output.length).to.equal(1);
        expect(result.output[0].type).to.have.equal('collection');
        expect(result.output[0].data).to.have.property('info');
        expect(result.output[0].data).to.have.property('item');

        done();
      });
    });

    it('should name the requests based on requestNameSource parameter, value=`URL`', function (done) {
      const fileData = path.join(__dirname, SWAGGER_20_FOLDER_JSON, 'swagger3.json'),
        input = {
          type: 'file',
          data: fileData
        };

      Converter.convert(input, { requestNameSource: 'URL' }, (err, convertResult) => {
        let request = convertResult.output[0].data.item[0].request;

        expect(err).to.be.null;
        expect(request.name).to.equal('{{baseUrl}}/');
        done();
      });
    });

    it('should name the requests based on requestNameSource parameter, value=`Fallback`', function (done) {
      const fileData = path.join(__dirname, SWAGGER_20_FOLDER_JSON, 'swagger3.json'),
        input = {
          type: 'file',
          data: fileData
        };

      Converter.convert(input, { requestNameSource: 'Fallback' }, (err, convertResult) => {
        let request = convertResult.output[0].data.item[0].request;

        expect(err).to.be.null;
        expect(request.name).to.equal('List API versions');
        done();
      });
    });
  });

  describe('requestNameSource option', function() {
    var pathPrefix = VALID_OPENAPI_PATH + '/test1.json',
      specPath = path.join(__dirname, pathPrefix);

    it('for invalid request name source, converter should use the correct fallback value', function(done) {
      var openapi = fs.readFileSync(specPath, 'utf8');
      Converter.convert({ type: 'string', data: openapi }, { requestNameSource: 'uKnown' }, (err, conversionResult) => {
        expect(err).to.be.null;
        expect(conversionResult.result).to.equal(true);
        done();
      });
    });

    it('should name request based on url when option has value=`URL`', function (done) {
      Converter.convert({ type: 'file', data: specPath }, { requestNameSource: 'URL' }, (err, conversionResult) => {
        expect(err).to.be.null;
        let request = conversionResult.output[0].data.item[0].item[0].request;
        expect(request.name).to.equal('http://petstore3.swagger.io/:v3/pets');
        done();
      });
    });
    it('should name request based on description when option has value=`Fallback`', function (done) {
      Converter.convert({ type: 'file', data: specPath },
        { requestNameSource: 'Fallback' }, (err, conversionResult) => {
          expect(err).to.be.null;
          let request = conversionResult.output[0].data.item[0].item[0].request;
          expect(request.name).to.equal('List all pets');
          done();
        });
    });
  });
});

/* Plugin Interface Tests */
describe('INTERFACE FUNCTION TESTS ', function () {
  describe('The converter must identify valid specifications', function () {
    var pathPrefix = VALID_OPENAPI_PATH,
      sampleSpecs = fs.readdirSync(path.join(__dirname, pathPrefix));

    sampleSpecs.map((sample) => {
      var specPath = path.join(__dirname, pathPrefix, sample);

      it(specPath + ' is valid ', function(done) {
        var openapi = fs.readFileSync(specPath, 'utf8'),
          validationResult = Converter.validate({ type: 'string', data: openapi });

        expect(validationResult.result).to.equal(true);
        done();
      });
    });
  });
  describe('The converter must identify invalid specifications', function () {
    var pathPrefix = INVALID_OPENAPI_PATH,
      sampleSpecs = fs.readdirSync(path.join(__dirname, pathPrefix));

    sampleSpecs.map((sample) => {
      var specPath = path.join(__dirname, pathPrefix, sample);

      it(specPath + ' is invalid ', function(done) {
        var openapi = fs.readFileSync(specPath, 'utf8'),
          validationResult = Converter.validate({ type: 'string', data: openapi });

        expect(validationResult.result).to.equal(false);
        Converter.convert({ type: 'string', data: openapi }, {}, function(err, conversionResult) {
          expect(err).to.be.null;
          expect(conversionResult.result).to.equal(false);
          done();
        });
      });
    });
  });

  describe('The converter must throw an error for invalid input type', function() {
    it('(type: some invalid value)', function(done) {
      var result = Converter.validate({ type: 'fil', data: 'invalid_path' });
      expect(result.result).to.equal(false);
      expect(result.reason).to.contain('input');
      Converter.convert({ type: 'fil', data: 'invalid_path' }, {}, function(err, conversionResult) {
        expect(conversionResult.result).to.equal(false);
        expect(conversionResult.reason).to.equal('Invalid input type (fil). type must be one of file/json/string.');
        done();
      });
    });
  });

  describe('The converter must throw an error for invalid input path', function() {
    it('(type: file)', function(done) {
      var result = Converter.validate({ type: 'file', data: 'invalid_path' });
      expect(result.result).to.equal(false);
      Converter.convert({ type: 'file', data: 'invalid_path' }, {}, function(err, result) {
        expect(result.result).to.equal(false);
        expect(result.reason).to.equal('ENOENT: no such file or directory, open \'invalid_path\'');
        done();
      });
    });
  });

  describe('The converter should not throw error for empty spec', function () {
    var emptySpec = path.join(__dirname, INVALID_OPENAPI_PATH + '/empty-spec.yaml');
    it('should return `empty schema provided` error for input type string', function() {
      Converter.validate({
        type: 'string',
        data: ''
      }, {}, (err, res) => {
        expect(err).to.be.null;
        expect(res.result).to.be.false;
        expect(res.reason).to.equal('Empty input schema provided.');
      });
    });

    it('should return `empty schema provided` error for input type json', function() {
      Converter.validate({
        type: 'json',
        data: {}
      }, {}, (err, res) => {
        expect(err).to.be.null;
        expect(res.result).to.be.false;
        expect(res.reason).to.equal('Empty input schema provided.');
      });
    });

    it('should return `empty schema provided` error for input type file', function() {
      Converter.validate({
        type: 'file',
        data: emptySpec
      }, {}, (err, res) => {
        expect(err).to.be.null;
        expect(res.result).to.be.false;
        expect(res.reason).to.equal('Empty input schema provided.');
      });
    });
  });
});<|MERGE_RESOLUTION|>--- conflicted
+++ resolved
@@ -51,11 +51,8 @@
       deepObjectLengthProperty = path.join(__dirname, VALID_OPENAPI_PATH, '/deepObjectLengthProperty.yaml'),
       valuePropInExample = path.join(__dirname, VALID_OPENAPI_PATH, '/valuePropInExample.yaml'),
       petstoreParamExample = path.join(__dirname, VALID_OPENAPI_PATH, '/petstoreParamExample.yaml'),
-<<<<<<< HEAD
-      formDataParamDescription = path.join(__dirname, VALID_OPENAPI_PATH, '/form_data_param_description.yaml');
-=======
+      formDataParamDescription = path.join(__dirname, VALID_OPENAPI_PATH, '/form_data_param_description.yaml'),
       allHTTPMethodsSpec = path.join(__dirname, VALID_OPENAPI_PATH, '/all-http-methods.yaml');
->>>>>>> 682eb770
 
 
     it('Should add collection level auth with type as `bearer`' +
@@ -1147,7 +1144,6 @@
         });
     });
 
-<<<<<<< HEAD
     it('[Github #559]Should convert description in form data parameters' +
     petstoreParamExample, function(done) {
       var openapi = fs.readFileSync(formDataParamDescription, 'utf8');
@@ -1159,7 +1155,10 @@
             .to.equal('Request param description');
           expect(conversionResult.output[0].data.item[0].request.body.formdata[0].key).to.equal('requestParam');
           expect(conversionResult.output[0].data.item[0].request.body.formdata[0].value).to.equal('<string>');
-=======
+          done();
+        });
+    });
+
     it('Should have disableBodyPruning option for protocolProfileBehavior set to true for all types of request' +
       allHTTPMethodsSpec, function (done) {
       var openapi = fs.readFileSync(allHTTPMethodsSpec, 'utf8');
@@ -1172,12 +1171,11 @@
           _.forEach(conversionResult.output[0].data.item[0].item, (request) => {
             expect(request.protocolProfileBehavior.disableBodyPruning).to.eql(true);
           });
-
->>>>>>> 682eb770
           done();
         });
     });
   });
+
   describe('Converting swagger 2.0 files', function() {
     it('should convert path paramters to postman-compatible paramters', function (done) {
       const fileData = path.join(__dirname, SWAGGER_20_FOLDER_JSON, 'swagger2-with-params.json'),
