var expect = require('chai').expect,
  Converter = require('../../index.js'),
  fs = require('fs'),
  path = require('path'),
  _ = require('lodash'),
  async = require('async'),
  VALID_OPENAPI_PATH = '../data/valid_openapi',
  INVALID_OPENAPI_PATH = '../data/invalid_openapi';

describe('CONVERT FUNCTION TESTS ', function() {
  // these two covers remaining part of util.js
  describe('The convert Function', function() {

    var testSpec = path.join(__dirname, VALID_OPENAPI_PATH + '/test.json'),
      testSpec1 = path.join(__dirname, VALID_OPENAPI_PATH + '/test1.json'),
      issue133 = path.join(__dirname, VALID_OPENAPI_PATH + '/issue#133.json'),
      issue160 = path.join(__dirname, VALID_OPENAPI_PATH, '/issue#160.json'),
      unique_items_schema = path.join(__dirname, VALID_OPENAPI_PATH + '/unique_items_schema.json'),
      serverOverRidingSpec = path.join(__dirname, VALID_OPENAPI_PATH + '/server_overriding.json'),
      infoHavingContactOnlySpec = path.join(__dirname, VALID_OPENAPI_PATH + '/info_having_contact_only.json'),
      infoHavingDescriptionOnlySpec = path.join(__dirname, VALID_OPENAPI_PATH + '/info_having_description_only.json'),
      customHeadersSpec = path.join(__dirname, VALID_OPENAPI_PATH + '/custom_headers.json'),
      readOnlySpec = path.join(__dirname, VALID_OPENAPI_PATH + '/readOnly.json'),
      multipleFoldersSpec = path.join(__dirname, VALID_OPENAPI_PATH + '/multiple_folder_problem.json'),
      multipleFoldersSpec1 = path.join(__dirname, VALID_OPENAPI_PATH + '/multiple_folder_problem1.json'),
      multipleFoldersSpec2 = path.join(__dirname, VALID_OPENAPI_PATH + '/multiple_folder_problem2.json'),
      examplesInSchemaSpec = path.join(__dirname, VALID_OPENAPI_PATH + '/example_in_schema.json'),
      schemaWithoutExampleSpec = path.join(__dirname, VALID_OPENAPI_PATH + '/example_not_present.json'),
      examplesOutsideSchema = path.join(__dirname, VALID_OPENAPI_PATH + '/examples_outside_schema.json'),
      exampleOutsideSchema = path.join(__dirname, VALID_OPENAPI_PATH + '/example_outside_schema.json'),
      descriptionInBodyParams = path.join(__dirname, VALID_OPENAPI_PATH + '/description_in_body_params.json'),
      zeroDefaultValueSpec = path.join(__dirname, VALID_OPENAPI_PATH + '/zero_in_default_value.json'),
      requiredInParams = path.join(__dirname, VALID_OPENAPI_PATH, '/required_in_parameters.json'),
      multipleRefs = path.join(__dirname, VALID_OPENAPI_PATH, '/multiple_refs.json'),
      issue150 = path.join(__dirname, VALID_OPENAPI_PATH + '/issue#150.yml'),
      issue173 = path.join(__dirname, VALID_OPENAPI_PATH, '/issue#173.yml'),
      issue152 = path.join(__dirname, VALID_OPENAPI_PATH, '/path-refs-error.yaml'),
      issue193 = path.join(__dirname, VALID_OPENAPI_PATH, '/issue#193.yml'),
      tooManyRefs = path.join(__dirname, VALID_OPENAPI_PATH, '/too-many-refs.json'),
      tagsFolderSpec = path.join(__dirname, VALID_OPENAPI_PATH + '/petstore-detailed.yaml'),
      securityTestCases = path.join(__dirname, VALID_OPENAPI_PATH + '/security-test-cases.yaml'),
      emptySecurityTestCase = path.join(__dirname, VALID_OPENAPI_PATH + '/empty-security-test-case.yaml');


    it('Should add collection level auth with type as `bearer`' +
    securityTestCases, function(done) {
      var openapi = fs.readFileSync(securityTestCases, 'utf8'),
        auth;
      Converter.convert({ type: 'string', data: openapi }, {}, (err, conversionResult) => {

        auth = conversionResult.output[0].data.item[0].request.auth;

        expect(err).to.be.null;
        expect(conversionResult.result).to.equal(true);
        expect(auth).to.be.null;
        expect(conversionResult.output.length).to.equal(1);
        expect(conversionResult.output[0].type).to.equal('collection');
        expect(conversionResult.output[0].data).to.have.property('info');
        expect(conversionResult.output[0].data).to.have.property('item');
        expect(conversionResult.output[0].data.auth).to.have.property('type');
        expect(conversionResult.output[0].data.auth.type).to.equal('bearer');
        done();
      });
    });

    it('Should have noauth at the collection level if auth type is api-key and properties in header' +
    emptySecurityTestCase, function(done) {
      var openapi = fs.readFileSync(emptySecurityTestCase, 'utf8');
      Converter.convert({ type: 'string', data: openapi }, {}, (err, conversionResult) => {

        expect(err).to.be.null;
        expect(conversionResult.result).to.equal(true);
        expect(conversionResult.output.length).to.equal(1);
        expect(conversionResult.output[0].type).to.equal('collection');
        expect(conversionResult.output[0].data).to.have.property('info');
        expect(conversionResult.output[0].data).to.have.property('item');
        expect(conversionResult.output[0].data.auth).to.have.property('type');
        expect(conversionResult.output[0].data.auth.type).to.equal('noauth');
        done();
      });
    });

    it('Should generate collection conforming to schema for and fail if not valid ' +
    tooManyRefs, function(done) {
      var openapi = fs.readFileSync(tooManyRefs, 'utf8'),
        body;
      Converter.convert({ type: 'string', data: openapi }, { schemaFaker: true }, (err, conversionResult) => {

        expect(err).to.be.null;
        expect(conversionResult.result).to.equal(true);
        expect(conversionResult.output.length).to.equal(1);
        expect(conversionResult.output[0].type).to.equal('collection');
        expect(conversionResult.output[0].data).to.have.property('info');
        expect(conversionResult.output[0].data).to.have.property('item');
        body = conversionResult.output[0].data.item[1].response[0].body;
        expect(body).to.not.contain('<Error: Too many levels of nesting to fake this schema>');
        done();
      });
    });

    it('Should generate collection conforming to schema for and fail if not valid ' +
    issue152, function(done) {
      var openapi = fs.readFileSync(issue152, 'utf8'),
        refNotFound = 'reference #/paths/~1pets/get/responses/200/content/application~1json/schema/properties/newprop' +
        ' not found in the OpenAPI spec';
      Converter.convert({ type: 'string', data: openapi }, { schemaFaker: true }, (err, conversionResult) => {
        expect(err).to.be.null;
        expect(conversionResult.result).to.equal(true);
        expect(conversionResult.output.length).to.equal(1);
        expect(conversionResult.output[0].type).to.equal('collection');
        expect(conversionResult.output[0].data).to.have.property('info');
        expect(conversionResult.output[0].data).to.have.property('item');
        expect(conversionResult.output[0].data.item[0].item[1].response[1].body).to.not.contain(refNotFound);
        done();
      });
    });

    it('Should generate collection conforming to schema for and fail if not valid ' +
     testSpec, function(done) {
      var openapi = fs.readFileSync(testSpec, 'utf8');
      Converter.convert({ type: 'string', data: openapi }, { schemaFaker: true }, (err, conversionResult) => {
        expect(err).to.be.null;
        expect(conversionResult.result).to.equal(true);
        expect(conversionResult.output.length).to.equal(1);
        expect(conversionResult.output[0].type).to.equal('collection');
        expect(conversionResult.output[0].data).to.have.property('info');
        expect(conversionResult.output[0].data).to.have.property('item');
        done();
      });
    });

    it(' Fix for GITHUB#133: Should generate collection with proper Path and Collection variables', function(done) {
      var openapi = fs.readFileSync(issue133, 'utf8');
      Converter.convert({ type: 'string', data: openapi }, { schemaFaker: true }, (err, conversionResult) => {

        expect(err).to.be.null;
        expect(conversionResult.result).to.equal(true);
        expect(conversionResult.output.length).to.equal(1);
        expect(conversionResult.output[0].type).to.equal('collection');
        expect(conversionResult.output[0].data).to.have.property('info');
        expect(conversionResult.output[0].data).to.have.property('item');
        expect(conversionResult.output[0].data).to.have.property('variable');
        expect(conversionResult.output[0].data.variable).to.be.an('array');
        expect(conversionResult.output[0].data.variable[1].id).to.equal('format');
        expect(conversionResult.output[0].data.variable[2].id).to.equal('path');
        expect(conversionResult.output[0].data.variable[3].id).to.equal('new-path-variable');
        done();
      });
    });

    it('Should generate collection conforming to schema for and fail if not valid ' +
    testSpec1, function(done) {
      Converter.convert({ type: 'file', data: testSpec1 }, { requestNameSource: 'url' }, (err, conversionResult) => {
        expect(err).to.be.null;
        expect(conversionResult.result).to.equal(true);
        expect(conversionResult.output.length).to.equal(1);
        expect(conversionResult.output[0].type).to.equal('collection');
        expect(conversionResult.output[0].data).to.have.property('info');
        expect(conversionResult.output[0].data).to.have.property('item');

        done();
      });
    });

    it('#GITHUB-160 should generate correct display url for path containing servers' +
    issue160, function(done) {
      var openapi = fs.readFileSync(issue160, 'utf8');
      Converter.convert({ type: 'string', data: openapi }, {}, (err, conversionResult) => {
        expect(err).to.be.null;
        expect(conversionResult.result).to.equal(true);
        expect(conversionResult.output.length).to.equal(1);
        expect(conversionResult.output[0].type).to.equal('collection');
        expect(conversionResult.output[0].data).to.have.property('info');
        expect(conversionResult.output[0].data).to.have.property('item');
        expect(conversionResult.output[0].data.item[0].item[0].request.url.host[0]).to.equal('{{petsUrl}}');
        done();
      });
    });

    it('Should not get stuck while resolving circular references' +
    unique_items_schema, function(done) {
      Converter.convert({ type: 'file', data:
      unique_items_schema }, {}, (err, conversionResult) => {
        expect(err).to.be.null;
        expect(conversionResult.result).to.equal(true);
        expect(conversionResult.output.length).to.equal(1);
        expect(conversionResult.output[0].type).to.equal('collection');
        expect(conversionResult.output[0].data).to.have.property('info');
        expect(conversionResult.output[0].data).to.have.property('item');

        done();
      });
    });

    it('Should generate collection with collapsing unnecessary folders ' +
    multipleFoldersSpec, function(done) {
      var openapi = fs.readFileSync(multipleFoldersSpec, 'utf8');
      Converter.convert({ type: 'string', data: openapi }, {}, (err, conversionResult) => {
        expect(err).to.be.null;
        expect(conversionResult.result).to.equal(true);
        expect(conversionResult.output[0].data.item[0].name).to.equal('pets/a/b');
        expect(conversionResult.output[0].data.item[0].item[0].request.method).to.equal('GET');
        expect(conversionResult.output[0].data.item[0].item[1].request.method).to.equal('POST');
        done();
      });
    });
    it('Should generate collection without collapsing unnecessary folders ' +
      '(if the option is specified) ' +
      multipleFoldersSpec, function(done) {
      var openapi = fs.readFileSync(multipleFoldersSpec, 'utf8');
      Converter.convert({ type: 'string', data: openapi }, { collapseFolders: false }, (err, conversionResult) => {
        expect(err).to.be.null;
        expect(conversionResult.result).to.equal(true);
        expect(conversionResult.output[0].data.item[0].name).to.equal('pets');
        done();
      });
    });
    it('Should collapse child and parent folder when parent has only one child' +
    multipleFoldersSpec1, function(done) {
      var openapi = fs.readFileSync(multipleFoldersSpec1, 'utf8');
      Converter.convert({ type: 'string', data: openapi }, { schemaFaker: true }, (err, conversionResult) => {
        expect(err).to.be.null;
        expect(conversionResult.result).to.equal(true);
        expect(conversionResult.output[0].data.item[0].name).to.equal('pets/a');
        expect(conversionResult.output[0].data.item[0].item[0].request.method).to.equal('GET');
        expect(conversionResult.output[0].data.item[0].item[1].name).to.equal('b');
        expect(conversionResult.output[0].data.item[0].item[1].item[0].request.method).to.equal('GET');
        expect(conversionResult.output[0].data.item[0].item[1].item[1].request.method).to.equal('POST');
        done();
      });
    });
    it('Should generate collection without creating folders and having only one request' +
    multipleFoldersSpec2, function(done) {
      var openapi = fs.readFileSync(multipleFoldersSpec2, 'utf8');
      Converter.convert({ type: 'string', data: openapi }, { schemaFaker: true }, (err, conversionResult) => {
        expect(err).to.be.null;
        expect(conversionResult.result).to.equal(true);
        expect(conversionResult.output[0].data.item[0].request.name).to.equal('find Pets');
        expect(conversionResult.output[0].data.item[0].request.method).to.equal('GET');
        done();
      });
    });
    it('[Github #113]: Should convert the default value in case of zero as well' +
    zeroDefaultValueSpec, function(done) {
      var openapi = fs.readFileSync(zeroDefaultValueSpec, 'utf8');
      Converter.convert({ type: 'string', data: openapi }, { schemaFaker: true }, (err, conversionResult) => {
        expect(err).to.be.null;
        expect(conversionResult.result).to.equal(true);
        expect(conversionResult.output[0].data.item[0].request.url.query[0].value).to.equal('0');
        expect(conversionResult.output[0].data.item[0].request.url.variable[0].description)
          .to.equal('This description doesn\'t show up.');
        done();
      });
    });
    it('[Github #90] - Should create a request using local server instead of global server ' +
    serverOverRidingSpec, function(done) {
      Converter.convert({ type: 'file', data: serverOverRidingSpec }, { schemaFaker: true },
        (err, conversionResult) => {
        // Combining protocol, host, path to create a request
        // Ex https:// + example.com + /example = https://example.com/example
          let request = conversionResult.output[0].data.item[1].request,
            protocol = request.url.protocol,
            host = request.url.host.join('.'),
            port = request.url.port,
            path = request.url.path.join('/'),
            endPoint = protocol + '://' + host + ':' + port + '/' + path,
            host1 = conversionResult.output[0].data.variable[0].value,
            path1 = conversionResult.output[0].data.item[0].request.url.path.join('/'),
            endPoint1 = host1 + '/' + path1;
          expect(endPoint).to.equal('http://petstore.swagger.io:{{port}}/:basePath/secondary-domain/fails');
          expect(endPoint1).to.equal('https://api.example.com/primary-domain/works');
          done();
        });
    });
    it('convertor should add custom header in the response' +
    customHeadersSpec, function(done) {
      var openapi = fs.readFileSync(customHeadersSpec, 'utf8');
      Converter.convert({ type: 'string', data: openapi }, { schemaFaker: true }, (err, conversionResult) => {
        expect(err).to.be.null;
        expect(conversionResult.output[0].data.item[0].response[0].header[0].value)
          .to.equal('application/vnd.retailer.v3+json');
        done();
      });
    });
    it('Should respects readOnly and writeOnly properties in requestBody or response schema' +
     readOnlySpec, function(done) {
      var openapi = fs.readFileSync(readOnlySpec, 'utf8'),
        options = { schemaFaker: true, exampleParametersResolution: 'schema' };
      Converter.convert({ type: 'string', data: openapi }, options, (err, conversionResult) => {
        let requestBody = conversionResult.output[0].data.item[0].item[1].request.body.raw,
          responseBody = conversionResult.output[0].data.item[0].item[0].response[0].body;
        expect(err).to.be.null;
        expect(requestBody).to.equal('{\n    "name": "<string>",\n    "tag": "<string>"\n}');
        expect(responseBody).to.equal('[\n {\n  "id": "<long>",\n  "name": "<string>"\n }' +
        ',\n {\n  "id": "<long>",\n  "name": "<string>"\n }\n]');

        done();
      });
    });

    it('[Github #102]- Should generate collection info with only contact info' +
      infoHavingContactOnlySpec, function(done) {
      Converter.convert({ type: 'file', data: infoHavingContactOnlySpec },
        { schemaFaker: true }, (err, conversionResult) => {
          let description;
          description = conversionResult.output[0].data.info.description;
          expect(description.content).to
            .equal('Contact Support:\n Name: API Support\n Email: support@example.com');

          done();
        });
    });
    it('[Github #102]- Should generate collection info with only description' +
      infoHavingDescriptionOnlySpec, function(done) {
      Converter.convert({ type: 'file', data: infoHavingDescriptionOnlySpec },
        { schemaFaker: true }, (err, conversionResult) => {
          let description;
          description = conversionResult.output[0].data.info.description;
          expect(description.content).to
            .equal('Hey, this is the description.');
          done();
        });
    });
    it('Should remove the version from generated collection for all specs', function(done) {
      Converter.convert({ type: 'file', data: testSpec }, { schemaFaker: true }, (err, conversionResult) => {
        expect(err).to.be.null;
        expect(conversionResult.result).to.equal(true);
        expect(conversionResult.output[0].data.info).to.not.have.property('version');
        done();
      });
    });
    describe('[Github #108]- Parameters resolution option', function() {
      it('Should respect schema faking for root request and example for example request' +
      examplesInSchemaSpec, function(done) {
        Converter.convert({ type: 'file', data: examplesInSchemaSpec },
          { schemaFaker: true, requestParametersResolution: 'schema', exampleParametersResolution: 'example' },
          (err, conversionResult) => {
            let rootRequest = conversionResult.output[0].data.item[0].request,
              exampleRequest = conversionResult.output[0].data.item[0].response[0].originalRequest;
            // Request body
            expect(rootRequest.body.raw).to
              .equal('{\n    "a": "<string>",\n    "b": "<string>"\n}');
            expect(exampleRequest.body.raw).to
              .equal('{\n    "a": "example-a",\n    "b": "example-b"\n}');
            // Request header
            expect(rootRequest.header[0].value).to.equal('<integer>');
            expect(exampleRequest.header[0].value).to.equal(123);
            // Request query parameters
            expect(rootRequest.url.query[0].value).to.equal('<long> <long>');
            expect(rootRequest.url.query[1].value).to.equal('<long> <long>');
            expect(exampleRequest.url.query[0].value).to.equal('123 123');
            expect(exampleRequest.url.query[1].value).to.equal('456 456');
            done();
          });
      });
      it('Should fallback to faked value if the example is not present in the spec and the option is set to example' +
      schemaWithoutExampleSpec, function(done) {
        Converter.convert({ type: 'file', data: schemaWithoutExampleSpec },
          { schemaFaker: true, requestParametersResolution: 'example', exampleParametersResolution: 'example' },
          (err, conversionResult) => {
            let rootRequestBody = JSON.parse(conversionResult.output[0].data.item[0].request.body.raw),
              exampleRequestBody = JSON.parse(conversionResult.output[0].data.item[0]
                .response[0].originalRequest.body.raw);

            expect(rootRequestBody).to.have.all.keys(['a', 'b']);
            expect(rootRequestBody.a).to.be.a('string');
            expect(rootRequestBody.b).to.be.a('string');
            expect(exampleRequestBody).to.have.all.keys(['a', 'b']);
            expect(exampleRequestBody.a).to.be.a('string');
            expect(exampleRequestBody.b).to.be.a('string');
            done();
          });
      });
      it('Should use examples outside of schema instead of schema properties' +
      exampleOutsideSchema, function(done) {
        Converter.convert({ type: 'file', data: exampleOutsideSchema },
          { schemaFaker: true, requestParametersResolution: 'schema', exampleParametersResolution: 'example' },
          (err, conversionResult) => {
            let rootRequest = conversionResult.output[0].data.item[0].request,
              exampleRequest = conversionResult.output[0].data.item[0].response[0].originalRequest;
            expect(rootRequest.body.raw).to
              .equal('{\n    "a": "<string>",\n    "b": "<string>"\n}');
            expect(exampleRequest.body.raw).to
              .equal('{\n    "a": "example-b",\n    "b": "example-c"\n}');
            done();
          });
      });
      it('Should use example outside of schema instead of schema properties' +
      examplesOutsideSchema, function(done) {
        Converter.convert({ type: 'file', data: examplesOutsideSchema },
          { schemaFaker: true, requestParametersResolution: 'schema', exampleParametersResolution: 'example' },
          (err, conversionResult) => {
            let rootRequest = conversionResult.output[0].data.item[0].request,
              exampleRequest = conversionResult.output[0].data.item[0].response[0].originalRequest;
            expect(rootRequest.body.raw).to
              .equal('{\n    "a": "<string>",\n    "b": "<string>"\n}');
            expect(exampleRequest.body.raw).to
              .equal('{\n    "a": "example-b",\n    "b": "example-c"\n}');
            done();
          });
      });
    });
    it('[Github #117]- Should add the description in body params in case of urlencoded' +
    descriptionInBodyParams, function(done) {
      var openapi = fs.readFileSync(descriptionInBodyParams, 'utf8');
      Converter.convert({ type: 'string', data: openapi }, { schemaFaker: true }, (err, conversionResult) => {
        let descriptionOne = conversionResult.output[0].data.item[0].request.body.urlencoded[0].description,
          descriptionTwo = conversionResult.output[0].data.item[0].request.body.urlencoded[1].description;
        expect(err).to.be.null;
        expect(descriptionOne).to.equal('Description of Pet ID');
        expect(descriptionTwo).to.equal('Description of Pet name');
        done();
      });
    });
    it('Should create collection from folder having only one root file', function(done) {
      let folderPath = path.join(__dirname, '../data/petstore-separate-yaml'),
        array = [
          { fileName: folderPath + '/common/Error.yaml' },
          { fileName: folderPath + '/spec/Pet.yaml' },
          { fileName: folderPath + '/spec/NewPet.yaml' },
          { fileName: folderPath + '/spec/parameters.yaml' },
          { fileName: folderPath + '/spec/swagger.yaml' }
        ];

      var schema = new Converter.SchemaPack({ type: 'folder', data: array });
      schema.mergeAndValidate((err, status) => {
        if (err) {
          expect.fail(null, null, err);
        }
        if (status.result) {
          schema.convert((error, result) => {
            if (error) {
              expect.fail(null, null, err);
            }
            expect(result.result).to.equal(true);
            expect(result.output.length).to.equal(1);
            expect(result.output[0].type).to.have.equal('collection');
            expect(result.output[0].data).to.have.property('info');
            expect(result.output[0].data).to.have.property('item');
            done();
          });
        }
        else {
          expect.fail(null, null, status.reason);
          done();
        }
      });
    });

    it('Should create collection from folder having one root file JSON', function(done) {
      let folderPath = path.join(__dirname, '../data/petstore-separate'),
        array = [
          { fileName: folderPath + '/common/Error.json' },
          { fileName: folderPath + '/spec/Pet.json' },
          { fileName: folderPath + '/spec/NewPet.json' },
          { fileName: folderPath + '/spec/parameters.json' },
          { fileName: folderPath + '/spec/swagger.json' }
        ];
      var schema = new Converter.SchemaPack({ type: 'folder', data: array });
      schema.mergeAndValidate((err, status) => {
        if (err) {
          expect.fail(null, null, err);
        }
        if (status.result) {
          schema.convert((error, result) => {
            if (error) {
              expect.fail(null, null, err);
            }
            expect(result.result).to.equal(true);
            expect(result.output.length).to.equal(1);
            expect(result.output[0].type).to.have.equal('collection');
            expect(result.output[0].data).to.have.property('info');
            expect(result.output[0].data).to.have.property('item');
            done();
          });
        }
        else {
          expect.fail(null, null, status.reason);
          done();
        }
      });
    });

    it('Should return meta data from folder having one root file JSON', function(done) {
      let folderPath = path.join(__dirname, '../data/petstore-separate'),
        array = [
          { fileName: folderPath + '/common/Error.json' },
          { fileName: folderPath + '/spec/Pet.json' },
          { fileName: folderPath + '/spec/NewPet.json' },
          { fileName: folderPath + '/spec/parameters.json' },
          { fileName: folderPath + '/spec/swagger.json' }
        ];
      Converter.getMetaData({ type: 'folder', data: array }, (err, status) => {
        if (err) {
          expect.fail(null, null, err);
        }
        if (status.result) {
          expect(status.result).to.be.eq(true);
          expect(status.name).to.be.equal('Swagger Petstore');
          expect(status.output[0].name).to.be.equal('Swagger Petstore');
          expect(status.output[0].type).to.be.equal('collection');
          done();
        }
        else {
          expect.fail(null, null, status.reason);
          done();
        }
      });
    });
    it('Should return meta data from a valid file', function(done) {
      var openapi = fs.readFileSync(testSpec, 'utf8');
      Converter.getMetaData({ type: 'json', data: openapi }, (err, status) => {
        if (err) {
          expect.fail(null, null, err);
        }
        if (status.result) {
          expect(status.result).to.be.eq(true);
          expect(status.name).to.be.equal('Swagger Petstore');
          expect(status.output[0].name).to.be.equal('Swagger Petstore');
          expect(status.output[0].type).to.be.equal('collection');
          done();
        }
        else {
          expect.fail(null, null, status.reason);
          done();
        }
      });
    });
    it('Should return validation result for an invalid file', function(done) {
      var invalidNoInfo = path.join(__dirname, INVALID_OPENAPI_PATH + '/invalid-no-info.yaml'),
        openapi = fs.readFileSync(invalidNoInfo, 'utf8');
      Converter.getMetaData({ type: 'json', data: openapi }, (err, status) => {
        if (err) {
          expect.fail(null, null, err);
        }
        if (!status.result) {
          expect(status.result).to.be.eq(false);
          done();
        }
        else {
          expect.fail(null, null, status.reason);
          done();
        }
      });
    });

    it('Should return error for more than one root files', function(done) {
      let folderPath = path.join(__dirname, '../data/multiFile_with_two_root'),
        array = [
          { fileName: folderPath + '/index.yaml' },
          { fileName: folderPath + '/index1.yaml' },
          { fileName: folderPath + '/definitions/index.yaml' },
          { fileName: folderPath + '/definitions/User.yaml' },
          { fileName: folderPath + '/info/index.yaml' },
          { fileName: folderPath + '/info/index1.yaml' },
          { fileName: folderPath + '/paths/index.yaml' },
          { fileName: folderPath + '/paths/foo.yaml' },
          { fileName: folderPath + '/paths/bar.yaml' }
        ];

      Converter.mergeAndValidate({ type: 'folder', data: array }, (err, result) => {
        if (err) {
          expect.fail(null, null, err);
          done();
        }
        expect(result.result).to.be.eq(false);
        expect(result.reason).to.be.equal('More than one root file not supported.');
        return done();
      });
    });

    it('[Github #137]- Should add `requried` keyword in parameters where ' +
      'required field is set to true', function(done) {
      Converter.convert({ type: 'file', data: requiredInParams }, { schemaFaker: true }, (err, conversionResult) => {
        expect(err).to.be.null;
        let requests = conversionResult.output[0].data.item[0].item,
          request,
          response;

        // GET /pets
        // query1 required, query2 optional
        // header1 required, header2 optional
        // response: header1 required, header2 optional
        request = requests[0].request;
        response = requests[0].response[0];
        expect(request.url.query[0].description).to.equal('(Required) Description of query1');
        expect(request.url.query[1].description).to.equal('Description of query2');
        expect(request.header[0].description).to.equal('(Required) Description of header1');
        expect(request.header[1].description).to.equal('Description of header2');
        expect(response.header[0].description).to.equal('(Required) Description of responseHeader1');
        expect(response.header[1].description).to.equal('Description of responseHeader2');

        // PUT /pets
        // RequestBody: multipart/form-data
        // formParam1 required, formParam2 optional
        request = requests[1].request;
        expect(request.body.formdata[0].description).to.equal('(Required) Description of formParam1');
        expect(request.body.formdata[1].description).to.equal('Description of formParam2');

        // POST /pets
        // RequestBody: application/x-www-form-urlencoded
        // urlencodedParam1 required, urlencodedParam2 optional
        request = requests[2].request;
        expect(request.body.urlencoded[0].description).to.equal('(Required) Description of urlencodedParam1');
        expect(request.body.urlencoded[1].description).to.equal('Description of urlencodedParam2');

        // GET pets/{petId}
        // petId required
        request = requests[3].request;
        expect(request.url.variable[0].description).to.equal('(Required) The id of the pet to retrieve');
        done();
      });
    });
    it('should convert to the expected schema with use of schemaFaker and schemaResolution caches', function(done) {
      Converter.convert({ type: 'file', data: multipleRefs }, {}, (err, conversionResult) => {
        expect(err).to.be.null;
        expect(conversionResult.result).to.equal(true);
        let items = conversionResult.output[0].data.item,
          request = items[0].request,
          response = items[0].response,
          requestBody = JSON.parse(request.body.raw),
          responseBody = JSON.parse(response[0].body);
        expect(requestBody).to.deep.equal({
          key1: {
            requestId: '<long>',
            requestName: '<string>'
          },
          key2: {
            requestId: '<long>',
            requestName: '<string>'
          }
        });
        expect(responseBody).to.deep.equal({
          key1: {
            responseId: 234,
            responseName: '200 OK Response'
          },
          key2: {
            responseId: 234,
            responseName: '200 OK Response'
          }
        });
        done();
      });
    });

    it('[GitHub #150] - should generate collection if examples are empty', function (done) {
      var openapi = fs.readFileSync(issue150, 'utf8');
      Converter.convert({ type: 'string', data: openapi }, { schemaFaker: false }, (err, conversionResult) => {
        expect(err).to.be.null;
        expect(conversionResult.result).to.equal(true);
        expect(conversionResult.output.length).to.equal(1);
        expect(conversionResult.output[0].type).to.equal('collection');
        expect(conversionResult.output[0].data).to.have.property('info');
        expect(conversionResult.output[0].data).to.have.property('item');
        done();
      });
    });

    it('[Github #173] - should add headers correctly to sample request in examples(responses)', function (done) {
      var openapi = fs.readFileSync(issue173, 'utf8');
      Converter.convert({ type: 'string', data: openapi }, {}, (err, conversionResult) => {
        let responseArray;
        expect(err).to.be.null;
        responseArray = conversionResult.output[0].data.item[0].response;
        expect(responseArray).to.be.an('array');
        responseArray.forEach((response) => {
          let headerArray = response.originalRequest.header;
          expect(headerArray).to.be.an('array').that.is.not.empty;
          expect(headerArray).to.eql([
            {
              key: 'access_token',
              value: 'X-access-token',
              description: 'Access token'
            }
          ]);
        });
        done();
      });
    });

    it('[Github #193] - should handle minItems and maxItems props for (type: array) appropriately', function (done) {
      var openapi = fs.readFileSync(issue193, 'utf8');
      Converter.convert({ type: 'string', data: openapi }, {}, (err, conversionResult) => {
        let responseBody;

        expect(err).to.be.null;
        responseBody = JSON.parse(conversionResult.output[0].data.item[0].response[0].body);

        expect(responseBody).to.be.an('object');
        expect(responseBody).to.have.keys(['min', 'max', 'minmax', 'nomin', 'nomax', 'nominmax']);

        // Check for all cases (number of items generated are kept as valid and minimum as possible)
        // maxItems # of items when minItems not defined (and maxItems < 2)
        expect(responseBody.min).to.have.length(1);
        // limit(20) # of items when minItems > 20
        expect(responseBody.max).to.have.length(20);
        // minItems # of items when minItems and maxItems both is defined
        expect(responseBody.minmax).to.have.length(3);
        // default # of items when minItems not defined (and maxItems >= 2)
        expect(responseBody.nomin).to.have.length(2);
        // minItems # of items when maxItems not defined
        expect(responseBody.nomax).to.have.length(4);
        // default # of items when minItems and maxItems not defined
        expect(responseBody.nominmax).to.have.length(2);
        done();
      });
    });

    it('should not return undefined in the error message if spec is not valid JSON/YAML', function(done) {
      // invalid JSON
      Converter.convert({ type: 'string', data: '{"key": { "value" : } ' }, {}, (err, conversionResult) => {
        expect(err).to.be.null;
        expect(conversionResult.result).to.be.false;
        expect(conversionResult.reason).to.not.include('undefined');
      });

      // invalid YAML
      Converter.convert({ type: 'string', data: ' :' }, {}, (err, conversionResult) => {
        expect(err).to.be.null;
        expect(conversionResult.result).to.be.false;
        expect(conversionResult.reason).to.not.include('undefined');
        done();
      });
    });

    it('should throw an invalid format error and not semantic version missing error when yaml.safeLoad ' +
    'does not throw an error while parsing yaml', function(done) {
      // YAML for which yaml.safeLoad does not throw an error
      Converter.convert({ type: 'string', data: 'no error yaml' }, {}, (err, conversionResult) => {
        expect(err).to.be.null;
        expect(conversionResult.result).to.be.false;
        expect(conversionResult.reason).to.not.include('Specification must contain a semantic version number' +
        ' of the OAS specification');
        done();
      });
    });

    describe('[Github #57] - folderStrategy option (value: Tags) ' + tagsFolderSpec, function() {
      async.series({
        pathsOutput: (cb) => {
          Converter.convert({ type: 'file', data: tagsFolderSpec },
            { folderStrategy: 'Paths', exampleParametersResolution: 'schema' }, cb);
        },
        tagsOutput: (cb) => {
          Converter.convert({ type: 'file', data: tagsFolderSpec },
            { folderStrategy: 'Tags', exampleParametersResolution: 'schema' }, cb);
        }
      }, (err, res) => {
        var collectionItems,
          pathsCollection,
          tagsCollection,
          allPathsRequest = {},
          allTagsRequest = {};

        // Creates an object with key being request name and value being collection item (request)
        const getAllRequestsFromCollection = function (collection, allRequests) {
          if (!_.has(collection, 'item') || !_.isArray(collection.item)) {
            return;
          }
          _.forEach(collection.item, (item) => {
            if (_.has(item, 'request') || _.has(item, 'response')) {
              allRequests[item.name] = _.omit(item, ['id', 'response']);
              allRequests[item.name].response = _.map(item.response, (res) => {
                return _.omit(res, ['id']);
              });
            }
            else {
              getAllRequestsFromCollection(item, allRequests);
            }
          });
        };

        // check for successful conversion
        expect(err).to.be.null;
        expect(res.pathsOutput.result).to.be.true;
        expect(res.tagsOutput.result).to.be.true;

        // Collection item object of conversion for option value Tags
        collectionItems = res.tagsOutput.output[0].data.item;
        pathsCollection = res.pathsOutput.output[0].data;
        tagsCollection = res.tagsOutput.output[0].data;

        it('should maintain the sorted order of folder according to the global tags ', function() {
          // checking for the global tags that are used in operations
          expect(collectionItems[0].name).to.equal('pet');
          expect(collectionItems[1].name).to.equal('store');
          expect(collectionItems[2].name).to.equal('user');
        });

        it('should create empty folders on the basis of tags defined in global tags, ' +
        'even though they are not used in any operation', function () {
          // checking for the global tags that are not used in operations
          expect(collectionItems[3].name).to.equal('pet_model');
          expect(collectionItems[4].name).to.equal('store_model');
        });

        it('should create the folder when tag is only given in the operation and not in the root level', function() {
          // checking for the local tags that are used in operations but not defined in global tags object
          expect(collectionItems[5].name).to.equal('cat');
          expect(collectionItems[6].name).to.equal('dog');
        });

        it('should add the requests that doesn\'t have any tags to the collection at root level', function() {
          // skipping the first seven items as they are tag folders.
          expect(collectionItems[7].name).to.equal('Finds Pets by tags');
          expect(collectionItems[7]).to.contain.keys(['request', 'response']);
          expect(collectionItems[8].name).to.equal('Subscribe to the Store events');
          expect(collectionItems[8]).to.contain.keys(['request', 'response']);
          expect(collectionItems[9].name).to.equal('Logs out current logged in user session');
          expect(collectionItems[9]).to.contain.keys(['request', 'response']);
        });

        it('should add request with multiple tags in all mentioned tag folder', function() {
          // Path '/pet/{petId}/uploadImage' contained post operation (uploads an image) contains tags 'pet' and 'cat'
          expect(_.map(collectionItems[0].item, 'name')).to.contain('uploads an image');
          expect(_.map(collectionItems[5].item, 'name')).to.contain('uploads an image');

          // Path '/pet/findByStatus' contained get operation (Finds Pets by status) contains tags 'pet' and 'dog'
          expect(_.map(collectionItems[0].item, 'name')).to.contain('Finds Pets by status');
          expect(_.map(collectionItems[6].item, 'name')).to.contain('Finds Pets by status');
        });

        it('should contain all collection data that default folderStrategy option ' +
          '(value: Paths) contains', function() {
          // Check for collection variables and info
          expect(tagsCollection.variable).to.deep.equal(pathsCollection.variable);
          expect(_.omit(tagsCollection.info, '_postman_id')).to.deep.equal(_.omit(pathsCollection.info, '_postman_id'));

          // Check for all requests
          getAllRequestsFromCollection(pathsCollection, allPathsRequest);
          getAllRequestsFromCollection(tagsCollection, allTagsRequest);
          expect(allTagsRequest).to.deep.equal(allPathsRequest);
        });
      });
    });
  });

  describe('requestNameSource option', function() {
    var pathPrefix = VALID_OPENAPI_PATH + '/test1.json',
      specPath = path.join(__dirname, pathPrefix);

    it('for invalid request name source, converter should use the correct fallback value', function(done) {
      var openapi = fs.readFileSync(specPath, 'utf8');
      Converter.convert({ type: 'string', data: openapi }, { requestNameSource: 'uKnown' }, (err, conversionResult) => {
        expect(err).to.be.null;
        expect(conversionResult.result).to.equal(true);
        done();
      });
    });

    it('should name request based on url when option has value=`URL`', function (done) {
      Converter.convert({ type: 'file', data: specPath }, { requestNameSource: 'URL' }, (err, conversionResult) => {
        expect(err).to.be.null;
        let request = conversionResult.output[0].data.item[0].item[0].request;
        expect(request.name).to.equal('http://petstore3.swagger.io/:v3/pets');
        done();
      });
    });
    it('should name request based on description when option has value=`Fallback`', function (done) {
      Converter.convert({ type: 'file', data: specPath },
        { requestNameSource: 'Fallback' }, (err, conversionResult) => {
          expect(err).to.be.null;
          let request = conversionResult.output[0].data.item[0].item[0].request;
          expect(request.name).to.equal('List all pets');
          done();
        });
    });
  });
});

/* Plugin Interface Tests */
describe('INTERFACE FUNCTION TESTS ', function () {
  describe('The converter must identify valid specifications', function () {
    var pathPrefix = VALID_OPENAPI_PATH,
      sampleSpecs = fs.readdirSync(path.join(__dirname, pathPrefix));

    sampleSpecs.map((sample) => {
      var specPath = path.join(__dirname, pathPrefix, sample);

      it(specPath + ' is valid ', function(done) {
        var openapi = fs.readFileSync(specPath, 'utf8'),
          validationResult = Converter.validate({ type: 'string', data: openapi });

        expect(validationResult.result).to.equal(true);
        done();
      });
    });
  });
  describe('The converter must identify invalid specifications', function () {
    var pathPrefix = INVALID_OPENAPI_PATH,
      sampleSpecs = fs.readdirSync(path.join(__dirname, pathPrefix));

    sampleSpecs.map((sample) => {
      var specPath = path.join(__dirname, pathPrefix, sample);

      it(specPath + ' is invalid ', function(done) {
        var openapi = fs.readFileSync(specPath, 'utf8'),
          validationResult = Converter.validate({ type: 'string', data: openapi });

        expect(validationResult.result).to.equal(false);
        Converter.convert({ type: 'string', data: openapi }, {}, function(err, conversionResult) {
          expect(err).to.be.null;
          expect(conversionResult.result).to.equal(false);
          done();
        });
      });
    });
  });

<<<<<<< HEAD
=======
  describe('The converter must generate a collection conforming to the schema', function () {
    var pathPrefix = VALID_OPENAPI_PATH,
      sampleSpecs = fs.readdirSync(path.join(__dirname, pathPrefix));

    sampleSpecs.map((sample) => {
      var specPath = path.join(__dirname, pathPrefix, sample);
      it('Should generate collection conforming to schema for and fail if not valid ' + specPath, function(done) {
        // var openapi = fs.readFileSync(specPath, 'utf8');

        // Increase timeout for larger schema
        this.timeout(15000);
        var result = Converter.validate({ type: 'file', data: specPath });
        expect(result.result).to.equal(true);
        Converter.convert({ type: 'file', data: specPath },
          {}, (err, conversionResult) => {
            expect(err).to.be.null;

            expect(conversionResult.result).to.equal(true);
            expect(conversionResult.output.length).to.equal(1);
            expect(conversionResult.output[0].type).to.equal('collection');
            expect(conversionResult.output[0].data).to.have.property('info');
            expect(conversionResult.output[0].data).to.have.property('item');

            done();
          });
      });
    });
  });

>>>>>>> a7273ff0
  describe('The converter must throw an error for invalid input type', function() {
    it('(type: some invalid value)', function(done) {
      var result = Converter.validate({ type: 'fil', data: 'invalid_path' });
      expect(result.result).to.equal(false);
      expect(result.reason).to.contain('input');
      Converter.convert({ type: 'fil', data: 'invalid_path' }, {}, function(err, conversionResult) {
        expect(conversionResult.result).to.equal(false);
        expect(conversionResult.reason).to.equal('Invalid input type (fil). type must be one of file/json/string.');
        done();
      });
    });
  });

  describe('The converter must throw an error for invalid input path', function() {
    it('(type: file)', function(done) {
      var result = Converter.validate({ type: 'file', data: 'invalid_path' });
      expect(result.result).to.equal(false);
      Converter.convert({ type: 'file', data: 'invalid_path' }, {}, function(err, result) {
        expect(result.result).to.equal(false);
        expect(result.reason).to.equal('ENOENT: no such file or directory, open \'invalid_path\'');
        done();
      });
    });
  });

  describe('The converter should not throw error for empty spec', function () {
    var emptySpec = path.join(__dirname, INVALID_OPENAPI_PATH + '/empty-spec.yaml');
    it('should return `empty schema provided` error for input type string', function() {
      Converter.validate({
        type: 'string',
        data: ''
      }, {}, (err, res) => {
        expect(err).to.be.null;
        expect(res.result).to.be.false;
        expect(res.reason).to.equal('Empty input schema provided.');
      });
    });

    it('should return `empty schema provided` error for input type json', function() {
      Converter.validate({
        type: 'json',
        data: {}
      }, {}, (err, res) => {
        expect(err).to.be.null;
        expect(res.result).to.be.false;
        expect(res.reason).to.equal('Empty input schema provided.');
      });
    });

    it('should return `empty schema provided` error for input type file', function() {
      Converter.validate({
        type: 'file',
        data: emptySpec
      }, {}, (err, res) => {
        expect(err).to.be.null;
        expect(res.result).to.be.false;
        expect(res.reason).to.equal('Empty input schema provided.');
      });
    });
  });
});<|MERGE_RESOLUTION|>--- conflicted
+++ resolved
@@ -908,38 +908,6 @@
     });
   });
 
-<<<<<<< HEAD
-=======
-  describe('The converter must generate a collection conforming to the schema', function () {
-    var pathPrefix = VALID_OPENAPI_PATH,
-      sampleSpecs = fs.readdirSync(path.join(__dirname, pathPrefix));
-
-    sampleSpecs.map((sample) => {
-      var specPath = path.join(__dirname, pathPrefix, sample);
-      it('Should generate collection conforming to schema for and fail if not valid ' + specPath, function(done) {
-        // var openapi = fs.readFileSync(specPath, 'utf8');
-
-        // Increase timeout for larger schema
-        this.timeout(15000);
-        var result = Converter.validate({ type: 'file', data: specPath });
-        expect(result.result).to.equal(true);
-        Converter.convert({ type: 'file', data: specPath },
-          {}, (err, conversionResult) => {
-            expect(err).to.be.null;
-
-            expect(conversionResult.result).to.equal(true);
-            expect(conversionResult.output.length).to.equal(1);
-            expect(conversionResult.output[0].type).to.equal('collection');
-            expect(conversionResult.output[0].data).to.have.property('info');
-            expect(conversionResult.output[0].data).to.have.property('item');
-
-            done();
-          });
-      });
-    });
-  });
-
->>>>>>> a7273ff0
   describe('The converter must throw an error for invalid input type', function() {
     it('(type: some invalid value)', function(done) {
       var result = Converter.validate({ type: 'fil', data: 'invalid_path' });
