var expect = require('chai').expect,
  Converter = require('../../index.js'),
  fs = require('fs'),
  path = require('path'),
  _ = require('lodash'),
  async = require('async'),
  VALID_OPENAPI_PATH = '../data/valid_openapi',
  INVALID_OPENAPI_PATH = '../data/invalid_openapi';

describe('CONVERT FUNCTION TESTS ', function() {
  // these two covers remaining part of util.js
  describe('The convert Function', function() {

    var testSpec = path.join(__dirname, VALID_OPENAPI_PATH + '/test.json'),
      testSpec1 = path.join(__dirname, VALID_OPENAPI_PATH + '/test1.json'),
      issue133 = path.join(__dirname, VALID_OPENAPI_PATH + '/issue#133.json'),
      issue160 = path.join(__dirname, VALID_OPENAPI_PATH, '/issue#160.json'),
      unique_items_schema = path.join(__dirname, VALID_OPENAPI_PATH + '/unique_items_schema.json'),
      serverOverRidingSpec = path.join(__dirname, VALID_OPENAPI_PATH + '/server_overriding.json'),
      infoHavingContactOnlySpec = path.join(__dirname, VALID_OPENAPI_PATH + '/info_having_contact_only.json'),
      infoHavingDescriptionOnlySpec = path.join(__dirname, VALID_OPENAPI_PATH + '/info_having_description_only.json'),
      customHeadersSpec = path.join(__dirname, VALID_OPENAPI_PATH + '/custom_headers.json'),
      readOnlySpec = path.join(__dirname, VALID_OPENAPI_PATH + '/readOnly.json'),
      multipleFoldersSpec = path.join(__dirname, VALID_OPENAPI_PATH + '/multiple_folder_problem.json'),
      multipleFoldersSpec1 = path.join(__dirname, VALID_OPENAPI_PATH + '/multiple_folder_problem1.json'),
      multipleFoldersSpec2 = path.join(__dirname, VALID_OPENAPI_PATH + '/multiple_folder_problem2.json'),
      examplesInSchemaSpec = path.join(__dirname, VALID_OPENAPI_PATH + '/example_in_schema.json'),
      schemaWithoutExampleSpec = path.join(__dirname, VALID_OPENAPI_PATH + '/example_not_present.json'),
      examplesOutsideSchema = path.join(__dirname, VALID_OPENAPI_PATH + '/examples_outside_schema.json'),
      exampleOutsideSchema = path.join(__dirname, VALID_OPENAPI_PATH + '/example_outside_schema.json'),
      descriptionInBodyParams = path.join(__dirname, VALID_OPENAPI_PATH + '/description_in_body_params.json'),
      zeroDefaultValueSpec = path.join(__dirname, VALID_OPENAPI_PATH + '/zero_in_default_value.json'),
      requiredInParams = path.join(__dirname, VALID_OPENAPI_PATH, '/required_in_parameters.json'),
      multipleRefs = path.join(__dirname, VALID_OPENAPI_PATH, '/multiple_refs.json'),
      issue150 = path.join(__dirname, VALID_OPENAPI_PATH + '/issue#150.yml'),
      issue173 = path.join(__dirname, VALID_OPENAPI_PATH, '/issue#173.yml'),
      issue152 = path.join(__dirname, VALID_OPENAPI_PATH, '/path-refs-error.yaml'),
      issue193 = path.join(__dirname, VALID_OPENAPI_PATH, '/issue#193.yml'),
      tooManyRefs = path.join(__dirname, VALID_OPENAPI_PATH, '/too-many-refs.json'),
      tagsFolderSpec = path.join(__dirname, VALID_OPENAPI_PATH + '/petstore-detailed.yaml');

    it('Should generate collection conforming to schema for and fail if not valid ' +
    tooManyRefs, function(done) {
      var openapi = fs.readFileSync(tooManyRefs, 'utf8'),
        body;
      Converter.convert({ type: 'string', data: openapi }, { schemaFaker: true }, (err, conversionResult) => {

        expect(err).to.be.null;
        expect(conversionResult.result).to.equal(true);
        expect(conversionResult.output.length).to.equal(1);
        expect(conversionResult.output[0].type).to.equal('collection');
        expect(conversionResult.output[0].data).to.have.property('info');
        expect(conversionResult.output[0].data).to.have.property('item');
        body = conversionResult.output[0].data.item[1].response[0].body;
        expect(body).to.not.contain('<Error: Too many levels of nesting to fake this schema>');
        done();
      });
    });

    it('Should generate collection conforming to schema for and fail if not valid ' +
    issue152, function(done) {
      var openapi = fs.readFileSync(issue152, 'utf8'),
        refNotFound = 'reference #/paths/~1pets/get/responses/200/content/application~1json/schema/properties/newprop' +
        ' not found in the OpenAPI spec';
      Converter.convert({ type: 'string', data: openapi }, { schemaFaker: true }, (err, conversionResult) => {
        expect(err).to.be.null;
        expect(conversionResult.result).to.equal(true);
        expect(conversionResult.output.length).to.equal(1);
        expect(conversionResult.output[0].type).to.equal('collection');
        expect(conversionResult.output[0].data).to.have.property('info');
        expect(conversionResult.output[0].data).to.have.property('item');
        expect(conversionResult.output[0].data.item[0].item[1].response[1].body).to.not.contain(refNotFound);
        done();
      });
    });

    it('Should generate collection conforming to schema for and fail if not valid ' +
     testSpec, function(done) {
      var openapi = fs.readFileSync(testSpec, 'utf8');
      Converter.convert({ type: 'string', data: openapi }, { schemaFaker: true }, (err, conversionResult) => {
        expect(err).to.be.null;
        expect(conversionResult.result).to.equal(true);
        expect(conversionResult.output.length).to.equal(1);
        expect(conversionResult.output[0].type).to.equal('collection');
        expect(conversionResult.output[0].data).to.have.property('info');
        expect(conversionResult.output[0].data).to.have.property('item');
        done();
      });
    });

    it(' Fix for GITHUB#133: Should generate collection with proper Path and Collection variables', function(done) {
      var openapi = fs.readFileSync(issue133, 'utf8');
      Converter.convert({ type: 'string', data: openapi }, { schemaFaker: true }, (err, conversionResult) => {

        expect(err).to.be.null;
        expect(conversionResult.result).to.equal(true);
        expect(conversionResult.output.length).to.equal(1);
        expect(conversionResult.output[0].type).to.equal('collection');
        expect(conversionResult.output[0].data).to.have.property('info');
        expect(conversionResult.output[0].data).to.have.property('item');
        expect(conversionResult.output[0].data).to.have.property('variable');
        expect(conversionResult.output[0].data.variable).to.be.an('array');
        expect(conversionResult.output[0].data.variable[1].id).to.equal('format');
        expect(conversionResult.output[0].data.variable[2].id).to.equal('path');
        expect(conversionResult.output[0].data.variable[3].id).to.equal('new-path-variable');
        done();
      });
    });

    it('Should generate collection conforming to schema for and fail if not valid ' +
    testSpec1, function(done) {
      Converter.convert({ type: 'file', data: testSpec1 }, { requestNameSource: 'url' }, (err, conversionResult) => {
        expect(err).to.be.null;
        expect(conversionResult.result).to.equal(true);
        expect(conversionResult.output.length).to.equal(1);
        expect(conversionResult.output[0].type).to.equal('collection');
        expect(conversionResult.output[0].data).to.have.property('info');
        expect(conversionResult.output[0].data).to.have.property('item');

        done();
      });
    });

    it('#GITHUB-160 should generate correct display url for path containing servers' +
    issue160, function(done) {
      var openapi = fs.readFileSync(issue160, 'utf8');
      Converter.convert({ type: 'string', data: openapi }, {}, (err, conversionResult) => {
        expect(err).to.be.null;
        expect(conversionResult.result).to.equal(true);
        expect(conversionResult.output.length).to.equal(1);
        expect(conversionResult.output[0].type).to.equal('collection');
        expect(conversionResult.output[0].data).to.have.property('info');
        expect(conversionResult.output[0].data).to.have.property('item');
        expect(conversionResult.output[0].data.item[0].item[0].request.url.host[0]).to.equal('{{petsUrl}}');
        done();
      });
    });

    it('Should not get stuck while resolving circular references' +
    unique_items_schema, function(done) {
      Converter.convert({ type: 'file', data:
      unique_items_schema }, {}, (err, conversionResult) => {
        expect(err).to.be.null;
        expect(conversionResult.result).to.equal(true);
        expect(conversionResult.output.length).to.equal(1);
        expect(conversionResult.output[0].type).to.equal('collection');
        expect(conversionResult.output[0].data).to.have.property('info');
        expect(conversionResult.output[0].data).to.have.property('item');

        done();
      });
    });

    it('Should generate collection with collapsing unnecessary folders ' +
    multipleFoldersSpec, function(done) {
      var openapi = fs.readFileSync(multipleFoldersSpec, 'utf8');
      Converter.convert({ type: 'string', data: openapi }, {}, (err, conversionResult) => {
        expect(err).to.be.null;
        expect(conversionResult.result).to.equal(true);
        expect(conversionResult.output[0].data.item[0].name).to.equal('pets/a/b');
        expect(conversionResult.output[0].data.item[0].item[0].request.method).to.equal('GET');
        expect(conversionResult.output[0].data.item[0].item[1].request.method).to.equal('POST');
        done();
      });
    });
    it('Should generate collection without collapsing unnecessary folders ' +
      '(if the option is specified) ' +
      multipleFoldersSpec, function(done) {
      var openapi = fs.readFileSync(multipleFoldersSpec, 'utf8');
      Converter.convert({ type: 'string', data: openapi }, { collapseFolders: false }, (err, conversionResult) => {
        expect(err).to.be.null;
        expect(conversionResult.result).to.equal(true);
        expect(conversionResult.output[0].data.item[0].name).to.equal('pets');
        done();
      });
    });
    it('Should collapse child and parent folder when parent has only one child' +
    multipleFoldersSpec1, function(done) {
      var openapi = fs.readFileSync(multipleFoldersSpec1, 'utf8');
      Converter.convert({ type: 'string', data: openapi }, { schemaFaker: true }, (err, conversionResult) => {
        expect(err).to.be.null;
        expect(conversionResult.result).to.equal(true);
        expect(conversionResult.output[0].data.item[0].name).to.equal('pets/a');
        expect(conversionResult.output[0].data.item[0].item[0].request.method).to.equal('GET');
        expect(conversionResult.output[0].data.item[0].item[1].name).to.equal('b');
        expect(conversionResult.output[0].data.item[0].item[1].item[0].request.method).to.equal('GET');
        expect(conversionResult.output[0].data.item[0].item[1].item[1].request.method).to.equal('POST');
        done();
      });
    });
    it('Should generate collection without creating folders and having only one request' +
    multipleFoldersSpec2, function(done) {
      var openapi = fs.readFileSync(multipleFoldersSpec2, 'utf8');
      Converter.convert({ type: 'string', data: openapi }, { schemaFaker: true }, (err, conversionResult) => {
        expect(err).to.be.null;
        expect(conversionResult.result).to.equal(true);
        expect(conversionResult.output[0].data.item[0].request.name).to.equal('find Pets');
        expect(conversionResult.output[0].data.item[0].request.method).to.equal('GET');
        done();
      });
    });
    it('[Github #113]: Should convert the default value in case of zero as well' +
    zeroDefaultValueSpec, function(done) {
      var openapi = fs.readFileSync(zeroDefaultValueSpec, 'utf8');
      Converter.convert({ type: 'string', data: openapi }, { schemaFaker: true }, (err, conversionResult) => {
        expect(err).to.be.null;
        expect(conversionResult.result).to.equal(true);
        expect(conversionResult.output[0].data.item[0].request.url.query[0].value).to.equal('0');
        expect(conversionResult.output[0].data.item[0].request.url.variable[0].description)
          .to.equal('This description doesn\'t show up.');
        done();
      });
    });
    it('[Github #90] - Should create a request using local server instead of global server ' +
    serverOverRidingSpec, function(done) {
      Converter.convert({ type: 'file', data: serverOverRidingSpec }, { schemaFaker: true },
        (err, conversionResult) => {
        // Combining protocol, host, path to create a request
        // Ex https:// + example.com + /example = https://example.com/example
          let request = conversionResult.output[0].data.item[1].request,
            protocol = request.url.protocol,
            host = request.url.host.join('.'),
            port = request.url.port,
            path = request.url.path.join('/'),
            endPoint = protocol + '://' + host + ':' + port + '/' + path,
            host1 = conversionResult.output[0].data.variable[0].value,
            path1 = conversionResult.output[0].data.item[0].request.url.path.join('/'),
            endPoint1 = host1 + '/' + path1;
          expect(endPoint).to.equal('http://petstore.swagger.io:{{port}}/:basePath/secondary-domain/fails');
          expect(endPoint1).to.equal('https://api.example.com/primary-domain/works');
          done();
        });
    });
    it('convertor should add custom header in the response' +
    customHeadersSpec, function(done) {
      var openapi = fs.readFileSync(customHeadersSpec, 'utf8');
      Converter.convert({ type: 'string', data: openapi }, { schemaFaker: true }, (err, conversionResult) => {
        expect(err).to.be.null;
        expect(conversionResult.output[0].data.item[0].response[0].header[0].value)
          .to.equal('application/vnd.retailer.v3+json');
        done();
      });
    });
    it('Should respects readOnly and writeOnly properties in requestBody or response schema' +
     readOnlySpec, function(done) {
      var openapi = fs.readFileSync(readOnlySpec, 'utf8'),
        options = { schemaFaker: true, exampleParametersResolution: 'schema' };
      Converter.convert({ type: 'string', data: openapi }, options, (err, conversionResult) => {
        let requestBody = conversionResult.output[0].data.item[0].item[1].request.body.raw,
          responseBody = conversionResult.output[0].data.item[0].item[0].response[0].body;
        expect(err).to.be.null;
        expect(requestBody).to.equal('{\n    "name": "<string>",\n    "tag": "<string>"\n}');
        expect(responseBody).to.equal('[\n {\n  "id": "<long>",\n  "name": "<string>"\n }' +
        ',\n {\n  "id": "<long>",\n  "name": "<string>"\n }\n]');

        done();
      });
    });

    it('[Github #102]- Should generate collection info with only contact info' +
      infoHavingContactOnlySpec, function(done) {
      Converter.convert({ type: 'file', data: infoHavingContactOnlySpec },
        { schemaFaker: true }, (err, conversionResult) => {
          let description;
          description = conversionResult.output[0].data.info.description;
          expect(description.content).to
            .equal('Contact Support:\n Name: API Support\n Email: support@example.com');

          done();
        });
    });
    it('[Github #102]- Should generate collection info with only description' +
      infoHavingDescriptionOnlySpec, function(done) {
      Converter.convert({ type: 'file', data: infoHavingDescriptionOnlySpec },
        { schemaFaker: true }, (err, conversionResult) => {
          let description;
          description = conversionResult.output[0].data.info.description;
          expect(description.content).to
            .equal('Hey, this is the description.');
          done();
        });
    });
    it('Should remove the version from generated collection for all specs', function(done) {
      Converter.convert({ type: 'file', data: testSpec }, { schemaFaker: true }, (err, conversionResult) => {
        expect(err).to.be.null;
        expect(conversionResult.result).to.equal(true);
        expect(conversionResult.output[0].data.info).to.not.have.property('version');
        done();
      });
    });
    describe('[Github #108]- Parameters resolution option', function() {
      it('Should respect schema faking for root request and example for example request' +
      examplesInSchemaSpec, function(done) {
        Converter.convert({ type: 'file', data: examplesInSchemaSpec },
          { schemaFaker: true, requestParametersResolution: 'schema', exampleParametersResolution: 'example' },
          (err, conversionResult) => {
            let rootRequest = conversionResult.output[0].data.item[0].request,
              exampleRequest = conversionResult.output[0].data.item[0].response[0].originalRequest;
            // Request body
            expect(rootRequest.body.raw).to
              .equal('{\n    "a": "<string>",\n    "b": "<string>"\n}');
            expect(exampleRequest.body.raw).to
              .equal('{\n    "a": "example-a",\n    "b": "example-b"\n}');
            // Request header
            expect(rootRequest.header[0].value).to.equal('<integer>');
            expect(exampleRequest.header[0].value).to.equal(123);
            // Request query parameters
            expect(rootRequest.url.query[0].value).to.equal('<long> <long>');
            expect(rootRequest.url.query[1].value).to.equal('<long> <long>');
            expect(exampleRequest.url.query[0].value).to.equal('123 123');
            expect(exampleRequest.url.query[1].value).to.equal('456 456');
            done();
          });
      });
      it('Should fallback to faked value if the example is not present in the spec and the option is set to example' +
      schemaWithoutExampleSpec, function(done) {
        Converter.convert({ type: 'file', data: schemaWithoutExampleSpec },
          { schemaFaker: true, requestParametersResolution: 'example', exampleParametersResolution: 'example' },
          (err, conversionResult) => {
            let rootRequestBody = JSON.parse(conversionResult.output[0].data.item[0].request.body.raw),
<<<<<<< HEAD
              exampleRequestBody = JSON.parse(conversionResult.output[0].data.item[0]
                .response[0].originalRequest.body.raw);

            expect(rootRequestBody).to.have.all.keys(['a', 'b']);
            expect(rootRequestBody.a).to.be.a('string');
            expect(rootRequestBody.b).to.be.a('string');
            expect(exampleRequestBody).to.have.all.keys(['a', 'b']);
=======
              exampleRequestBody = JSON.parse(conversionResult.output[0].data.item[0].response[0]
                .originalRequest.body.raw);
            expect(rootRequestBody.a).to.be.a('string');
            expect(rootRequestBody.b).to.be.a('string');
>>>>>>> 663e420e
            expect(exampleRequestBody.a).to.be.a('string');
            expect(exampleRequestBody.b).to.be.a('string');
            done();
          });
      });
      it('Should use examples outside of schema instead of schema properties' +
      exampleOutsideSchema, function(done) {
        Converter.convert({ type: 'file', data: exampleOutsideSchema },
          { schemaFaker: true, requestParametersResolution: 'schema', exampleParametersResolution: 'example' },
          (err, conversionResult) => {
            let rootRequest = conversionResult.output[0].data.item[0].request,
              exampleRequest = conversionResult.output[0].data.item[0].response[0].originalRequest;
            expect(rootRequest.body.raw).to
              .equal('{\n    "a": "<string>",\n    "b": "<string>"\n}');
            expect(exampleRequest.body.raw).to
              .equal('{\n    "a": "example-b",\n    "b": "example-c"\n}');
            done();
          });
      });
      it('Should use example outside of schema instead of schema properties' +
      examplesOutsideSchema, function(done) {
        Converter.convert({ type: 'file', data: examplesOutsideSchema },
          { schemaFaker: true, requestParametersResolution: 'schema', exampleParametersResolution: 'example' },
          (err, conversionResult) => {
            let rootRequest = conversionResult.output[0].data.item[0].request,
              exampleRequest = conversionResult.output[0].data.item[0].response[0].originalRequest;
            expect(rootRequest.body.raw).to
              .equal('{\n    "a": "<string>",\n    "b": "<string>"\n}');
            expect(exampleRequest.body.raw).to
              .equal('{\n    "a": "example-b",\n    "b": "example-c"\n}');
            done();
          });
      });
    });
    it('[Github #117]- Should add the description in body params in case of urlencoded' +
    descriptionInBodyParams, function(done) {
      var openapi = fs.readFileSync(descriptionInBodyParams, 'utf8');
      Converter.convert({ type: 'string', data: openapi }, { schemaFaker: true }, (err, conversionResult) => {
        let descriptionOne = conversionResult.output[0].data.item[0].request.body.urlencoded[0].description,
          descriptionTwo = conversionResult.output[0].data.item[0].request.body.urlencoded[1].description;
        expect(err).to.be.null;
        expect(descriptionOne).to.equal('Description of Pet ID');
        expect(descriptionTwo).to.equal('Description of Pet name');
        done();
      });
    });
    it('Should create collection from folder having only one root file', function(done) {
      let folderPath = path.join(__dirname, '../data/petstore-separate-yaml'),
        array = [
          { fileName: folderPath + '/common/Error.yaml' },
          { fileName: folderPath + '/spec/Pet.yaml' },
          { fileName: folderPath + '/spec/NewPet.yaml' },
          { fileName: folderPath + '/spec/parameters.yaml' },
          { fileName: folderPath + '/spec/swagger.yaml' }
        ];

      var schema = new Converter.SchemaPack({ type: 'folder', data: array });
      schema.mergeAndValidate((err, status) => {
        if (err) {
          expect.fail(null, null, err);
        }
        if (status.result) {
          schema.convert((error, result) => {
            if (error) {
              expect.fail(null, null, err);
            }
            expect(result.result).to.equal(true);
            expect(result.output.length).to.equal(1);
            expect(result.output[0].type).to.have.equal('collection');
            expect(result.output[0].data).to.have.property('info');
            expect(result.output[0].data).to.have.property('item');
            done();
          });
        }
        else {
          expect.fail(null, null, status.reason);
          done();
        }
      });
    });

    it('Should create collection from folder having one root file JSON', function(done) {
      let folderPath = path.join(__dirname, '../data/petstore-separate'),
        array = [
          { fileName: folderPath + '/common/Error.json' },
          { fileName: folderPath + '/spec/Pet.json' },
          { fileName: folderPath + '/spec/NewPet.json' },
          { fileName: folderPath + '/spec/parameters.json' },
          { fileName: folderPath + '/spec/swagger.json' }
        ];
      var schema = new Converter.SchemaPack({ type: 'folder', data: array });
      schema.mergeAndValidate((err, status) => {
        if (err) {
          expect.fail(null, null, err);
        }
        if (status.result) {
          schema.convert((error, result) => {
            if (error) {
              expect.fail(null, null, err);
            }
            expect(result.result).to.equal(true);
            expect(result.output.length).to.equal(1);
            expect(result.output[0].type).to.have.equal('collection');
            expect(result.output[0].data).to.have.property('info');
            expect(result.output[0].data).to.have.property('item');
            done();
          });
        }
        else {
          expect.fail(null, null, status.reason);
          done();
        }
      });
    });

    it('Should return meta data from folder having one root file JSON', function(done) {
      let folderPath = path.join(__dirname, '../data/petstore-separate'),
        array = [
          { fileName: folderPath + '/common/Error.json' },
          { fileName: folderPath + '/spec/Pet.json' },
          { fileName: folderPath + '/spec/NewPet.json' },
          { fileName: folderPath + '/spec/parameters.json' },
          { fileName: folderPath + '/spec/swagger.json' }
        ];
      Converter.getMetaData({ type: 'folder', data: array }, (err, status) => {
        if (err) {
          expect.fail(null, null, err);
        }
        if (status.result) {
          expect(status.result).to.be.eq(true);
          expect(status.name).to.be.equal('Swagger Petstore');
          expect(status.output[0].name).to.be.equal('Swagger Petstore');
          expect(status.output[0].type).to.be.equal('collection');
          done();
        }
        else {
          expect.fail(null, null, status.reason);
          done();
        }
      });
    });
    it('Should return meta data from a valid file', function(done) {
      var openapi = fs.readFileSync(testSpec, 'utf8');
      Converter.getMetaData({ type: 'json', data: openapi }, (err, status) => {
        if (err) {
          expect.fail(null, null, err);
        }
        if (status.result) {
          expect(status.result).to.be.eq(true);
          expect(status.name).to.be.equal('Swagger Petstore');
          expect(status.output[0].name).to.be.equal('Swagger Petstore');
          expect(status.output[0].type).to.be.equal('collection');
          done();
        }
        else {
          expect.fail(null, null, status.reason);
          done();
        }
      });
    });
    it('Should return validation result for an invalid file', function(done) {
      var invalidNoInfo = path.join(__dirname, INVALID_OPENAPI_PATH + '/invalid-no-info.yaml'),
        openapi = fs.readFileSync(invalidNoInfo, 'utf8');
      Converter.getMetaData({ type: 'json', data: openapi }, (err, status) => {
        if (err) {
          expect.fail(null, null, err);
        }
        if (!status.result) {
          expect(status.result).to.be.eq(false);
          done();
        }
        else {
          expect.fail(null, null, status.reason);
          done();
        }
      });
    });

    it('Should return error for more than one root files', function(done) {
      let folderPath = path.join(__dirname, '../data/multiFile_with_two_root'),
        array = [
          { fileName: folderPath + '/index.yaml' },
          { fileName: folderPath + '/index1.yaml' },
          { fileName: folderPath + '/definitions/index.yaml' },
          { fileName: folderPath + '/definitions/User.yaml' },
          { fileName: folderPath + '/info/index.yaml' },
          { fileName: folderPath + '/info/index1.yaml' },
          { fileName: folderPath + '/paths/index.yaml' },
          { fileName: folderPath + '/paths/foo.yaml' },
          { fileName: folderPath + '/paths/bar.yaml' }
        ];

      Converter.mergeAndValidate({ type: 'folder', data: array }, (err, result) => {
        if (err) {
          expect.fail(null, null, err);
          done();
        }
        expect(result.result).to.be.eq(false);
        expect(result.reason).to.be.equal('More than one root file not supported.');
        return done();
      });
    });

    it('[Github #137]- Should add `requried` keyword in parameters where ' +
      'required field is set to true', function(done) {
      Converter.convert({ type: 'file', data: requiredInParams }, { schemaFaker: true }, (err, conversionResult) => {
        expect(err).to.be.null;
        let requests = conversionResult.output[0].data.item[0].item,
          request,
          response;

        // GET /pets
        // query1 required, query2 optional
        // header1 required, header2 optional
        // response: header1 required, header2 optional
        request = requests[0].request;
        response = requests[0].response[0];
        expect(request.url.query[0].description).to.equal('(Required) Description of query1');
        expect(request.url.query[1].description).to.equal('Description of query2');
        expect(request.header[0].description).to.equal('(Required) Description of header1');
        expect(request.header[1].description).to.equal('Description of header2');
        expect(response.header[0].description).to.equal('(Required) Description of responseHeader1');
        expect(response.header[1].description).to.equal('Description of responseHeader2');

        // PUT /pets
        // RequestBody: multipart/form-data
        // formParam1 required, formParam2 optional
        request = requests[1].request;
        expect(request.body.formdata[0].description).to.equal('(Required) Description of formParam1');
        expect(request.body.formdata[1].description).to.equal('Description of formParam2');

        // POST /pets
        // RequestBody: application/x-www-form-urlencoded
        // urlencodedParam1 required, urlencodedParam2 optional
        request = requests[2].request;
        expect(request.body.urlencoded[0].description).to.equal('(Required) Description of urlencodedParam1');
        expect(request.body.urlencoded[1].description).to.equal('Description of urlencodedParam2');

        // GET pets/{petId}
        // petId required
        request = requests[3].request;
        expect(request.url.variable[0].description).to.equal('(Required) The id of the pet to retrieve');
        done();
      });
    });
    it('should convert to the expected schema with use of schemaFaker and schemaResolution caches', function(done) {
      Converter.convert({ type: 'file', data: multipleRefs }, {}, (err, conversionResult) => {
        expect(err).to.be.null;
        expect(conversionResult.result).to.equal(true);
        let items = conversionResult.output[0].data.item,
          request = items[0].request,
          response = items[0].response,
          requestBody = JSON.parse(request.body.raw),
          responseBody = JSON.parse(response[0].body);
        expect(requestBody).to.deep.equal({
          key1: {
            requestId: '<long>',
            requestName: '<string>'
          },
          key2: {
            requestId: '<long>',
            requestName: '<string>'
          }
        });
        expect(responseBody).to.deep.equal({
          key1: {
            responseId: 234,
            responseName: '200 OK Response'
          },
          key2: {
            responseId: 234,
            responseName: '200 OK Response'
          }
        });
        done();
      });
    });

    it('[GitHub #150] - should generate collection if examples are empty', function (done) {
      var openapi = fs.readFileSync(issue150, 'utf8');
      Converter.convert({ type: 'string', data: openapi }, { schemaFaker: false }, (err, conversionResult) => {
        expect(err).to.be.null;
        expect(conversionResult.result).to.equal(true);
        expect(conversionResult.output.length).to.equal(1);
        expect(conversionResult.output[0].type).to.equal('collection');
        expect(conversionResult.output[0].data).to.have.property('info');
        expect(conversionResult.output[0].data).to.have.property('item');
        done();
      });
    });

    it('[Github #173] - should add headers correctly to sample request in examples(responses)', function (done) {
      var openapi = fs.readFileSync(issue173, 'utf8');
      Converter.convert({ type: 'string', data: openapi }, {}, (err, conversionResult) => {
        let responseArray;
        expect(err).to.be.null;
        responseArray = conversionResult.output[0].data.item[0].response;
        expect(responseArray).to.be.an('array');
        responseArray.forEach((response) => {
          let headerArray = response.originalRequest.header;
          expect(headerArray).to.be.an('array').that.is.not.empty;
          expect(headerArray).to.eql([
            {
              key: 'access_token',
              value: 'X-access-token',
              description: 'Access token'
            }
          ]);
        });
        done();
      });
    });

    it('[Github #193] - should handle minItems and maxItems props for (type: array) appropriately', function (done) {
      var openapi = fs.readFileSync(issue193, 'utf8');
      Converter.convert({ type: 'string', data: openapi }, {}, (err, conversionResult) => {
        let responseBody;

        expect(err).to.be.null;
        responseBody = JSON.parse(conversionResult.output[0].data.item[0].response[0].body);

        expect(responseBody).to.be.an('object');
        expect(responseBody).to.have.keys(['min', 'max', 'minmax', 'nomin', 'nomax', 'nominmax']);

        // Check for all cases (number of items generated are kept as valid and minimum as possible)
        // maxItems # of items when minItems not defined (and maxItems < 2)
        expect(responseBody.min).to.have.length(1);
        // limit(20) # of items when minItems > 20
        expect(responseBody.max).to.have.length(20);
        // minItems # of items when minItems and maxItems both is defined
        expect(responseBody.minmax).to.have.length(3);
        // default # of items when minItems not defined (and maxItems >= 2)
        expect(responseBody.nomin).to.have.length(2);
        // minItems # of items when maxItems not defined
        expect(responseBody.nomax).to.have.length(4);
        // default # of items when minItems and maxItems not defined
        expect(responseBody.nominmax).to.have.length(2);
        done();
      });
    });

    it('should not return undefined in the error message if spec is not valid JSON/YAML', function(done) {
      // invalid JSON
      Converter.convert({ type: 'string', data: '{"key": { "value" : } ' }, {}, (err, conversionResult) => {
        expect(err).to.be.null;
        expect(conversionResult.result).to.be.false;
        expect(conversionResult.reason).to.not.include('undefined');
      });

      // invalid YAML
      Converter.convert({ type: 'string', data: ' :' }, {}, (err, conversionResult) => {
        expect(err).to.be.null;
        expect(conversionResult.result).to.be.false;
        expect(conversionResult.reason).to.not.include('undefined');
        done();
      });
    });

    it('should throw an invalid format error and not semantic version missing error when yaml.safeLoad ' +
    'does not throw an error while parsing yaml', function(done) {
      // YAML for which yaml.safeLoad does not throw an error
      Converter.convert({ type: 'string', data: 'no error yaml' }, {}, (err, conversionResult) => {
        expect(err).to.be.null;
        expect(conversionResult.result).to.be.false;
        expect(conversionResult.reason).to.not.include('Specification must contain a semantic version number' +
        ' of the OAS specification');
        done();
      });
    });

    describe('[Github #57] - folderStrategy option (value: Tags) ' + tagsFolderSpec, function() {
      async.series({
        pathsOutput: (cb) => {
          Converter.convert({ type: 'file', data: tagsFolderSpec },
            { folderStrategy: 'Paths', exampleParametersResolution: 'schema' }, cb);
        },
        tagsOutput: (cb) => {
          Converter.convert({ type: 'file', data: tagsFolderSpec },
            { folderStrategy: 'Tags', exampleParametersResolution: 'schema' }, cb);
        }
      }, (err, res) => {
        var collectionItems,
          pathsCollection,
          tagsCollection,
          allPathsRequest = {},
          allTagsRequest = {};

        // Creates an object with key being request name and value being collection item (request)
        const getAllRequestsFromCollection = function (collection, allRequests) {
          if (!_.has(collection, 'item') || !_.isArray(collection.item)) {
            return;
          }
          _.forEach(collection.item, (item) => {
            if (_.has(item, 'request') || _.has(item, 'response')) {
              allRequests[item.name] = _.omit(item, ['id', 'response']);
              allRequests[item.name].response = _.map(item.response, (res) => {
                return _.omit(res, ['id']);
              });
            }
            else {
              getAllRequestsFromCollection(item, allRequests);
            }
          });
        };

        // check for successful conversion
        expect(err).to.be.null;
        expect(res.pathsOutput.result).to.be.true;
        expect(res.tagsOutput.result).to.be.true;

        // Collection item object of conversion for option value Tags
        collectionItems = res.tagsOutput.output[0].data.item;
        pathsCollection = res.pathsOutput.output[0].data;
        tagsCollection = res.tagsOutput.output[0].data;

        it('should maintain the sorted order of folder according to the global tags ', function() {
          // checking for the global tags that are used in operations
          expect(collectionItems[0].name).to.equal('pet');
          expect(collectionItems[1].name).to.equal('store');
          expect(collectionItems[2].name).to.equal('user');
        });

        it('should create empty folders on the basis of tags defined in global tags, ' +
        'even though they are not used in any operation', function () {
          // checking for the global tags that are not used in operations
          expect(collectionItems[3].name).to.equal('pet_model');
          expect(collectionItems[4].name).to.equal('store_model');
        });

        it('should create the folder when tag is only given in the operation and not in the root level', function() {
          // checking for the local tags that are used in operations but not defined in global tags object
          expect(collectionItems[5].name).to.equal('cat');
          expect(collectionItems[6].name).to.equal('dog');
        });

        it('should add the requests that doesn\'t have any tags to the collection at root level', function() {
          // skipping the first seven items as they are tag folders.
          expect(collectionItems[7].name).to.equal('Finds Pets by tags');
          expect(collectionItems[7]).to.contain.keys(['request', 'response']);
          expect(collectionItems[8].name).to.equal('Subscribe to the Store events');
          expect(collectionItems[8]).to.contain.keys(['request', 'response']);
          expect(collectionItems[9].name).to.equal('Logs out current logged in user session');
          expect(collectionItems[9]).to.contain.keys(['request', 'response']);
        });

        it('should add request with multiple tags in all mentioned tag folder', function() {
          // Path '/pet/{petId}/uploadImage' contained post operation (uploads an image) contains tags 'pet' and 'cat'
          expect(_.map(collectionItems[0].item, 'name')).to.contain('uploads an image');
          expect(_.map(collectionItems[5].item, 'name')).to.contain('uploads an image');

          // Path '/pet/findByStatus' contained get operation (Finds Pets by status) contains tags 'pet' and 'dog'
          expect(_.map(collectionItems[0].item, 'name')).to.contain('Finds Pets by status');
          expect(_.map(collectionItems[6].item, 'name')).to.contain('Finds Pets by status');
        });

        it('should contain all collection data that default folderStrategy option ' +
          '(value: Paths) contains', function() {
          // Check for collection variables and info
          expect(tagsCollection.variable).to.deep.equal(pathsCollection.variable);
          expect(_.omit(tagsCollection.info, '_postman_id')).to.deep.equal(_.omit(pathsCollection.info, '_postman_id'));

          // Check for all requests
          getAllRequestsFromCollection(pathsCollection, allPathsRequest);
          getAllRequestsFromCollection(tagsCollection, allTagsRequest);
          expect(allTagsRequest).to.deep.equal(allPathsRequest);
        });
      });
    });
  });

  describe('requestNameSource option', function() {
    var pathPrefix = VALID_OPENAPI_PATH + '/test1.json',
      specPath = path.join(__dirname, pathPrefix);

    it('for invalid request name source, converter should use the correct fallback value', function(done) {
      var openapi = fs.readFileSync(specPath, 'utf8');
      Converter.convert({ type: 'string', data: openapi }, { requestNameSource: 'uKnown' }, (err, conversionResult) => {
        expect(err).to.be.null;
        expect(conversionResult.result).to.equal(true);
        done();
      });
    });

    it('should name request based on url when option has value=`URL`', function (done) {
      Converter.convert({ type: 'file', data: specPath }, { requestNameSource: 'URL' }, (err, conversionResult) => {
        expect(err).to.be.null;
        let request = conversionResult.output[0].data.item[0].item[0].request;
        expect(request.name).to.equal('http://petstore3.swagger.io/:v3/pets');
        done();
      });
    });
    it('should name request based on description when option has value=`Fallback`', function (done) {
      Converter.convert({ type: 'file', data: specPath },
        { requestNameSource: 'Fallback' }, (err, conversionResult) => {
          expect(err).to.be.null;
          let request = conversionResult.output[0].data.item[0].item[0].request;
          expect(request.name).to.equal('List all pets');
          done();
        });
    });
  });
});

/* Plugin Interface Tests */
describe('INTERFACE FUNCTION TESTS ', function () {
  describe('The converter must identify valid specifications', function () {
    var pathPrefix = VALID_OPENAPI_PATH,
      sampleSpecs = fs.readdirSync(path.join(__dirname, pathPrefix));

    sampleSpecs.map((sample) => {
      var specPath = path.join(__dirname, pathPrefix, sample);

      it(specPath + ' is valid ', function(done) {
        var openapi = fs.readFileSync(specPath, 'utf8'),
          validationResult = Converter.validate({ type: 'string', data: openapi });

        expect(validationResult.result).to.equal(true);
        done();
      });
    });
  });
  describe('The converter must identify invalid specifications', function () {
    var pathPrefix = INVALID_OPENAPI_PATH,
      sampleSpecs = fs.readdirSync(path.join(__dirname, pathPrefix));

    sampleSpecs.map((sample) => {
      var specPath = path.join(__dirname, pathPrefix, sample);

      it(specPath + ' is invalid ', function(done) {
        var openapi = fs.readFileSync(specPath, 'utf8'),
          validationResult = Converter.validate({ type: 'string', data: openapi });

        expect(validationResult.result).to.equal(false);
        Converter.convert({ type: 'string', data: openapi }, {}, function(err, conversionResult) {
          expect(err).to.be.null;
          expect(conversionResult.result).to.equal(false);
          done();
        });
      });
    });
  });

  describe('The converter must generate a collection conforming to the schema', function () {
    var pathPrefix = VALID_OPENAPI_PATH,
      sampleSpecs = fs.readdirSync(path.join(__dirname, pathPrefix));

    sampleSpecs.map((sample) => {
      var specPath = path.join(__dirname, pathPrefix, sample);
      it('Should generate collection conforming to schema for and fail if not valid ' + specPath, function(done) {
        // var openapi = fs.readFileSync(specPath, 'utf8');

        // Increase timeout for larger schema
        this.timeout(15000);
        var result = Converter.validate({ type: 'file', data: specPath });
        expect(result.result).to.equal(true);
        Converter.convert({ type: 'file', data: specPath },
          {}, (err, conversionResult) => {
            expect(err).to.be.null;

            expect(conversionResult.result).to.equal(true);
            expect(conversionResult.output.length).to.equal(1);
            expect(conversionResult.output[0].type).to.equal('collection');
            expect(conversionResult.output[0].data).to.have.property('info');
            expect(conversionResult.output[0].data).to.have.property('item');

            done();
          });
      });
    });
  });

  describe('The converter must throw an error for invalid input type', function() {
    it('(type: some invalid value)', function(done) {
      var result = Converter.validate({ type: 'fil', data: 'invalid_path' });
      expect(result.result).to.equal(false);
      expect(result.reason).to.contain('input');
      Converter.convert({ type: 'fil', data: 'invalid_path' }, {}, function(err, conversionResult) {
        expect(conversionResult.result).to.equal(false);
        expect(conversionResult.reason).to.equal('Invalid input type (fil). type must be one of file/json/string.');
        done();
      });
    });
  });

  describe('The converter must throw an error for invalid input path', function() {
    it('(type: file)', function(done) {
      var result = Converter.validate({ type: 'file', data: 'invalid_path' });
      expect(result.result).to.equal(false);
      Converter.convert({ type: 'file', data: 'invalid_path' }, {}, function(err, result) {
        expect(result.result).to.equal(false);
        expect(result.reason).to.equal('ENOENT: no such file or directory, open \'invalid_path\'');
        done();
      });
    });
  });

  describe('The converter should not throw error for empty spec', function () {
    var emptySpec = path.join(__dirname, INVALID_OPENAPI_PATH + '/empty-spec.yaml');
    it('should return `empty schema provided` error for input type string', function() {
      Converter.validate({
        type: 'string',
        data: ''
      }, {}, (err, res) => {
        expect(err).to.be.null;
        expect(res.result).to.be.false;
        expect(res.reason).to.equal('Empty input schema provided.');
      });
    });

    it('should return `empty schema provided` error for input type json', function() {
      Converter.validate({
        type: 'json',
        data: {}
      }, {}, (err, res) => {
        expect(err).to.be.null;
        expect(res.result).to.be.false;
        expect(res.reason).to.equal('Empty input schema provided.');
      });
    });

    it('should return `empty schema provided` error for input type file', function() {
      Converter.validate({
        type: 'file',
        data: emptySpec
      }, {}, (err, res) => {
        expect(err).to.be.null;
        expect(res.result).to.be.false;
        expect(res.reason).to.equal('Empty input schema provided.');
      });
    });
  });
});<|MERGE_RESOLUTION|>--- conflicted
+++ resolved
@@ -318,7 +318,6 @@
           { schemaFaker: true, requestParametersResolution: 'example', exampleParametersResolution: 'example' },
           (err, conversionResult) => {
             let rootRequestBody = JSON.parse(conversionResult.output[0].data.item[0].request.body.raw),
-<<<<<<< HEAD
               exampleRequestBody = JSON.parse(conversionResult.output[0].data.item[0]
                 .response[0].originalRequest.body.raw);
 
@@ -326,12 +325,6 @@
             expect(rootRequestBody.a).to.be.a('string');
             expect(rootRequestBody.b).to.be.a('string');
             expect(exampleRequestBody).to.have.all.keys(['a', 'b']);
-=======
-              exampleRequestBody = JSON.parse(conversionResult.output[0].data.item[0].response[0]
-                .originalRequest.body.raw);
-            expect(rootRequestBody.a).to.be.a('string');
-            expect(rootRequestBody.b).to.be.a('string');
->>>>>>> 663e420e
             expect(exampleRequestBody.a).to.be.a('string');
             expect(exampleRequestBody.b).to.be.a('string');
             done();
