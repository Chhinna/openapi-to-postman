--- conflicted
+++ resolved
@@ -51,11 +51,8 @@
       deepObjectLengthProperty = path.join(__dirname, VALID_OPENAPI_PATH, '/deepObjectLengthProperty.yaml'),
       valuePropInExample = path.join(__dirname, VALID_OPENAPI_PATH, '/valuePropInExample.yaml'),
       petstoreParamExample = path.join(__dirname, VALID_OPENAPI_PATH, '/petstoreParamExample.yaml'),
-<<<<<<< HEAD
-      xmlrequestBody = path.join(__dirname, VALID_OPENAPI_PATH, '/xmlExample.yaml');
-=======
+      xmlrequestBody = path.join(__dirname, VALID_OPENAPI_PATH, '/xmlExample.yaml'),
       allHTTPMethodsSpec = path.join(__dirname, VALID_OPENAPI_PATH, '/all-http-methods.yaml');
->>>>>>> 9b267a9e
 
 
     it('Should add collection level auth with type as `bearer`' +
@@ -1147,7 +1144,6 @@
         });
     });
 
-<<<<<<< HEAD
     it('Should convert xml request body correctly', function(done) {
       const openapi = fs.readFileSync(xmlrequestBody, 'utf8');
       Converter.convert({ type: 'string', data: openapi },
@@ -1159,7 +1155,10 @@
               '<soap:Envelope xmlns:soap="http://schemas.xmlsoap.org/soap/envelope">' +
               ' <soap:Body> <NumberToWords xmlns="http://www.dataaccess.com/webservicesserver">' +
               ' <ubiNum>500</ubiNum> </NumberToWords> </soap:Body> </soap:Envelope>');
-=======
+          done();
+        });
+    });
+
     it('Should have disableBodyPruning option for protocolProfileBehavior set to true for all types of request' +
       allHTTPMethodsSpec, function (done) {
       var openapi = fs.readFileSync(allHTTPMethodsSpec, 'utf8');
@@ -1172,8 +1171,6 @@
           _.forEach(conversionResult.output[0].data.item[0].item, (request) => {
             expect(request.protocolProfileBehavior.disableBodyPruning).to.eql(true);
           });
-
->>>>>>> 9b267a9e
           done();
         });
     });
