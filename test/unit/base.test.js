var expect = require('chai').expect,
  Converter = require('../../index.js'),
  fs = require('fs'),
  path = require('path'),
  VALID_OPENAPI_PATH = '../data/valid_openapi',
  INVALID_OPENAPI_PATH = '../data/invalid_openapi';

describe('CONVERT FUNCTION TESTS ', function() {
  // these two covers remaining part of util.js
  describe('The convert Function', function() {

    var testSpec = path.join(__dirname, VALID_OPENAPI_PATH + '/test.json'),
      testSpec1 = path.join(__dirname, VALID_OPENAPI_PATH + '/test1.json'),
      serverOverRidingSpec = path.join(__dirname, VALID_OPENAPI_PATH + '/server_overriding.json'),
      infoHavingContactOnlySpec = path.join(__dirname, VALID_OPENAPI_PATH + '/info_having_contact_only.json'),
      infoHavingDescriptionOnlySpec = path.join(__dirname, VALID_OPENAPI_PATH + '/info_having_description_only.json'),
      customHeadersSpec = path.join(__dirname, VALID_OPENAPI_PATH + '/custom_headers.json'),
      readOnlySpec = path.join(__dirname, VALID_OPENAPI_PATH + '/readOnly.json'),
      multipleFoldersSpec = path.join(__dirname, VALID_OPENAPI_PATH + '/multiple_folder_problem.json'),
      multipleFoldersSpec1 = path.join(__dirname, VALID_OPENAPI_PATH + '/multiple_folder_problem1.json'),
      multipleFoldersSpec2 = path.join(__dirname, VALID_OPENAPI_PATH + '/multiple_folder_problem2.json'),
      examplesInSchemaSpec = path.join(__dirname, VALID_OPENAPI_PATH + '/example_in_schema.json'),
      schemaWithoutExampleSpec = path.join(__dirname, VALID_OPENAPI_PATH + '/example_not_present.json'),
      examplesOutsideSchema = path.join(__dirname, VALID_OPENAPI_PATH + '/examples_outside_schema.json'),
      exampleOutsideSchema = path.join(__dirname, VALID_OPENAPI_PATH + '/example_outside_schema.json'),
      descriptionInBodyParams = path.join(__dirname, VALID_OPENAPI_PATH + '/description_in_body_params.json'),
<<<<<<< HEAD
      zeroDefaultValueSpec = path.join(__dirname, VALID_OPENAPI_PATH + '/zero_in_default_value.json'),
      requiredInParams = path.join(__dirname, VALID_OPENAPI_PATH, '/required_in_parameters.json');
=======
      issue150 = path.join(__dirname, VALID_OPENAPI_PATH + '/issue#150.yml'),
      zeroDefaultValueSpec = path.join(__dirname, VALID_OPENAPI_PATH + '/zero_in_default_value.json');
>>>>>>> c896af17

    it('Should generate collection conforming to schema for and fail if not valid ' +
     testSpec, function(done) {
      var openapi = fs.readFileSync(testSpec, 'utf8');
      Converter.convert({ type: 'string', data: openapi }, { schemaFaker: true }, (err, conversionResult) => {
        expect(err).to.be.null;
        expect(conversionResult.result).to.equal(true);
        expect(conversionResult.output.length).to.equal(1);
        expect(conversionResult.output[0].type).to.equal('collection');
        expect(conversionResult.output[0].data).to.have.property('info');
        expect(conversionResult.output[0].data).to.have.property('item');
        done();
      });
    });
    it('Should generate collection conforming to schema for and fail if not valid ' +
      testSpec1, function(done) {
      Converter.convert({ type: 'file', data: testSpec1 }, { requestNameSource: 'url' }, (err, conversionResult) => {
        expect(err).to.be.null;
        expect(conversionResult.result).to.equal(true);
        expect(conversionResult.output.length).to.equal(1);
        expect(conversionResult.output[0].type).to.equal('collection');
        expect(conversionResult.output[0].data).to.have.property('info');
        expect(conversionResult.output[0].data).to.have.property('item');

        done();
      });
    });
    it('Should generate collection with collapsing unnecessary folders ' +
    multipleFoldersSpec, function(done) {
      var openapi = fs.readFileSync(multipleFoldersSpec, 'utf8');
      Converter.convert({ type: 'string', data: openapi }, {}, (err, conversionResult) => {
        expect(err).to.be.null;
        expect(conversionResult.result).to.equal(true);
        expect(conversionResult.output[0].data.item[0].name).to.equal('pets/a/b');
        expect(conversionResult.output[0].data.item[0].item[0].request.method).to.equal('GET');
        expect(conversionResult.output[0].data.item[0].item[1].request.method).to.equal('POST');
        done();
      });
    });
    it('Should generate collection without collapsing unnecessary folders ' +
      '(if the option is specified) ' +
      multipleFoldersSpec, function(done) {
      var openapi = fs.readFileSync(multipleFoldersSpec, 'utf8');
      Converter.convert({ type: 'string', data: openapi }, { collapseFolders: false }, (err, conversionResult) => {
        expect(err).to.be.null;
        expect(conversionResult.result).to.equal(true);
        expect(conversionResult.output[0].data.item[0].name).to.equal('pets');
        done();
      });
    });
    it('Should collapse child and parent folder when parent has only one child' +
    multipleFoldersSpec1, function(done) {
      var openapi = fs.readFileSync(multipleFoldersSpec1, 'utf8');
      Converter.convert({ type: 'string', data: openapi }, { schemaFaker: true }, (err, conversionResult) => {
        expect(err).to.be.null;
        expect(conversionResult.result).to.equal(true);
        expect(conversionResult.output[0].data.item[0].name).to.equal('pets/a');
        expect(conversionResult.output[0].data.item[0].item[0].request.method).to.equal('GET');
        expect(conversionResult.output[0].data.item[0].item[1].name).to.equal('b');
        expect(conversionResult.output[0].data.item[0].item[1].item[0].request.method).to.equal('GET');
        expect(conversionResult.output[0].data.item[0].item[1].item[1].request.method).to.equal('POST');
        done();
      });
    });
    it('Should generate collection without creating folders and having only one request' +
    multipleFoldersSpec2, function(done) {
      var openapi = fs.readFileSync(multipleFoldersSpec2, 'utf8');
      Converter.convert({ type: 'string', data: openapi }, { schemaFaker: true }, (err, conversionResult) => {
        expect(err).to.be.null;
        expect(conversionResult.result).to.equal(true);
        expect(conversionResult.output[0].data.item[0].request.name).to.equal('find Pets');
        expect(conversionResult.output[0].data.item[0].request.method).to.equal('GET');
        done();
      });
    });
    it('[Github #113]: Should convert the default value in case of zero as well' +
    zeroDefaultValueSpec, function(done) {
      var openapi = fs.readFileSync(zeroDefaultValueSpec, 'utf8');
      Converter.convert({ type: 'string', data: openapi }, { schemaFaker: true }, (err, conversionResult) => {
        expect(err).to.be.null;
        expect(conversionResult.result).to.equal(true);
        expect(conversionResult.output[0].data.item[0].request.url.query[0].value).to.equal('0');
        expect(conversionResult.output[0].data.item[0].request.url.variable[0].description)
          .to.equal('This description doesn\'t show up.');
        done();
      });
    });
    it('[Github #90] - Should create a request using local server instead of global server ' +
    serverOverRidingSpec, function(done) {
      Converter.convert({ type: 'file', data: serverOverRidingSpec }, { schemaFaker: true },
        (err, conversionResult) => {
        // Combining protocol, host, path to create a request
        // Ex https:// + example.com + /example = https://example.com/example
          let request = conversionResult.output[0].data.item[1].request,
            protocol = request.url.protocol,
            host = request.url.host.join('.'),
            path = request.url.path.join('/'),
            endPoint = protocol + '://' + host + '/' + path,
            host1 = conversionResult.output[0].data.variable[0].value,
            path1 = conversionResult.output[0].data.item[0].request.url.path.join('/'),
            endPoint1 = host1 + '/' + path1;
          expect(endPoint).to.equal('https://other-api.example.com/secondary-domain/fails');
          expect(endPoint1).to.equal('https://api.example.com/primary-domain/works');
          done();
        });
    });
    it('convertor should add custom header in the response' +
    customHeadersSpec, function(done) {
      var openapi = fs.readFileSync(customHeadersSpec, 'utf8');
      Converter.convert({ type: 'string', data: openapi }, { schemaFaker: true }, (err, conversionResult) => {
        expect(err).to.be.null;
        expect(conversionResult.output[0].data.item[0].response[0].header[0].value)
          .to.equal('application/vnd.retailer.v3+json');
        done();
      });
    });
    it('Should respects readOnly and writeOnly properties in requestBody or response schema' +
     readOnlySpec, function(done) {
      var openapi = fs.readFileSync(readOnlySpec, 'utf8');
      Converter.convert({ type: 'string', data: openapi }, { schemaFaker: true }, (err, conversionResult) => {
        let requestBody = conversionResult.output[0].data.item[0].item[1].request.body.raw,
          responseBody = conversionResult.output[0].data.item[0].item[0].response[0].body;
        expect(err).to.be.null;
        expect(requestBody).to.equal('{\n    "name": "<string>",\n    "tag": "<string>"\n}');
        expect(responseBody).to.equal('[\n {\n  "id": "<long>",\n  "name": "<string>"\n }' +
        ',\n {\n  "id": "<long>",\n  "name": "<string>"\n }\n]');

        done();
      });
    });

    it('[Github #102]- Should generate collection info with only contact info' +
      infoHavingContactOnlySpec, function(done) {
      Converter.convert({ type: 'file', data: infoHavingContactOnlySpec },
        { schemaFaker: true }, (err, conversionResult) => {
          let description;
          description = conversionResult.output[0].data.info.description;
          expect(description.content).to
            .equal('Contact Support:\n Name: API Support\n Email: support@example.com');

          done();
        });
    });
    it('[Github #102]- Should generate collection info with only description' +
      infoHavingDescriptionOnlySpec, function(done) {
      Converter.convert({ type: 'file', data: infoHavingDescriptionOnlySpec },
        { schemaFaker: true }, (err, conversionResult) => {
          let description;
          description = conversionResult.output[0].data.info.description;
          expect(description.content).to
            .equal('Hey, this is the description.');
          done();
        });
    });
    it('Should remove the version from generated collection for all specs', function(done) {
      Converter.convert({ type: 'file', data: testSpec }, { schemaFaker: true }, (err, conversionResult) => {
        expect(err).to.be.null;
        expect(conversionResult.result).to.equal(true);
        expect(conversionResult.output[0].data.info).to.not.have.property('version');
        done();
      });
    });
    describe('[Github #108]- Parameters resolution option', function() {
      it('Should respect schema faking for root request and example for example request' +
      examplesInSchemaSpec, function(done) {
        Converter.convert({ type: 'file', data: examplesInSchemaSpec },
          { schemaFaker: true, requestParametersResolution: 'schema', exampleParametersResolution: 'example' },
          (err, conversionResult) => {
            let rootRequest = conversionResult.output[0].data.item[0].request,
              exampleRequest = conversionResult.output[0].data.item[0].response[0].originalRequest;
            // Request body
            expect(rootRequest.body.raw).to
              .equal('{\n    "a": "<string>",\n    "b": "<string>"\n}');
            expect(exampleRequest.body.raw).to
              .equal('{\n    "a": "example-a",\n    "b": "example-b"\n}');
            // Request header
            expect(rootRequest.header[0].value).to.equal('<integer>');
            expect(exampleRequest.header[0].value).to.equal('header example');
            // Request query parameters
            expect(rootRequest.url.query[0].value).to.equal('<long> <long>');
            expect(rootRequest.url.query[1].value).to.equal('<long> <long>');
            expect(exampleRequest.url.query[0].value).to.equal('queryParamExample queryParamExample');
            expect(exampleRequest.url.query[1].value).to.equal('queryParamExample1 queryParamExample1');
            done();
          });
      });
      it('Should fallback to schema if the example is not present in the spec and the option is set to example' +
      schemaWithoutExampleSpec, function(done) {
        Converter.convert({ type: 'file', data: schemaWithoutExampleSpec },
          { schemaFaker: true, requestParametersResolution: 'example', exampleParametersResolution: 'example' },
          (err, conversionResult) => {
            let rootRequest = conversionResult.output[0].data.item[0].request,
              exampleRequest = conversionResult.output[0].data.item[0].response[0].originalRequest;
            expect(exampleRequest.body.raw).to
              .equal('{\n    "a": "<string>",\n    "b": "<string>"\n}');
            expect(rootRequest.body.raw).to
              .equal('{\n    "a": "<string>",\n    "b": "<string>"\n}');
            done();
          });
      });
      it('Should use examples outside of schema instead of schema properties' +
      exampleOutsideSchema, function(done) {
        Converter.convert({ type: 'file', data: exampleOutsideSchema },
          { schemaFaker: true, requestParametersResolution: 'schema', exampleParametersResolution: 'example' },
          (err, conversionResult) => {
            let rootRequest = conversionResult.output[0].data.item[0].request,
              exampleRequest = conversionResult.output[0].data.item[0].response[0].originalRequest;
            expect(rootRequest.body.raw).to
              .equal('{\n    "a": "<string>",\n    "b": "<string>"\n}');
            expect(exampleRequest.body.raw).to
              .equal('{\n    "a": "example-b",\n    "b": "example-c"\n}');
            done();
          });
      });
      it('Should use example outside of schema instead of schema properties' +
      examplesOutsideSchema, function(done) {
        Converter.convert({ type: 'file', data: examplesOutsideSchema },
          { schemaFaker: true, requestParametersResolution: 'schema', exampleParametersResolution: 'example' },
          (err, conversionResult) => {
            let rootRequest = conversionResult.output[0].data.item[0].request,
              exampleRequest = conversionResult.output[0].data.item[0].response[0].originalRequest;
            expect(rootRequest.body.raw).to
              .equal('{\n    "a": "<string>",\n    "b": "<string>"\n}');
            expect(exampleRequest.body.raw).to
              .equal('{\n    "a": "example-b",\n    "b": "example-c"\n}');
            done();
          });
      });
    });
    it('[Github #117]- Should add the description in body params in case of urlencoded' +
    descriptionInBodyParams, function(done) {
      var openapi = fs.readFileSync(descriptionInBodyParams, 'utf8');
      Converter.convert({ type: 'string', data: openapi }, { schemaFaker: true }, (err, conversionResult) => {
        let descriptionOne = conversionResult.output[0].data.item[0].request.body.urlencoded[0].description,
          descriptionTwo = conversionResult.output[0].data.item[0].request.body.urlencoded[1].description;
        expect(err).to.be.null;
        expect(descriptionOne).to.equal('Description of Pet ID');
        expect(descriptionTwo).to.equal('Description of Pet name');
        done();
      });
    });

<<<<<<< HEAD
    it('[Github #137]- Should add `requried` keyword in parameters where ' +
      'required field is set to true', function() {
      Converter.convert({ type: 'file', data: requiredInParams }, { schemaFaker: true }, (err, conversionResult) => {
        expect(err).to.be.null;
        let requests = conversionResult.output[0].data.item[0].item,
          request,
          response;

        // GET /pets
        // query1 required, query2 optional
        // header1 required, header2 optional
        // response: header1 required, header2 optional
        request = requests[0].request;
        response = requests[0].response[0];
        expect(request.url.query[0].description).to.equal('(Required) Description of query1');
        expect(request.url.query[1].description).to.equal('Description of query2');
        expect(request.header[0].description).to.equal('(Required) Description of header1');
        expect(request.header[1].description).to.equal('Description of header2');
        expect(response.header[0].description).to.equal('(Required) Description of responseHeader1');
        expect(response.header[1].description).to.equal('Description of responseHeader2');

        // PUT /pets
        // RequestBody: multipart/form-data
        // formParam1 required, formParam2 optional
        request = requests[1].request;
        expect(request.body.formdata[0].description).to.equal('(Required) Description of formParam1');
        expect(request.body.formdata[1].description).to.equal('Description of formParam2');

        // POST /pets
        // RequestBody: application/x-www-form-urlencoded
        // urlencodedParam1 required, urlencodedParam2 optional
        request = requests[2].request;
        expect(request.body.urlencoded[0].description).to.equal('(Required) Description of urlencodedParam1');
        expect(request.body.urlencoded[1].description).to.equal('Description of urlencodedParam2');

        // GET pets/{petId}
        // petId required
        request = requests[3].request;
        expect(request.url.variable[0].description.content).to.equal('(Required) The id of the pet to retrieve');
=======
    it('[GitHub #150] - should generate collection if examples are empty', function (done) {
      var openapi = fs.readFileSync(issue150, 'utf8');
      Converter.convert({ type: 'string', data: openapi }, { schemaFaker: false }, (err, conversionResult) => {
        expect(err).to.be.null;
        expect(conversionResult.result).to.equal(true);
        expect(conversionResult.output.length).to.equal(1);
        expect(conversionResult.output[0].type).to.equal('collection');
        expect(conversionResult.output[0].data).to.have.property('info');
        expect(conversionResult.output[0].data).to.have.property('item');
        done();
>>>>>>> c896af17
      });
    });
  });
  describe('for invalid requestNameSource option', function() {
    var pathPrefix = VALID_OPENAPI_PATH + '/test1.json',
      specPath = path.join(__dirname, pathPrefix);

    it('for invalid request name, converter should use the correct fallback value', function(done) {
      var openapi = fs.readFileSync(specPath, 'utf8');
      Converter.convert({ type: 'string', data: openapi }, { requestNameSource: 'uKnown' }, (err, conversionResult) => {
        expect(err).to.be.null;
        expect(conversionResult.result).to.equal(true);
        done();
      });
    });
  });
});

/* Plugin Interface Tests */
describe('INTERFACE FUNCTION TESTS ', function () {
  describe('The converter must identify valid specifications', function () {
    var pathPrefix = VALID_OPENAPI_PATH,
      sampleSpecs = fs.readdirSync(path.join(__dirname, pathPrefix));

    sampleSpecs.map((sample) => {
      var specPath = path.join(__dirname, pathPrefix, sample);

      it(specPath + ' is valid ', function(done) {
        var openapi = fs.readFileSync(specPath, 'utf8'),
          validationResult = Converter.validate({ type: 'string', data: openapi });

        expect(validationResult.result).to.equal(true);
        done();
      });
    });
  });
  describe('The converter must identify invalid specifications', function () {
    var pathPrefix = INVALID_OPENAPI_PATH,
      sampleSpecs = fs.readdirSync(path.join(__dirname, pathPrefix));

    sampleSpecs.map((sample) => {
      var specPath = path.join(__dirname, pathPrefix, sample);

      it(specPath + ' is invalid ', function(done) {
        var openapi = fs.readFileSync(specPath, 'utf8'),
          validationResult = Converter.validate({ type: 'string', data: openapi });

        expect(validationResult.result).to.equal(false);
        Converter.convert({ type: 'string', data: openapi }, {}, function(err, conversionResult) {
          expect(err).to.be.null;
          expect(conversionResult.result).to.equal(false);
          done();
        });
      });
    });
  });

  describe('The converter must generate a collection conforming to the schema', function () {
    var pathPrefix = VALID_OPENAPI_PATH,
      sampleSpecs = fs.readdirSync(path.join(__dirname, pathPrefix));

    sampleSpecs.map((sample) => {
      var specPath = path.join(__dirname, pathPrefix, sample);
      it('Should generate collection conforming to schema for and fail if not valid ' + specPath, function(done) {
        // var openapi = fs.readFileSync(specPath, 'utf8');
        var result = Converter.validate({ type: 'file', data: specPath });
        expect(result.result).to.equal(true);
        Converter.convert({ type: 'file', data: specPath },
          {}, (err, conversionResult) => {
            expect(err).to.be.null;

            expect(conversionResult.result).to.equal(true);
            expect(conversionResult.output.length).to.equal(1);
            expect(conversionResult.output[0].type).to.equal('collection');
            expect(conversionResult.output[0].data).to.have.property('info');
            expect(conversionResult.output[0].data).to.have.property('item');

            done();
          });
      });
    });
  });

  describe('The converter must throw an error for invalid input type', function() {
    it('(type: some invalid value)', function(done) {
      var result = Converter.validate({ type: 'fil', data: 'invalid_path' });
      expect(result.result).to.equal(false);
      expect(result.reason).to.contain('input');
      Converter.convert({ type: 'fil', data: 'invalid_path' }, {}, function(err, conversionResult) {
        expect(conversionResult.result).to.equal(false);
        expect(conversionResult.reason).to.equal('Invalid input type (fil). type must be one of file/json/string.');
        done();
      });
    });
  });

  describe('The converter must throw an error for invalid input path', function() {
    it('(type: file)', function(done) {
      var result = Converter.validate({ type: 'file', data: 'invalid_path' });
      expect(result.result).to.equal(false);
      Converter.convert({ type: 'file', data: 'invalid_path' }, {}, function(err, result) {
        expect(result.result).to.equal(false);
        expect(result.reason).to.equal('ENOENT: no such file or directory, open \'invalid_path\'');
        done();
      });
    });
  });
});<|MERGE_RESOLUTION|>--- conflicted
+++ resolved
@@ -24,13 +24,9 @@
       examplesOutsideSchema = path.join(__dirname, VALID_OPENAPI_PATH + '/examples_outside_schema.json'),
       exampleOutsideSchema = path.join(__dirname, VALID_OPENAPI_PATH + '/example_outside_schema.json'),
       descriptionInBodyParams = path.join(__dirname, VALID_OPENAPI_PATH + '/description_in_body_params.json'),
-<<<<<<< HEAD
       zeroDefaultValueSpec = path.join(__dirname, VALID_OPENAPI_PATH + '/zero_in_default_value.json'),
-      requiredInParams = path.join(__dirname, VALID_OPENAPI_PATH, '/required_in_parameters.json');
-=======
-      issue150 = path.join(__dirname, VALID_OPENAPI_PATH + '/issue#150.yml'),
-      zeroDefaultValueSpec = path.join(__dirname, VALID_OPENAPI_PATH + '/zero_in_default_value.json');
->>>>>>> c896af17
+      requiredInParams = path.join(__dirname, VALID_OPENAPI_PATH, '/required_in_parameters.json'),
+      issue150 = path.join(__dirname, VALID_OPENAPI_PATH + '/issue#150.yml');
 
     it('Should generate collection conforming to schema for and fail if not valid ' +
      testSpec, function(done) {
@@ -272,8 +268,6 @@
         done();
       });
     });
-
-<<<<<<< HEAD
     it('[Github #137]- Should add `requried` keyword in parameters where ' +
       'required field is set to true', function() {
       Converter.convert({ type: 'file', data: requiredInParams }, { schemaFaker: true }, (err, conversionResult) => {
@@ -313,7 +307,9 @@
         // petId required
         request = requests[3].request;
         expect(request.url.variable[0].description.content).to.equal('(Required) The id of the pet to retrieve');
-=======
+        done();
+      });
+    });
     it('[GitHub #150] - should generate collection if examples are empty', function (done) {
       var openapi = fs.readFileSync(issue150, 'utf8');
       Converter.convert({ type: 'string', data: openapi }, { schemaFaker: false }, (err, conversionResult) => {
@@ -324,7 +320,6 @@
         expect(conversionResult.output[0].data).to.have.property('info');
         expect(conversionResult.output[0].data).to.have.property('item');
         done();
->>>>>>> c896af17
       });
     });
   });
