var expect = require('chai').expect,
  Converter = require('../../index.js'),
  fs = require('fs'),
  path = require('path'),
  _ = require('lodash'),
  async = require('async'),
  VALID_OPENAPI_PATH = '../data/valid_openapi',
  INVALID_OPENAPI_PATH = '../data/invalid_openapi',
  SWAGGER_20_FOLDER_YAML = '../data/valid_swagger/yaml/',
  SWAGGER_20_FOLDER_JSON = '../data/valid_swagger/json/';

describe('CONVERT FUNCTION TESTS ', function() {
  // these two covers remaining part of util.js
  describe('The convert Function', function() {

    var testSpec = path.join(__dirname, VALID_OPENAPI_PATH + '/test.json'),
      testSpec1 = path.join(__dirname, VALID_OPENAPI_PATH + '/test1.json'),
      test31SpecDir = path.join(__dirname, '../data/valid_openapi31X/'),
      issue133 = path.join(__dirname, VALID_OPENAPI_PATH + '/issue#133.json'),
      issue160 = path.join(__dirname, VALID_OPENAPI_PATH, '/issue#160.json'),
      issue10672 = path.join(__dirname, VALID_OPENAPI_PATH, '/issue#10672.json'),
      unique_items_schema = path.join(__dirname, VALID_OPENAPI_PATH + '/unique_items_schema.json'),
      serverOverRidingSpec = path.join(__dirname, VALID_OPENAPI_PATH + '/server_overriding.json'),
      infoHavingContactOnlySpec = path.join(__dirname, VALID_OPENAPI_PATH + '/info_having_contact_only.json'),
      infoHavingDescriptionOnlySpec = path.join(__dirname, VALID_OPENAPI_PATH + '/info_having_description_only.json'),
      customHeadersSpec = path.join(__dirname, VALID_OPENAPI_PATH + '/custom_headers.json'),
      implicitHeadersSpec = path.join(__dirname, VALID_OPENAPI_PATH + '/implicit_headers.json'),
      readOnlySpec = path.join(__dirname, VALID_OPENAPI_PATH + '/readOnly.json'),
      multipleFoldersSpec = path.join(__dirname, VALID_OPENAPI_PATH + '/multiple_folder_problem.json'),
      multipleFoldersSpec1 = path.join(__dirname, VALID_OPENAPI_PATH + '/multiple_folder_problem1.json'),
      multipleFoldersSpec2 = path.join(__dirname, VALID_OPENAPI_PATH + '/multiple_folder_problem2.json'),
      examplesInSchemaSpec = path.join(__dirname, VALID_OPENAPI_PATH + '/example_in_schema.json'),
      schemaWithoutExampleSpec = path.join(__dirname, VALID_OPENAPI_PATH + '/example_not_present.json'),
      examplesOutsideSchema = path.join(__dirname, VALID_OPENAPI_PATH + '/examples_outside_schema.json'),
      exampleOutsideSchema = path.join(__dirname, VALID_OPENAPI_PATH + '/example_outside_schema.json'),
      descriptionInBodyParams = path.join(__dirname, VALID_OPENAPI_PATH + '/description_in_body_params.json'),
      zeroDefaultValueSpec = path.join(__dirname, VALID_OPENAPI_PATH + '/zero_in_default_value.json'),
      requiredInParams = path.join(__dirname, VALID_OPENAPI_PATH, '/required_in_parameters.json'),
      multipleRefs = path.join(__dirname, VALID_OPENAPI_PATH, '/multiple_refs.json'),
      issue150 = path.join(__dirname, VALID_OPENAPI_PATH + '/issue#150.yml'),
      issue173 = path.join(__dirname, VALID_OPENAPI_PATH, '/issue#173.yml'),
      issue152 = path.join(__dirname, VALID_OPENAPI_PATH, '/path-refs-error.yaml'),
      issue193 = path.join(__dirname, VALID_OPENAPI_PATH, '/issue#193.yml'),
      tooManyRefs = path.join(__dirname, VALID_OPENAPI_PATH, '/too-many-refs.json'),
      tagsFolderSpec = path.join(__dirname, VALID_OPENAPI_PATH + '/petstore-detailed.yaml'),
      securityTestCases = path.join(__dirname, VALID_OPENAPI_PATH + '/security-test-cases.yaml'),
      emptySecurityTestCase = path.join(__dirname, VALID_OPENAPI_PATH + '/empty-security-test-case.yaml'),
      rootUrlServerWithVariables = path.join(__dirname, VALID_OPENAPI_PATH + '/root_url_server_with_variables.json'),
      parameterExamples = path.join(__dirname, VALID_OPENAPI_PATH + '/parameteres_with_examples.yaml'),
      issue10229 = path.join(__dirname, VALID_OPENAPI_PATH, '/issue#10229.json'),
      deepObjectLengthProperty = path.join(__dirname, VALID_OPENAPI_PATH, '/deepObjectLengthProperty.yaml'),
      valuePropInExample = path.join(__dirname, VALID_OPENAPI_PATH, '/valuePropInExample.yaml'),
      petstoreParamExample = path.join(__dirname, VALID_OPENAPI_PATH, '/petstoreParamExample.yaml'),
<<<<<<< HEAD
      xmlrequestBody = path.join(__dirname, VALID_OPENAPI_PATH, '/xmlExample.yaml'),
=======
      queryParamWithEnumResolveAsExample =
        path.join(__dirname, VALID_OPENAPI_PATH, '/query_param_with_enum_resolve_as_example.json'),
      formDataParamDescription = path.join(__dirname, VALID_OPENAPI_PATH, '/form_data_param_description.yaml'),
>>>>>>> 808eefc3
      allHTTPMethodsSpec = path.join(__dirname, VALID_OPENAPI_PATH, '/all-http-methods.yaml');


    it('Should add collection level auth with type as `bearer`' +
    securityTestCases, function(done) {
      var openapi = fs.readFileSync(securityTestCases, 'utf8'),
        auth;
      Converter.convert({ type: 'string', data: openapi }, {}, (err, conversionResult) => {

        auth = conversionResult.output[0].data.item[0].request.auth;

        expect(err).to.be.null;
        expect(conversionResult.result).to.equal(true);
        expect(auth).to.be.null;
        expect(conversionResult.output.length).to.equal(1);
        expect(conversionResult.output[0].type).to.equal('collection');
        expect(conversionResult.output[0].data).to.have.property('info');
        expect(conversionResult.output[0].data).to.have.property('item');
        expect(conversionResult.output[0].data.auth).to.have.property('type');
        expect(conversionResult.output[0].data.auth.type).to.equal('apikey');
        done();
      });
    });

    it('Should add collection level auth with type as `apiKey`' +
    emptySecurityTestCase, function(done) {
      var openapi = fs.readFileSync(emptySecurityTestCase, 'utf8');
      Converter.convert({ type: 'string', data: openapi }, {}, (err, conversionResult) => {

        expect(err).to.be.null;
        expect(conversionResult.result).to.equal(true);
        expect(conversionResult.output.length).to.equal(1);
        expect(conversionResult.output[0].type).to.equal('collection');
        expect(conversionResult.output[0].data).to.have.property('info');
        expect(conversionResult.output[0].data).to.have.property('item');
        expect(conversionResult.output[0].data.auth).to.have.property('type');
        expect(conversionResult.output[0].data.auth.type).to.equal('apikey');
        done();
      });
    });

    it('Should generate collection conforming to schema for and fail if not valid ' +
    tooManyRefs, function(done) {
      var openapi = fs.readFileSync(tooManyRefs, 'utf8'),
        body;
      Converter.convert({ type: 'string', data: openapi }, { schemaFaker: true }, (err, conversionResult) => {

        expect(err).to.be.null;
        expect(conversionResult.result).to.equal(true);
        expect(conversionResult.output.length).to.equal(1);
        expect(conversionResult.output[0].type).to.equal('collection');
        expect(conversionResult.output[0].data).to.have.property('info');
        expect(conversionResult.output[0].data).to.have.property('item');
        body = conversionResult.output[0].data.item[1].response[0].body;
        expect(body).to.not.contain('<Error: Too many levels of nesting to fake this schema>');
        done();
      });
    });

    it('Should generate collection conforming to schema for and fail if not valid ' +
    issue152, function(done) {
      var openapi = fs.readFileSync(issue152, 'utf8'),
        refNotFound = 'reference #/paths/~1pets/get/responses/200/content/application~1json/schema/properties/newprop' +
        ' not found in the OpenAPI spec';
      Converter.convert({ type: 'string', data: openapi }, { schemaFaker: true }, (err, conversionResult) => {
        expect(err).to.be.null;
        expect(conversionResult.result).to.equal(true);
        expect(conversionResult.output.length).to.equal(1);
        expect(conversionResult.output[0].type).to.equal('collection');
        expect(conversionResult.output[0].data).to.have.property('info');
        expect(conversionResult.output[0].data).to.have.property('item');
        expect(conversionResult.output[0].data.item[0].item[1].response[1].body).to.not.contain(refNotFound);
        done();
      });
    });

    it('Should generate collection conforming to schema for and fail if not valid ' +
     testSpec, function(done) {
      var openapi = fs.readFileSync(testSpec, 'utf8');
      Converter.convert({ type: 'string', data: openapi }, { schemaFaker: true }, (err, conversionResult) => {
        expect(err).to.be.null;
        expect(conversionResult.result).to.equal(true);
        expect(conversionResult.output.length).to.equal(1);
        expect(conversionResult.output[0].type).to.equal('collection');
        expect(conversionResult.output[0].data).to.have.property('info');
        expect(conversionResult.output[0].data).to.have.property('item');
        done();
      });
    });

    it(' Fix for GITHUB#133: Should generate collection with proper Path and Collection variables', function(done) {
      var openapi = fs.readFileSync(issue133, 'utf8');
      Converter.convert({ type: 'string', data: openapi },
        { requestParametersResolution: 'Example', schemaFaker: true }, (err, conversionResult) => {

          expect(err).to.be.null;
          expect(conversionResult.result).to.equal(true);
          expect(conversionResult.output.length).to.equal(1);
          expect(conversionResult.output[0].type).to.equal('collection');
          expect(conversionResult.output[0].data).to.have.property('info');
          expect(conversionResult.output[0].data).to.have.property('item');
          expect(conversionResult.output[0].data).to.have.property('variable');
          expect(conversionResult.output[0].data.variable).to.be.an('array');
          expect(conversionResult.output[0].data.variable[1].key).to.equal('format');
          expect(conversionResult.output[0].data.variable[1].value).to.equal('json');
          expect(conversionResult.output[0].data.variable[2].key).to.equal('path');
          expect(conversionResult.output[0].data.variable[2].value).to.equal('send-email');
          expect(conversionResult.output[0].data.variable[3].key).to.equal('new-path-variable-1');
          // serialised value for object { R: 100, G: 200, B: 150 }
          expect(conversionResult.output[0].data.variable[3].value).to.equal('R,100,G,200,B,150');
          expect(conversionResult.output[0].data.variable[4].key).to.equal('new-path-variable-2');
          // serialised value for array ["exampleString", "exampleString"]
          expect(conversionResult.output[0].data.variable[4].value).to.equal('exampleString,exampleString');
          done();
        });
    });

    it('Should generate collection conforming to schema for and fail if not valid ' +
    testSpec1, function(done) {
      Converter.convert({ type: 'file', data: testSpec1 }, { requestNameSource: 'url' }, (err, conversionResult) => {
        expect(err).to.be.null;
        expect(conversionResult.result).to.equal(true);
        expect(conversionResult.output.length).to.equal(1);
        expect(conversionResult.output[0].type).to.equal('collection');
        expect(conversionResult.output[0].data).to.have.property('info');
        expect(conversionResult.output[0].data).to.have.property('item');

        done();
      });
    });

    it('#GITHUB-160 should generate correct display url for path containing servers' +
    issue160, function(done) {
      var openapi = fs.readFileSync(issue160, 'utf8');
      Converter.convert({ type: 'string', data: openapi }, {}, (err, conversionResult) => {
        expect(err).to.be.null;
        expect(conversionResult.result).to.equal(true);
        expect(conversionResult.output.length).to.equal(1);
        expect(conversionResult.output[0].type).to.equal('collection');
        expect(conversionResult.output[0].data).to.have.property('info');
        expect(conversionResult.output[0].data).to.have.property('item');
        expect(conversionResult.output[0].data.item[0].item[0].request.url.host[0]).to.equal('{{pets-Url}}');
        done();
      });
    });

    it('Should not get stuck while resolving circular references' +
    unique_items_schema, function(done) {
      Converter.convert({ type: 'file', data:
      unique_items_schema }, {}, (err, conversionResult) => {
        expect(err).to.be.null;
        expect(conversionResult.result).to.equal(true);
        expect(conversionResult.output.length).to.equal(1);
        expect(conversionResult.output[0].type).to.equal('collection');
        expect(conversionResult.output[0].data).to.have.property('info');
        expect(conversionResult.output[0].data).to.have.property('item');

        done();
      });
    });

    it('Should generate collection with collapsing unnecessary folders ' +
    multipleFoldersSpec, function(done) {
      var openapi = fs.readFileSync(multipleFoldersSpec, 'utf8');
      Converter.convert({ type: 'string', data: openapi }, {}, (err, conversionResult) => {
        expect(err).to.be.null;
        expect(conversionResult.result).to.equal(true);
        expect(conversionResult.output[0].data.item[0].name).to.equal('pets/a/b');
        expect(conversionResult.output[0].data.item[0].item[0].request.method).to.equal('GET');
        expect(conversionResult.output[0].data.item[0].item[1].request.method).to.equal('POST');
        done();
      });
    });
    it('Should generate collection without collapsing unnecessary folders ' +
      '(if the option is specified) ' +
      multipleFoldersSpec, function(done) {
      var openapi = fs.readFileSync(multipleFoldersSpec, 'utf8');
      Converter.convert({ type: 'string', data: openapi }, { collapseFolders: false }, (err, conversionResult) => {
        expect(err).to.be.null;
        expect(conversionResult.result).to.equal(true);
        expect(conversionResult.output[0].data.item[0].name).to.equal('pets');
        done();
      });
    });
    it('Should collapse child and parent folder when parent has only one child' +
    multipleFoldersSpec1, function(done) {
      var openapi = fs.readFileSync(multipleFoldersSpec1, 'utf8');
      Converter.convert({ type: 'string', data: openapi }, { schemaFaker: true }, (err, conversionResult) => {
        expect(err).to.be.null;
        expect(conversionResult.result).to.equal(true);
        expect(conversionResult.output[0].data.item[0].name).to.equal('pets/a');
        expect(conversionResult.output[0].data.item[0].item[0].request.method).to.equal('GET');
        expect(conversionResult.output[0].data.item[0].item[1].name).to.equal('b');
        expect(conversionResult.output[0].data.item[0].item[1].item[0].request.method).to.equal('GET');
        expect(conversionResult.output[0].data.item[0].item[1].item[1].request.method).to.equal('POST');
        done();
      });
    });
    it('Should generate collection without creating folders and having only one request' +
    multipleFoldersSpec2, function(done) {
      var openapi = fs.readFileSync(multipleFoldersSpec2, 'utf8');
      Converter.convert({ type: 'string', data: openapi }, { schemaFaker: true }, (err, conversionResult) => {
        expect(err).to.be.null;
        expect(conversionResult.result).to.equal(true);
        expect(conversionResult.output[0].data.item[0].request.name).to.equal('find Pets');
        expect(conversionResult.output[0].data.item[0].request.method).to.equal('GET');
        done();
      });
    });
    it('[Github #113]: Should convert the default value in case of zero as well' +
    zeroDefaultValueSpec, function(done) {
      var openapi = fs.readFileSync(zeroDefaultValueSpec, 'utf8');
      Converter.convert({ type: 'string', data: openapi }, { schemaFaker: true }, (err, conversionResult) => {
        expect(err).to.be.null;
        expect(conversionResult.result).to.equal(true);
        expect(conversionResult.output[0].data.item[0].request.url.query[0].value).to.equal('0');
        expect(conversionResult.output[0].data.item[0].request.url.variable[0].description)
          .to.equal('This description doesn\'t show up.');
        done();
      });
    });
    it('[Github #90] - Should create a request using local server instead of global server ' +
    serverOverRidingSpec, function(done) {
      Converter.convert({ type: 'file', data: serverOverRidingSpec }, { schemaFaker: true },
        (err, conversionResult) => {
        // Combining protocol, host, path to create a request
        // Ex https:// + example.com + /example = https://example.com/example
          let request = conversionResult.output[0].data.item[1].request,
            protocol = request.url.protocol,
            host = request.url.host.join('.'),
            port = request.url.port,
            path = request.url.path.join('/'),
            endPoint = protocol + '://' + host + ':' + port + '/' + path,
            host1 = conversionResult.output[0].data.variable[0].value,
            path1 = conversionResult.output[0].data.item[0].request.url.path.join('/'),
            endPoint1 = host1 + '/' + path1;
          expect(endPoint).to.equal('http://petstore.swagger.io:{{port}}/:basePath/secondary-domain/fails');
          expect(endPoint1).to.equal('https://api.example.com/primary-domain/works');
          done();
        });
    });
    it('convertor should add custom header in the response' +
    customHeadersSpec, function(done) {
      var openapi = fs.readFileSync(customHeadersSpec, 'utf8');
      Converter.convert({ type: 'string', data: openapi }, { schemaFaker: true }, (err, conversionResult) => {
        expect(err).to.be.null;
        expect(conversionResult.output[0].data.item[0].response[0].header[0].value)
          .to.equal('application/vnd.retailer.v3+json');
        done();
      });
    });
    it('convertor should maintain implicit headers in the request' +
    implicitHeadersSpec, function(done) {
      var openapi = fs.readFileSync(implicitHeadersSpec, 'utf8');
      Converter.convert({ type: 'string', data: openapi }, {
        schemaFaker: true,
        keepImplicitHeaders: true
      }, (err, conversionResult) => {
        expect(err).to.be.null;
        expect(conversionResult.output[0].data.item[0].item[0].request.header[0].key)
          .to.equal('Authorization');
        expect(conversionResult.output[0].data.item[0].item[0].request.header[0].value)
          .to.equal('Bearer {{oauth_access_token}}');
        expect(conversionResult.output[0].data.item[0].item[0].request.header[1].key)
          .to.equal('Content-Type');
        expect(conversionResult.output[0].data.item[0].item[0].request.header[1].value)
          .to.equal('application/json');
        expect(conversionResult.output[0].data.item[0].item[1].request.header[0].key)
          .to.equal('Authorization');
        expect(conversionResult.output[0].data.item[0].item[1].request.header[0].value)
          .to.equal('Bearer {{oauth_access_token}}');
        expect(conversionResult.output[0].data.item[0].item[1].request.header[1].key)
          .to.equal('Content-Type');
        expect(conversionResult.output[0].data.item[0].item[1].request.header[1].value)
          .to.equal('application/json');
        expect(conversionResult.output[0].data.item[0].item[1].request.header[2].key)
          .to.equal('Accept');
        expect(conversionResult.output[0].data.item[0].item[1].request.header[2].value)
          .to.equal('application/json');
        expect(conversionResult.output[0].data.item[0].item[1].request.header).to.have.length(3);
        done();
      });
    });
    it('convertor should remove implicit headers in the request' +
    implicitHeadersSpec, function(done) {
      var openapi = fs.readFileSync(implicitHeadersSpec, 'utf8');
      Converter.convert({ type: 'string', data: openapi }, {
        schemaFaker: true,
        keepImplicitHeaders: false
      }, (err, conversionResult) => {
        expect(err).to.be.null;
        expect(conversionResult.output[0].data.item[0].item[1].request.header).to.have.length(2);
        expect(conversionResult.output[0].data.item[0].item[1].request.header[0].key)
          .to.equal('Content-Type');
        expect(conversionResult.output[0].data.item[0].item[1].request.header[0].value)
          .to.equal('application/json');
        expect(conversionResult.output[0].data.item[0].item[1].request.header[1].key)
          .to.equal('Accept');
        expect(conversionResult.output[0].data.item[0].item[1].request.header[1].value)
          .to.equal('application/json');
        done();
      });
    });
    it('Should respects readOnly and writeOnly properties in requestBody or response schema' +
     readOnlySpec, function(done) {
      var openapi = fs.readFileSync(readOnlySpec, 'utf8'),
        options = { schemaFaker: true, exampleParametersResolution: 'schema' };
      Converter.convert({ type: 'string', data: openapi }, options, (err, conversionResult) => {
        let requestBody = conversionResult.output[0].data.item[0].item[1].request.body.raw,
          responseBody = conversionResult.output[0].data.item[0].item[0].response[0].body;
        expect(err).to.be.null;
        expect(requestBody).to.equal('{\n  "name": "<string>",\n  "tag": "<string>"\n}');
        expect(responseBody).to.equal('[\n  {\n    "id": "<long>",\n    "name": "<string>"\n  }' +
        ',\n  {\n    "id": "<long>",\n    "name": "<string>"\n  }\n]');

        done();
      });
    });

    it('[Github #102]- Should generate collection info with only contact info' +
      infoHavingContactOnlySpec, function(done) {
      Converter.convert({ type: 'file', data: infoHavingContactOnlySpec },
        { schemaFaker: true }, (err, conversionResult) => {
          let description;
          description = conversionResult.output[0].data.info.description;
          expect(description.content).to
            .equal('Contact Support:\n Name: API Support\n Email: support@example.com');

          done();
        });
    });
    it('[Github #102]- Should generate collection info with only description' +
      infoHavingDescriptionOnlySpec, function(done) {
      Converter.convert({ type: 'file', data: infoHavingDescriptionOnlySpec },
        { schemaFaker: true }, (err, conversionResult) => {
          let description;
          description = conversionResult.output[0].data.info.description;
          expect(description.content).to
            .equal('Hey, this is the description.');
          done();
        });
    });
    it('Should remove the version from generated collection for all specs', function(done) {
      Converter.convert({ type: 'file', data: testSpec }, { schemaFaker: true }, (err, conversionResult) => {
        expect(err).to.be.null;
        expect(conversionResult.result).to.equal(true);
        expect(conversionResult.output[0].data.info).to.not.have.property('version');
        done();
      });
    });
    it('#GITHUB-10229 should generate correct example is out of the schema and is falsy' +
    issue10229, function(done) {
      var openapi = fs.readFileSync(issue10229, 'utf8');
      Converter.convert({ type: 'string', data: openapi }, { requestParametersResolution: 'Example' },
        (err, conversionResult) => {
          expect(err).to.be.null;
          expect(conversionResult.result).to.equal(true);
          expect(conversionResult.output.length).to.equal(1);
          expect(conversionResult.output[0].type).to.equal('collection');
          expect(conversionResult.output[0].data).to.have.property('info');
          expect(conversionResult.output[0].data).to.have.property('item');
          expect(conversionResult.output[0].data.item[0].item[0].request.url.query[0].value).to.equal('0');
          expect(conversionResult.output[0].data.item[0].item[0].request.url.query[1].value).to.equal('');
          expect(conversionResult.output[0].data.item[0].item[0].request.url.query[2].value).to.equal('false');
          expect(conversionResult.output[0].data.item[0].item[1].request.body.raw).to.equal('{\n  "a": null\n}');
          expect(conversionResult.output[0].data.item[0].item[1].response[1].body).to.equal('{\n  "a": null\n}');
          done();
        });
    });
    describe('[Github #108]- Parameters resolution option', function() {
      it('Should respect schema faking for root request and example for example request' +
      examplesInSchemaSpec, function(done) {
        Converter.convert({ type: 'file', data: examplesInSchemaSpec },
          { schemaFaker: true, requestParametersResolution: 'schema', exampleParametersResolution: 'example' },
          (err, conversionResult) => {
            let rootRequest = conversionResult.output[0].data.item[0].request,
              exampleRequest = conversionResult.output[0].data.item[0].response[0].originalRequest;
            // Request body
            expect(rootRequest.body.raw).to
              .equal('{\n  "a": "<string>",\n  "b": "<string>"\n}');
            expect(exampleRequest.body.raw).to
              .equal('{\n  "a": "example-a",\n  "b": "example-b"\n}');
            // Request header
            expect(rootRequest.header[0].value).to.equal('<integer>');
            expect(exampleRequest.header[0].value).to.equal('123');
            // Request query parameters
            expect(rootRequest.url.query[0].value).to.equal('<long>%20<long>');
            expect(rootRequest.url.query[1].value).to.equal('<long>%20<long>');
            expect(exampleRequest.url.query[0].value).to.equal('123%20123');
            expect(exampleRequest.url.query[1].value).to.equal('456%20456');
            done();
          });
      });
      it('Should fallback to faked value if the example is not present in the spec and the option is set to example' +
      schemaWithoutExampleSpec, function(done) {
        Converter.convert({ type: 'file', data: schemaWithoutExampleSpec },
          { schemaFaker: true, requestParametersResolution: 'example', exampleParametersResolution: 'example' },
          (err, conversionResult) => {
            let rootRequestBody = JSON.parse(conversionResult.output[0].data.item[0].request.body.raw),
              exampleRequestBody = JSON.parse(conversionResult.output[0].data.item[0]
                .response[0].originalRequest.body.raw);

            expect(rootRequestBody).to.have.all.keys(['a', 'b']);
            expect(rootRequestBody.a).to.be.a('string');
            expect(rootRequestBody.b).to.be.a('string');
            expect(exampleRequestBody).to.have.all.keys(['a', 'b']);
            expect(exampleRequestBody.a).to.be.a('string');
            expect(exampleRequestBody.b).to.be.a('string');
            done();
          });
      });
      it('Should use examples outside of schema instead of schema properties' +
      exampleOutsideSchema, function(done) {
        Converter.convert({ type: 'file', data: exampleOutsideSchema },
          { schemaFaker: true, requestParametersResolution: 'schema', exampleParametersResolution: 'example' },
          (err, conversionResult) => {
            let rootRequest = conversionResult.output[0].data.item[0].request,
              exampleRequest = conversionResult.output[0].data.item[0].response[0].originalRequest;
            expect(rootRequest.body.raw).to
              .equal('{\n  "a": "<string>",\n  "b": "<string>"\n}');
            expect(exampleRequest.body.raw).to
              .equal('{\n  "value": {\n    "a": "example-b",\n    "b": "example-c"\n  }\n}');
            done();
          });
      });
      it('Should use example outside of schema instead of schema properties' +
      examplesOutsideSchema, function(done) {
        Converter.convert({ type: 'file', data: examplesOutsideSchema },
          { schemaFaker: true, requestParametersResolution: 'schema', exampleParametersResolution: 'example' },
          (err, conversionResult) => {
            let rootRequest = conversionResult.output[0].data.item[0].request,
              exampleRequest = conversionResult.output[0].data.item[0].response[0].originalRequest;
            expect(rootRequest.body.raw).to
              .equal('{\n  "a": "<string>",\n  "b": "<string>"\n}');
            expect(exampleRequest.body.raw).to
              .equal('{\n  "a": "example-b",\n  "b": "example-c"\n}');
            done();
          });
      });

      it('[Github #338] Should contain non-truthy example from examples outside of schema instead of faked value' +
      examplesOutsideSchema, function(done) {
        Converter.convert({ type: 'file', data: examplesOutsideSchema },
          { schemaFaker: true, requestParametersResolution: 'example', exampleParametersResolution: 'example' },
          (err, conversionResult) => {
            let rootRequest = conversionResult.output[0].data.item[0].request;

            expect(err).to.be.null;
            expect(rootRequest.url.query[0].key).to.eql('limit');
            expect(rootRequest.url.query[0].value).to.eql('0');
            done();
          });
      });
    });
    it('[Github #117]- Should add the description in body params in case of urlencoded' +
    descriptionInBodyParams, function(done) {
      var openapi = fs.readFileSync(descriptionInBodyParams, 'utf8');
      Converter.convert({ type: 'string', data: openapi }, { schemaFaker: true }, (err, conversionResult) => {
        let descriptionOne = conversionResult.output[0].data.item[0].request.body.urlencoded[0].description,
          descriptionTwo = conversionResult.output[0].data.item[0].request.body.urlencoded[1].description;
        expect(err).to.be.null;
        expect(descriptionOne).to.equal('Description of Pet ID');
        expect(descriptionTwo).to.equal('Description of Pet name');
        done();
      });
    });

    it('Should create collection from folder having one root file for browser', function(done) {
      let folderPath = path.join(__dirname, '../data/petstore separate yaml'),
        files = [],
        array = [
          { fileName: folderPath + '/common/Error.yaml' },
          { fileName: folderPath + '/spec/Pet.yaml' },
          { fileName: folderPath + '/spec/NewPet.yaml' },
          { fileName: folderPath + '/spec/parameters.yaml' },
          { fileName: folderPath + '/spec/swagger.yaml' }
        ];

      array.forEach((item) => {
        files.push({
          content: fs.readFileSync(item.fileName, 'utf8'),
          fileName: item.fileName
        });
      });

      var schema = new Converter.SchemaPack({ type: 'folder', data: files });
      schema.mergeAndValidate((err, status) => {
        if (err) {
          expect.fail(null, null, err);
        }
        if (status.result) {
          schema.convert((error, result) => {
            if (error) {
              expect.fail(null, null, err);
            }
            expect(result.result).to.equal(true);
            expect(result.output.length).to.equal(1);
            expect(result.output[0].type).to.have.equal('collection');
            expect(result.output[0].data).to.have.property('info');
            expect(result.output[0].data).to.have.property('item');
            done();
          });
        }
        else {
          expect.fail(null, null, status.reason);
          done();
        }
      });
    });

    it('Should create collection from folder having only one root file and spaces in folder name', function(done) {
      let folderPath = path.join(__dirname, '../data/petstore separate yaml'),
        array = [
          { fileName: folderPath + '/common/Error.yaml' },
          { fileName: folderPath + '/spec/Pet.yaml' },
          { fileName: folderPath + '/spec/NewPet.yaml' },
          { fileName: folderPath + '/spec/parameters.yaml' },
          { fileName: folderPath + '/spec/swagger.yaml' }
        ];

      var schema = new Converter.SchemaPack({ type: 'folder', data: array });
      schema.mergeAndValidate((err, status) => {
        if (err) {
          expect.fail(null, null, err);
        }
        if (status.result) {
          schema.convert((error, result) => {
            if (error) {
              expect.fail(null, null, err);
            }
            expect(result.result).to.equal(true);
            expect(result.output.length).to.equal(1);
            expect(result.output[0].type).to.have.equal('collection');
            expect(result.output[0].data).to.have.property('info');
            expect(result.output[0].data).to.have.property('item');
            done();
          });
        }
        else {
          expect.fail(null, null, status.reason);
          done();
        }
      });
    });

    it('Should create collection from folder having one root file JSON', function(done) {
      let folderPath = path.join(__dirname, '../data/petstore-separate'),
        array = [
          { fileName: folderPath + '/common/Error.json' },
          { fileName: folderPath + '/spec/Pet.json' },
          { fileName: folderPath + '/spec/NewPet.json' },
          { fileName: folderPath + '/spec/parameters.json' },
          { fileName: folderPath + '/spec/swagger.json' }
        ];
      var schema = new Converter.SchemaPack({ type: 'folder', data: array });

      schema.mergeAndValidate((err, status) => {
        if (err) {
          expect.fail(null, null, err);
        }
        if (status.result) {
          schema.convert((error, result) => {
            if (error) {
              expect.fail(null, null, err);
            }
            expect(result.result).to.equal(true);
            expect(result.output.length).to.equal(1);
            expect(result.output[0].type).to.have.equal('collection');
            expect(result.output[0].data).to.have.property('info');
            expect(result.output[0].data).to.have.property('item');
            done();
          });
        }
        else {
          expect.fail(null, null, status.reason);
          done();
        }
      });
    });

    it('Should return meta data from folder having one root file JSON', function(done) {
      let folderPath = path.join(__dirname, '../data/petstore-separate'),
        array = [
          { fileName: folderPath + '/common/Error.json' },
          { fileName: folderPath + '/spec/Pet.json' },
          { fileName: folderPath + '/spec/NewPet.json' },
          { fileName: folderPath + '/spec/parameters.json' },
          { fileName: folderPath + '/spec/swagger.json' }
        ];
      Converter.getMetaData({ type: 'folder', data: array }, (err, status) => {
        if (err) {
          expect.fail(null, null, err);
        }
        if (status.result) {
          expect(status.result).to.be.eq(true);
          expect(status.name).to.be.equal('Swagger Petstore');
          expect(status.output[0].name).to.be.equal('Swagger Petstore');
          expect(status.output[0].type).to.be.equal('collection');
          done();
        }
        else {
          expect.fail(null, null, status.reason);
          done();
        }
      });
    });
    it('Should return meta data from a valid file', function(done) {
      var openapi = fs.readFileSync(testSpec, 'utf8');
      Converter.getMetaData({ type: 'json', data: openapi }, (err, status) => {
        if (err) {
          expect.fail(null, null, err);
        }
        if (status.result) {
          expect(status.result).to.be.eq(true);
          expect(status.name).to.be.equal('Swagger Petstore');
          expect(status.output[0].name).to.be.equal('Swagger Petstore');
          expect(status.output[0].type).to.be.equal('collection');
          done();
        }
        else {
          expect.fail(null, null, status.reason);
          done();
        }
      });
    });

    it('Should return meta data from a valid 3.1 file', function(done) {
      var openapi = fs.readFileSync(test31SpecDir + '/json/non-oauth.json', 'utf8');
      Converter.getMetaData({ type: 'json', data: openapi }, (err, status) => {
        if (err) {
          expect.fail(null, null, err);
        }
        if (status.result) {
          expect(status.result).to.be.eq(true);
          expect(status.name).to.be.equal('Non-oAuth Scopes example');
          expect(status.output[0].name).to.be.equal('Non-oAuth Scopes example');
          expect(status.output[0].type).to.be.equal('collection');
          done();
        }
        else {
          expect.fail(null, null, status.reason);
          done();
        }
      });
    });

    it('Should return validation result for an invalid file', function(done) {
      var invalidNoInfo = path.join(__dirname, INVALID_OPENAPI_PATH + '/invalid-no-info.yaml'),
        openapi = fs.readFileSync(invalidNoInfo, 'utf8');
      Converter.getMetaData({ type: 'json', data: openapi }, (err, status) => {
        if (err) {
          expect.fail(null, null, err);
        }
        if (!status.result) {
          expect(status.result).to.be.eq(false);
          done();
        }
        else {
          expect.fail(null, null, status.reason);
          done();
        }
      });
    });

    it('Should return error for more than one root files', function(done) {
      let folderPath = path.join(__dirname, '../data/multiFile_with_two_root'),
        array = [
          { fileName: folderPath + '/index.yaml' },
          { fileName: folderPath + '/index1.yaml' },
          { fileName: folderPath + '/definitions/index.yaml' },
          { fileName: folderPath + '/definitions/User.yaml' },
          { fileName: folderPath + '/info/index.yaml' },
          { fileName: folderPath + '/info/index1.yaml' },
          { fileName: folderPath + '/paths/index.yaml' },
          { fileName: folderPath + '/paths/foo.yaml' },
          { fileName: folderPath + '/paths/bar.yaml' }
        ];

      Converter.mergeAndValidate({ type: 'folder', data: array }, (err, result) => {
        if (err) {
          expect.fail(null, null, err);
          done();
        }
        expect(result.result).to.be.eq(false);
        expect(result.reason).to.be.equal('More than one root file not supported.');
        return done();
      });
    });

    it('[Github #137]- Should add `requried` keyword in parameters where ' +
      'required field is set to true', function(done) {
      Converter.convert({ type: 'file', data: requiredInParams }, { schemaFaker: true }, (err, conversionResult) => {
        expect(err).to.be.null;
        let requests = conversionResult.output[0].data.item[0].item,
          request,
          response;

        // GET /pets
        // query1 required, query2 optional
        // header1 required, header2 optional
        // response: header1 required, header2 optional
        request = requests[0].request;
        response = requests[0].response[0];
        expect(request.url.query[0].description).to.equal('(Required) Description of query1');
        expect(request.url.query[1].description).to.equal('Description of query2');
        expect(request.header[0].description).to.equal('(Required) Description of header1');
        expect(request.header[1].description).to.equal('Description of header2');
        expect(response.header[0].description).to.equal('(Required) Description of responseHeader1');
        expect(response.header[1].description).to.equal('Description of responseHeader2');

        // PUT /pets
        // RequestBody: multipart/form-data
        // formParam1 required, formParam2 optional
        request = requests[1].request;
        expect(request.body.formdata[0].description).to.equal('(Required) Description of formParam1');
        expect(request.body.formdata[1].description).to.equal('Description of formParam2');

        // POST /pets
        // RequestBody: application/x-www-form-urlencoded
        // urlencodedParam1 required, urlencodedParam2 optional
        request = requests[2].request;
        expect(request.body.urlencoded[0].description).to.equal('(Required) Description of urlencodedParam1');
        expect(request.body.urlencoded[1].description).to.equal('Description of urlencodedParam2');

        // GET pets/{petId}
        // petId required
        request = requests[3].request;
        expect(request.url.variable[0].description).to.equal('(Required) The id of the pet to retrieve');
        done();
      });
    });
    it('should convert to the expected schema with use of schemaFaker and schemaResolution caches', function(done) {
      Converter.convert({ type: 'file', data: multipleRefs }, {}, (err, conversionResult) => {
        expect(err).to.be.null;
        expect(conversionResult.result).to.equal(true);
        let items = conversionResult.output[0].data.item,
          request = items[0].request,
          response = items[0].response,
          requestBody = JSON.parse(request.body.raw),
          responseBody = JSON.parse(response[0].body);
        expect(requestBody).to.deep.equal({
          key1: {
            requestId: '<long>',
            requestName: '<string>'
          },
          key2: {
            requestId: '<long>',
            requestName: '<string>'
          }
        });
        expect(responseBody).to.deep.equal({
          key1: {
            responseId: 234,
            responseName: '200 OK Response'
          },
          key2: {
            responseId: 234,
            responseName: '200 OK Response'
          }
        });
        done();
      });
    });

    it('[GitHub #150] - should generate collection if examples are empty', function (done) {
      var openapi = fs.readFileSync(issue150, 'utf8');
      Converter.convert({ type: 'string', data: openapi }, { schemaFaker: false }, (err, conversionResult) => {
        expect(err).to.be.null;
        expect(conversionResult.result).to.equal(true);
        expect(conversionResult.output.length).to.equal(1);
        expect(conversionResult.output[0].type).to.equal('collection');
        expect(conversionResult.output[0].data).to.have.property('info');
        expect(conversionResult.output[0].data).to.have.property('item');
        done();
      });
    });

    it('[Github #173] - should add headers correctly to sample request in examples(responses)', function (done) {
      var openapi = fs.readFileSync(issue173, 'utf8');
      Converter.convert({ type: 'string', data: openapi }, {}, (err, conversionResult) => {
        let responseArray;
        expect(err).to.be.null;
        responseArray = conversionResult.output[0].data.item[0].response;
        expect(responseArray).to.be.an('array');
        responseArray.forEach((response) => {
          let headerArray = response.originalRequest.header;
          expect(headerArray).to.be.an('array').that.is.not.empty;
          expect(headerArray).to.eql([
            {
              key: 'access_token',
              value: 'X-access-token',
              description: 'Access token',
              disabled: false
            }
          ]);
        });
        done();
      });
    });

    it('[Github #193] - should handle minItems and maxItems props for (type: array) appropriately', function (done) {
      var openapi = fs.readFileSync(issue193, 'utf8');
      Converter.convert({ type: 'string', data: openapi }, {}, (err, conversionResult) => {
        let responseBody;

        expect(err).to.be.null;
        responseBody = JSON.parse(conversionResult.output[0].data.item[0].response[0].body);

        expect(responseBody).to.be.an('object');
        expect(responseBody).to.have.keys(['min', 'max', 'minmax', 'nomin', 'nomax', 'nominmax']);

        // Check for all cases (number of items generated are kept as valid and minimum as possible)
        // maxItems # of items when minItems not defined (and maxItems < 2)
        expect(responseBody.min).to.have.length(1);
        // limit(20) # of items when minItems > 20
        expect(responseBody.max).to.have.length(20);
        // minItems # of items when minItems and maxItems both is defined
        expect(responseBody.minmax).to.have.length(3);
        // default # of items when minItems not defined (and maxItems >= 2)
        expect(responseBody.nomin).to.have.length(2);
        // minItems # of items when maxItems not defined
        expect(responseBody.nomax).to.have.length(4);
        // default # of items when minItems and maxItems not defined
        expect(responseBody.nominmax).to.have.length(2);
        done();
      });
    });

    it('[GITHUB #10672] Should convert a collection with a key "pattern" in a schema', function() {
      const fileSource = issue10672,
        fileData = fs.readFileSync(fileSource, 'utf8'),
        input = {
          type: 'string',
          data: fileData
        };

      Converter.convert(input, {}, (err, result) => {
        expect(err).to.be.null;
        let body = JSON.parse(result.output[0].data.item[0].item[0].response[0].body);
        expect(result.result).to.be.true;
        expect(body)
          .to.be.an('array').with.length(2);
        expect(body.filter((item) => {
          return item.pattern && typeof item.pattern === 'string';
        })).to.be.an('array').with.length(2);
      });
    });

    it('should not return undefined in the error message if spec is not valid JSON/YAML', function(done) {
      // invalid JSON
      Converter.convert({ type: 'string', data: '{"key": { "value" : } ' }, {}, (err, conversionResult) => {
        expect(err).to.be.null;
        expect(conversionResult.result).to.be.false;
        expect(conversionResult.reason).to.not.include('undefined');
      });

      // invalid YAML
      Converter.convert({ type: 'string', data: ' :' }, {}, (err, conversionResult) => {
        expect(err).to.be.null;
        expect(conversionResult.result).to.be.false;
        expect(conversionResult.reason).to.not.include('undefined');
        done();
      });
    });

    it('should throw an invalid format error and not semantic version missing error when yaml.safeLoad ' +
    'does not throw an error while parsing yaml', function(done) {
      // YAML for which yaml.safeLoad does not throw an error
      Converter.convert({ type: 'string', data: 'no error yaml' }, {}, (err, conversionResult) => {
        expect(err).to.be.null;
        expect(conversionResult.result).to.be.false;
        expect(conversionResult.reason).to.not.include('Specification must contain a semantic version number' +
        ' of the OAS specification');
        done();
      });
    });

    describe('[Github #57] - folderStrategy option (value: Tags) ' + tagsFolderSpec, function() {
      async.series({
        pathsOutput: (cb) => {
          Converter.convert({ type: 'file', data: tagsFolderSpec },
            { folderStrategy: 'Paths', exampleParametersResolution: 'schema' }, cb);
        },
        tagsOutput: (cb) => {
          Converter.convert({ type: 'file', data: tagsFolderSpec },
            { folderStrategy: 'Tags', exampleParametersResolution: 'schema' }, cb);
        }
      }, (err, res) => {
        var collectionItems,
          pathsCollection,
          tagsCollection,
          allPathsRequest = {},
          allTagsRequest = {};

        // Creates an object with key being request name and value being collection item (request)
        const getAllRequestsFromCollection = function (collection, allRequests) {
          if (!_.has(collection, 'item') || !_.isArray(collection.item)) {
            return;
          }
          _.forEach(collection.item, (item) => {
            if (_.has(item, 'request') || _.has(item, 'response')) {
              allRequests[item.name] = _.omit(item, ['id', 'response']);
              allRequests[item.name].response = _.map(item.response, (res) => {
                return _.omit(res, ['id']);
              });
            }
            else {
              getAllRequestsFromCollection(item, allRequests);
            }
          });
        };

        // check for successful conversion
        expect(err).to.be.null;
        expect(res.pathsOutput.result).to.be.true;
        expect(res.tagsOutput.result).to.be.true;

        // Collection item object of conversion for option value Tags
        collectionItems = res.tagsOutput.output[0].data.item;
        pathsCollection = res.pathsOutput.output[0].data;
        tagsCollection = res.tagsOutput.output[0].data;

        it('should maintain the sorted order of folder according to the global tags ', function() {
          // checking for the global tags that are used in operations
          expect(collectionItems[0].name).to.equal('pet');
          expect(collectionItems[1].name).to.equal('store');
          expect(collectionItems[2].name).to.equal('user');
        });

        it('should create empty folders on the basis of tags defined in global tags, ' +
        'even though they are not used in any operation', function () {
          // checking for the global tags that are not used in operations
          expect(collectionItems[3].name).to.equal('pet_model');
          expect(collectionItems[4].name).to.equal('store_model');
        });

        it('should create the folder when tag is only given in the operation and not in the root level', function() {
          // checking for the local tags that are used in operations but not defined in global tags object
          expect(collectionItems[5].name).to.equal('cat');
          expect(collectionItems[6].name).to.equal('dog');
        });

        it('should add the requests that doesn\'t have any tags to the collection at root level', function() {
          // skipping the first seven items as they are tag folders.
          expect(collectionItems[7].name).to.equal('Finds Pets by tags');
          expect(collectionItems[7]).to.contain.keys(['request', 'response']);
          expect(collectionItems[8].name).to.equal('Subscribe to the Store events');
          expect(collectionItems[8]).to.contain.keys(['request', 'response']);
          expect(collectionItems[9].name).to.equal('Logs out current logged in user session');
          expect(collectionItems[9]).to.contain.keys(['request', 'response']);
        });

        it('should add request with multiple tags in all mentioned tag folder', function() {
          // Path '/pet/{petId}/uploadImage' contained post operation (uploads an image) contains tags 'pet' and 'cat'
          expect(_.map(collectionItems[0].item, 'name')).to.contain('uploads an image');
          expect(_.map(collectionItems[5].item, 'name')).to.contain('uploads an image');

          // Path '/pet/findByStatus' contained get operation (Finds Pets by status) contains tags 'pet' and 'dog'
          expect(_.map(collectionItems[0].item, 'name')).to.contain('Finds Pets by status');
          expect(_.map(collectionItems[6].item, 'name')).to.contain('Finds Pets by status');
        });

        it('should contain all collection data that default folderStrategy option ' +
          '(value: Paths) contains', function() {
          // Check for collection variables and info
          expect(tagsCollection.variable).to.deep.equal(pathsCollection.variable);
          expect(_.omit(tagsCollection.info, '_postman_id')).to.deep.equal(_.omit(pathsCollection.info, '_postman_id'));

          // Check for all requests
          getAllRequestsFromCollection(pathsCollection, allPathsRequest);
          getAllRequestsFromCollection(tagsCollection, allTagsRequest);
          expect(allTagsRequest).to.deep.equal(allPathsRequest);
        });
      });
    });

    it('Should correctly define URL for root server with base URL variables', function (done) {
      var openapi = fs.readFileSync(rootUrlServerWithVariables, 'utf8');
      Converter.convert({ type: 'string', data: openapi }, {}, (err, conversionResult) => {
        let requestUrl,
          collectionVars;
        expect(err).to.be.null;
        expect(conversionResult.result).to.be.true;

        requestUrl = conversionResult.output[0].data.item[0].request.url;
        collectionVars = conversionResult.output[0].data.variable;
        expect(requestUrl.host).to.eql(['{{baseUrl}}']);
        expect(_.find(collectionVars, { key: 'baseUrl' }).value).to.eql('{{BASE_URI}}/api');
        expect(_.find(collectionVars, { key: 'BASE_URI' }).value).to.eql('https://api.example.com');
        done();
      });
    });

    it('[Github #31] & [GitHub #337] - should set optional params as disabled', function(done) {
      let options = { schemaFaker: true, disableOptionalParameters: true };
      Converter.convert({ type: 'file', data: requiredInParams }, options, (err, conversionResult) => {
        expect(err).to.be.null;
        let requests = conversionResult.output[0].data.item[0].item,
          request,
          urlencodedBody;

        // GET /pets
        // query1 required, query2 optional
        // header1 required, header2 optional
        request = requests[0].request;
        expect(request.url.query[0].disabled).to.be.false;
        expect(request.url.query[1].disabled).to.be.true;
        expect(request.header[0].disabled).to.be.false;
        expect(request.header[1].disabled).to.be.true;

        // POST /pets
        // urlencoded body
        urlencodedBody = requests[2].request.body.urlencoded;
        expect(urlencodedBody[0].key).to.eql('urlencodedParam1');
        expect(urlencodedBody[0].disabled).to.be.false;
        expect(urlencodedBody[1].key).to.eql('urlencodedParam2');
        expect(urlencodedBody[1].disabled).to.be.true;
        done();
      });
    });

    it('Should prefer and use example from parameter object over schema example while faking schema', function(done) {
      Converter.convert({ type: 'file', data: parameterExamples },
        { schemaFaker: true, requestParametersResolution: 'example' },
        (err, conversionResult) => {
          let rootRequest = conversionResult.output[0].data.item[0].request;

          expect(rootRequest.url.query[0].key).to.equal('limit');
          expect(rootRequest.url.query[0].value).to.equal('123');

          expect(rootRequest.url.variable[0].key).to.equal('petId');
          expect(rootRequest.url.variable[0].value).to.equal('9b1deb4d-3b7d-4bad-9bdd-2b0d7b3dcb6d');

          expect(rootRequest.header[0].key).to.equal('x-date');
          expect(rootRequest.header[0].value).to.equal('2003-02-17');
          done();
        });
    });
    it('[GitHub #349] - The converter should return auth type noauth for an empty security object', function (done) {
      var emptyAuthSpec = path.join(__dirname, VALID_OPENAPI_PATH + '/noauth.yaml'),
        openapi = fs.readFileSync(emptyAuthSpec, 'utf8');
      Converter.convert({ type: 'string', data: openapi }, { requestNameSource: 'URL' },
        (err, conversionResult) => {
          expect(err).to.be.null;
          let request = conversionResult.output[0].data.item[0].request;
          expect(request.auth.type).to.equal('noauth');
          done();
        });
    });

    it('[Github #10752]: Should convert deepObject length property' +
    deepObjectLengthProperty, function(done) {
      var openapi = fs.readFileSync(deepObjectLengthProperty, 'utf8');
      Converter.convert({ type: 'string', data: openapi },
        { schemaFaker: true, requestParametersResolution: 'Example' }, (err, conversionResult) => {
          expect(err).to.be.null;
          expect(conversionResult.result).to.equal(true);
          expect(conversionResult.output[0].data.item[0].request.url.query[0].key)
            .to.equal('deepObjectLengthParameter[length]');
          expect(conversionResult.output[0].data.item[0].request.url.query[0].value).to.equal('20');
          done();
        });
    });

    it('Should convert value property in example' +
    valuePropInExample, function(done) {
      var openapi = fs.readFileSync(valuePropInExample, 'utf8');
      Converter.convert({ type: 'string', data: openapi },
        { schemaFaker: true, requestParametersResolution: 'Example' }, (err, conversionResult) => {
          expect(err).to.be.null;
          expect(conversionResult.result).to.equal(true);
          expect(conversionResult.output[0].data.item[0].response[0]
            .body).to.include('"value": "QA"');
          expect(conversionResult.output[0].data.item[1].response[0]
            .body).to.include('"value": "QA"');
          done();
        });
    });

    it('Should convert example in parameters' +
    petstoreParamExample, function(done) {
      var openapi = fs.readFileSync(petstoreParamExample, 'utf8');
      Converter.convert({ type: 'string', data: openapi },
        { schemaFaker: true, requestParametersResolution: 'Example' }, (err, conversionResult) => {
          expect(err).to.be.null;
          expect(conversionResult.result).to.equal(true);
          expect(conversionResult.output[0].data.item[0].request.url.variable[0].value).to.equal('value,1');
          expect(conversionResult.output[0].data.item[0].request.url.query[1].key).to.equal('user[value]');
          done();
        });
    });

<<<<<<< HEAD
    it('Should convert xml request body correctly', function(done) {
      const openapi = fs.readFileSync(xmlrequestBody, 'utf8');
      Converter.convert({ type: 'string', data: openapi },
        { schemaFaker: true }, (err, conversionResult) => {
          expect(err).to.be.null;
          expect(conversionResult.result).to.equal(true);
          expect(conversionResult.output[0].data.item[0].request.body.raw)
            .to.equal(
              '<?xml version="1.0" encoding="UTF-8"?>\n' +
              '<soap:Envelope xmlns:soap="http://schemas.xmlsoap.org/soap/envelope">' +
              ' <soap:Body> <NumberToWords ' +
              'xmlns="http://www.dataaccess.com/webservicesserver"> ' +
              '<ubiNum>500</ubiNum> </NumberToWords> </soap:Body> ' +
              '</soap:Envelope>'
            );
=======
    it('[Github #518]- integer query params with enum values get default value of NaN' +
    descriptionInBodyParams, function(done) {
      var openapi = fs.readFileSync(queryParamWithEnumResolveAsExample, 'utf8');
      Converter.convert({
        type: 'string',
        data: openapi
      }, {
        schemaFaker: true,
        requestParametersResolution: 'Example'
      }, (err, conversionResult) => {
        let fakedParam = conversionResult.output[0].data.item[0].request.url.query[0].value;
        expect(err).to.be.null;
        expect(fakedParam).to.be.equal('120');
        done();
      });
    });

    it('[Github #559]Should convert description in form data parameters' +
    petstoreParamExample, function(done) {
      var openapi = fs.readFileSync(formDataParamDescription, 'utf8');
      Converter.convert({ type: 'string', data: openapi },
        { }, (err, conversionResult) => {
          expect(err).to.be.null;
          expect(conversionResult.result).to.equal(true);
          expect(conversionResult.output[0].data.item[0].request.body.formdata[0].description)
            .to.equal('Request param description');
          expect(conversionResult.output[0].data.item[0].request.body.formdata[0].key).to.equal('requestParam');
          expect(conversionResult.output[0].data.item[0].request.body.formdata[0].value).to.equal('<string>');
>>>>>>> 808eefc3
          done();
        });
    });

    it('Should have disableBodyPruning option for protocolProfileBehavior set to true for all types of request' +
      allHTTPMethodsSpec, function (done) {
      var openapi = fs.readFileSync(allHTTPMethodsSpec, 'utf8');

      Converter.convert({ type: 'string', data: openapi },
        {}, (err, conversionResult) => {
          expect(err).to.be.null;
          expect(conversionResult.result).to.equal(true);

          _.forEach(conversionResult.output[0].data.item[0].item, (request) => {
            expect(request.protocolProfileBehavior.disableBodyPruning).to.eql(true);
          });
          done();
        });
    });
  });

  describe('Converting swagger 2.0 files', function() {
    it('should convert path paramters to postman-compatible paramters', function (done) {
      const fileData = path.join(__dirname, SWAGGER_20_FOLDER_JSON, 'swagger2-with-params.json'),
        input = {
          type: 'file',
          data: fileData
        };

      Converter.convert(input, {}, function(err, convertResult) {
        expect(err).to.be.null;
        // Make sure that path params are updated and their respective default values
        convertResult.output.forEach(function(element) {
          expect(element.type).to.equal('collection');
          expect(element.data.item[0].request.url.path.indexOf(':ownerId') > -1).to.equal(true);
          expect(element.data.item[0].request.url.path.indexOf(':petId') > -1).to.equal(true);

          let thisVar = element.data.item[0].request.url.variable[0];

          expect(thisVar.type).to.equal('any');

          expect(thisVar.value).to.equal('42');
          expect(thisVar.key).to.equal('ownerId');
        });
        done();
      });
    });

    it('Should convert a swagger document with YAML anchors', function(done) {
      const fileData = fs.readFileSync(path.join(__dirname, SWAGGER_20_FOLDER_YAML, 'yaml_anchor.yaml'), 'utf8'),
        input = {
          type: 'string',
          data: fileData
        };
      Converter.convert(input, {}, (error, result) => {
        expect(error).to.be.null;
        expect(result.result).to.equal(true);
        expect(result.output.length).to.equal(1);
        expect(result.output[0].type).to.have.equal('collection');
        expect(result.output[0].data).to.have.property('info');
        expect(result.output[0].data).to.have.property('item');
      });
      done();
    });

    it('must read values consumes', function (done) {
      const fileData = path.join(__dirname, SWAGGER_20_FOLDER_JSON, 'swagger_aws_2.json'),
        input = {
          type: 'file',
          data: fileData
        };

      Converter.convert(input, { requestName: 'url' }, (err, convertResult) => {
        expect(err).to.be.null;
        // Make sure that consumes and produces are processed
        convertResult.output.forEach(function(element) {
          expect(element.type).to.equal('collection');
          expect(JSON.stringify(element.data.item[0].request.header[0])).to
            .equal('{"key":"Content-Type","value":"application/json"}');
        });
        done();
      });
    });

    it('should convert a swagger object which only have a root path.', function(done) {
      const fileData = JSON.parse(
          fs.readFileSync(path.join(__dirname, SWAGGER_20_FOLDER_JSON, 'swagger3.json'), 'utf8')
        ),
        input = {
          type: 'json',
          data: fileData
        };

      Converter.convert(input, {}, (err, result) => {
        expect(result.result).to.equal(true);
        expect(result.output.length).to.equal(1);
        expect(result.output[0].type).to.have.equal('collection');
        expect(result.output[0].data).to.have.property('info');
        expect(result.output[0].data).to.have.property('item');

        done();
      });
    });

    it('should name the requests based on requestNameSource parameter, value=`URL`', function (done) {
      const fileData = path.join(__dirname, SWAGGER_20_FOLDER_JSON, 'swagger3.json'),
        input = {
          type: 'file',
          data: fileData
        };

      Converter.convert(input, { requestNameSource: 'URL' }, (err, convertResult) => {
        let request = convertResult.output[0].data.item[0].request;

        expect(err).to.be.null;
        expect(request.name).to.equal('{{baseUrl}}/');
        done();
      });
    });

    it('should name the requests based on requestNameSource parameter, value=`Fallback`', function (done) {
      const fileData = path.join(__dirname, SWAGGER_20_FOLDER_JSON, 'swagger3.json'),
        input = {
          type: 'file',
          data: fileData
        };

      Converter.convert(input, { requestNameSource: 'Fallback' }, (err, convertResult) => {
        let request = convertResult.output[0].data.item[0].request;

        expect(err).to.be.null;
        expect(request.name).to.equal('List API versions');
        done();
      });
    });
  });

  describe('requestNameSource option', function() {
    var pathPrefix = VALID_OPENAPI_PATH + '/test1.json',
      specPath = path.join(__dirname, pathPrefix);

    it('for invalid request name source, converter should use the correct fallback value', function(done) {
      var openapi = fs.readFileSync(specPath, 'utf8');
      Converter.convert({ type: 'string', data: openapi }, { requestNameSource: 'uKnown' }, (err, conversionResult) => {
        expect(err).to.be.null;
        expect(conversionResult.result).to.equal(true);
        done();
      });
    });

    it('should name request based on url when option has value=`URL`', function (done) {
      Converter.convert({ type: 'file', data: specPath }, { requestNameSource: 'URL' }, (err, conversionResult) => {
        expect(err).to.be.null;
        let request = conversionResult.output[0].data.item[0].item[0].request;
        expect(request.name).to.equal('http://petstore3.swagger.io/:v3/pets');
        done();
      });
    });
    it('should name request based on description when option has value=`Fallback`', function (done) {
      Converter.convert({ type: 'file', data: specPath },
        { requestNameSource: 'Fallback' }, (err, conversionResult) => {
          expect(err).to.be.null;
          let request = conversionResult.output[0].data.item[0].item[0].request;
          expect(request.name).to.equal('List all pets');
          done();
        });
    });
  });
});

/* Plugin Interface Tests */
describe('INTERFACE FUNCTION TESTS ', function () {
  describe('The converter must identify valid specifications', function () {
    var pathPrefix = VALID_OPENAPI_PATH,
      sampleSpecs = fs.readdirSync(path.join(__dirname, pathPrefix));

    sampleSpecs.map((sample) => {
      var specPath = path.join(__dirname, pathPrefix, sample);

      it(specPath + ' is valid ', function(done) {
        var openapi = fs.readFileSync(specPath, 'utf8'),
          validationResult = Converter.validate({ type: 'string', data: openapi });

        expect(validationResult.result).to.equal(true);
        done();
      });
    });
  });
  describe('The converter must identify invalid specifications', function () {
    var pathPrefix = INVALID_OPENAPI_PATH,
      sampleSpecs = fs.readdirSync(path.join(__dirname, pathPrefix));

    sampleSpecs.map((sample) => {
      var specPath = path.join(__dirname, pathPrefix, sample);

      it(specPath + ' is invalid ', function(done) {
        var openapi = fs.readFileSync(specPath, 'utf8'),
          validationResult = Converter.validate({ type: 'string', data: openapi });

        expect(validationResult.result).to.equal(false);
        Converter.convert({ type: 'string', data: openapi }, {}, function(err, conversionResult) {
          expect(err).to.be.null;
          expect(conversionResult.result).to.equal(false);
          done();
        });
      });
    });
  });

  describe('The converter must throw an error for invalid input type', function() {
    it('(type: some invalid value)', function(done) {
      var result = Converter.validate({ type: 'fil', data: 'invalid_path' });
      expect(result.result).to.equal(false);
      expect(result.reason).to.contain('input');
      Converter.convert({ type: 'fil', data: 'invalid_path' }, {}, function(err, conversionResult) {
        expect(conversionResult.result).to.equal(false);
        expect(conversionResult.reason).to.equal('Invalid input type (fil). type must be one of file/json/string.');
        done();
      });
    });
  });

  describe('The converter must throw an error for invalid input path', function() {
    it('(type: file)', function(done) {
      var result = Converter.validate({ type: 'file', data: 'invalid_path' });
      expect(result.result).to.equal(false);
      Converter.convert({ type: 'file', data: 'invalid_path' }, {}, function(err, result) {
        expect(result.result).to.equal(false);
        expect(result.reason).to.equal('ENOENT: no such file or directory, open \'invalid_path\'');
        done();
      });
    });
  });

  describe('The converter should not throw error for empty spec', function () {
    var emptySpec = path.join(__dirname, INVALID_OPENAPI_PATH + '/empty-spec.yaml');
    it('should return `empty schema provided` error for input type string', function() {
      Converter.validate({
        type: 'string',
        data: ''
      }, {}, (err, res) => {
        expect(err).to.be.null;
        expect(res.result).to.be.false;
        expect(res.reason).to.equal('Empty input schema provided.');
      });
    });

    it('should return `empty schema provided` error for input type json', function() {
      Converter.validate({
        type: 'json',
        data: {}
      }, {}, (err, res) => {
        expect(err).to.be.null;
        expect(res.result).to.be.false;
        expect(res.reason).to.equal('Empty input schema provided.');
      });
    });

    it('should return `empty schema provided` error for input type file', function() {
      Converter.validate({
        type: 'file',
        data: emptySpec
      }, {}, (err, res) => {
        expect(err).to.be.null;
        expect(res.result).to.be.false;
        expect(res.reason).to.equal('Empty input schema provided.');
      });
    });
  });
});<|MERGE_RESOLUTION|>--- conflicted
+++ resolved
@@ -51,13 +51,10 @@
       deepObjectLengthProperty = path.join(__dirname, VALID_OPENAPI_PATH, '/deepObjectLengthProperty.yaml'),
       valuePropInExample = path.join(__dirname, VALID_OPENAPI_PATH, '/valuePropInExample.yaml'),
       petstoreParamExample = path.join(__dirname, VALID_OPENAPI_PATH, '/petstoreParamExample.yaml'),
-<<<<<<< HEAD
       xmlrequestBody = path.join(__dirname, VALID_OPENAPI_PATH, '/xmlExample.yaml'),
-=======
       queryParamWithEnumResolveAsExample =
         path.join(__dirname, VALID_OPENAPI_PATH, '/query_param_with_enum_resolve_as_example.json'),
       formDataParamDescription = path.join(__dirname, VALID_OPENAPI_PATH, '/form_data_param_description.yaml'),
->>>>>>> 808eefc3
       allHTTPMethodsSpec = path.join(__dirname, VALID_OPENAPI_PATH, '/all-http-methods.yaml');
 
 
@@ -1150,7 +1147,6 @@
         });
     });
 
-<<<<<<< HEAD
     it('Should convert xml request body correctly', function(done) {
       const openapi = fs.readFileSync(xmlrequestBody, 'utf8');
       Converter.convert({ type: 'string', data: openapi },
@@ -1166,7 +1162,10 @@
               '<ubiNum>500</ubiNum> </NumberToWords> </soap:Body> ' +
               '</soap:Envelope>'
             );
-=======
+          done();
+        });
+    });
+
     it('[Github #518]- integer query params with enum values get default value of NaN' +
     descriptionInBodyParams, function(done) {
       var openapi = fs.readFileSync(queryParamWithEnumResolveAsExample, 'utf8');
@@ -1195,7 +1194,6 @@
             .to.equal('Request param description');
           expect(conversionResult.output[0].data.item[0].request.body.formdata[0].key).to.equal('requestParam');
           expect(conversionResult.output[0].data.item[0].request.body.formdata[0].value).to.equal('<string>');
->>>>>>> 808eefc3
           done();
         });
     });
