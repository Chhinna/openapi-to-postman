var expect = require('chai').expect,
  Converter = require('../../index.js'),
  fs = require('fs'),
  path = require('path'),
  _ = require('lodash'),
  async = require('async'),
  VALID_OPENAPI_PATH = '../data/valid_openapi',
  INVALID_OPENAPI_PATH = '../data/invalid_openapi';

describe('CONVERT FUNCTION TESTS ', function() {
  // these two covers remaining part of util.js
  describe('The convert Function', function() {

    var testSpec = path.join(__dirname, VALID_OPENAPI_PATH + '/test.json'),
      testSpec1 = path.join(__dirname, VALID_OPENAPI_PATH + '/test1.json'),
      issue133 = path.join(__dirname, VALID_OPENAPI_PATH + '/issue#133.json'),
      issue160 = path.join(__dirname, VALID_OPENAPI_PATH, '/issue#160.json'),
      unique_items_schema = path.join(__dirname, VALID_OPENAPI_PATH + '/unique_items_schema.json'),
      serverOverRidingSpec = path.join(__dirname, VALID_OPENAPI_PATH + '/server_overriding.json'),
      infoHavingContactOnlySpec = path.join(__dirname, VALID_OPENAPI_PATH + '/info_having_contact_only.json'),
      infoHavingDescriptionOnlySpec = path.join(__dirname, VALID_OPENAPI_PATH + '/info_having_description_only.json'),
      customHeadersSpec = path.join(__dirname, VALID_OPENAPI_PATH + '/custom_headers.json'),
      readOnlySpec = path.join(__dirname, VALID_OPENAPI_PATH + '/readOnly.json'),
      multipleFoldersSpec = path.join(__dirname, VALID_OPENAPI_PATH + '/multiple_folder_problem.json'),
      multipleFoldersSpec1 = path.join(__dirname, VALID_OPENAPI_PATH + '/multiple_folder_problem1.json'),
      multipleFoldersSpec2 = path.join(__dirname, VALID_OPENAPI_PATH + '/multiple_folder_problem2.json'),
      examplesInSchemaSpec = path.join(__dirname, VALID_OPENAPI_PATH + '/example_in_schema.json'),
      schemaWithoutExampleSpec = path.join(__dirname, VALID_OPENAPI_PATH + '/example_not_present.json'),
      examplesOutsideSchema = path.join(__dirname, VALID_OPENAPI_PATH + '/examples_outside_schema.json'),
      exampleOutsideSchema = path.join(__dirname, VALID_OPENAPI_PATH + '/example_outside_schema.json'),
      descriptionInBodyParams = path.join(__dirname, VALID_OPENAPI_PATH + '/description_in_body_params.json'),
      zeroDefaultValueSpec = path.join(__dirname, VALID_OPENAPI_PATH + '/zero_in_default_value.json'),
      requiredInParams = path.join(__dirname, VALID_OPENAPI_PATH, '/required_in_parameters.json'),
      multipleRefs = path.join(__dirname, VALID_OPENAPI_PATH, '/multiple_refs.json'),
      issue150 = path.join(__dirname, VALID_OPENAPI_PATH + '/issue#150.yml'),
      issue173 = path.join(__dirname, VALID_OPENAPI_PATH, '/issue#173.yml'),
      issue152 = path.join(__dirname, VALID_OPENAPI_PATH, '/path-refs-error.yaml'),
<<<<<<< HEAD
      issue193 = path.join(__dirname, VALID_OPENAPI_PATH, '/issue#193.yml'),
      tooManyRefs = path.join(__dirname, VALID_OPENAPI_PATH, '/too-many-refs.json');
=======
      tooManyRefs = path.join(__dirname, VALID_OPENAPI_PATH, '/too-many-refs.json'),
      tagsFolderSpec = path.join(__dirname, VALID_OPENAPI_PATH + '/petstore-detailed.yaml');
>>>>>>> bb054b0e

    it('Should generate collection conforming to schema for and fail if not valid ' +
    tooManyRefs, function(done) {
      var openapi = fs.readFileSync(tooManyRefs, 'utf8'),
        body;
      Converter.convert({ type: 'string', data: openapi }, { schemaFaker: true }, (err, conversionResult) => {

        expect(err).to.be.null;
        expect(conversionResult.result).to.equal(true);
        expect(conversionResult.output.length).to.equal(1);
        expect(conversionResult.output[0].type).to.equal('collection');
        expect(conversionResult.output[0].data).to.have.property('info');
        expect(conversionResult.output[0].data).to.have.property('item');
        body = conversionResult.output[0].data.item[1].response[0].body;
        expect(body).to.not.contain('<Error: Too many levels of nesting to fake this schema>');
        done();
      });
    });

    it('Should generate collection conforming to schema for and fail if not valid ' +
    issue152, function(done) {
      var openapi = fs.readFileSync(issue152, 'utf8'),
        refNotFound = 'reference #/paths/~1pets/get/responses/200/content/application~1json/schema/properties/newprop' +
        ' not found in the OpenAPI spec';
      Converter.convert({ type: 'string', data: openapi }, { schemaFaker: true }, (err, conversionResult) => {
        expect(err).to.be.null;
        expect(conversionResult.result).to.equal(true);
        expect(conversionResult.output.length).to.equal(1);
        expect(conversionResult.output[0].type).to.equal('collection');
        expect(conversionResult.output[0].data).to.have.property('info');
        expect(conversionResult.output[0].data).to.have.property('item');
        expect(conversionResult.output[0].data.item[0].item[1].response[1].body).to.not.contain(refNotFound);
        done();
      });
    });

    it('Should generate collection conforming to schema for and fail if not valid ' +
     testSpec, function(done) {
      var openapi = fs.readFileSync(testSpec, 'utf8');
      Converter.convert({ type: 'string', data: openapi }, { schemaFaker: true }, (err, conversionResult) => {
        expect(err).to.be.null;
        expect(conversionResult.result).to.equal(true);
        expect(conversionResult.output.length).to.equal(1);
        expect(conversionResult.output[0].type).to.equal('collection');
        expect(conversionResult.output[0].data).to.have.property('info');
        expect(conversionResult.output[0].data).to.have.property('item');
        done();
      });
    });

    it(' Fix for GITHUB#133: Should generate collection with proper Path and Collection variables', function(done) {
      var openapi = fs.readFileSync(issue133, 'utf8');
      Converter.convert({ type: 'string', data: openapi }, { schemaFaker: true }, (err, conversionResult) => {

        expect(err).to.be.null;
        expect(conversionResult.result).to.equal(true);
        expect(conversionResult.output.length).to.equal(1);
        expect(conversionResult.output[0].type).to.equal('collection');
        expect(conversionResult.output[0].data).to.have.property('info');
        expect(conversionResult.output[0].data).to.have.property('item');
        expect(conversionResult.output[0].data).to.have.property('variable');
        expect(conversionResult.output[0].data.variable).to.be.an('array');
        expect(conversionResult.output[0].data.variable[1].id).to.equal('format');
        expect(conversionResult.output[0].data.variable[2].id).to.equal('path');
        expect(conversionResult.output[0].data.variable[3].id).to.equal('new-path-variable');
        done();
      });
    });

    it('Should generate collection conforming to schema for and fail if not valid ' +
    testSpec1, function(done) {
      Converter.convert({ type: 'file', data: testSpec1 }, { requestNameSource: 'url' }, (err, conversionResult) => {
        expect(err).to.be.null;
        expect(conversionResult.result).to.equal(true);
        expect(conversionResult.output.length).to.equal(1);
        expect(conversionResult.output[0].type).to.equal('collection');
        expect(conversionResult.output[0].data).to.have.property('info');
        expect(conversionResult.output[0].data).to.have.property('item');

        done();
      });
    });

    it('#GITHUB-160 should generate correct display url for path containing servers' +
    issue160, function(done) {
      var openapi = fs.readFileSync(issue160, 'utf8');
      Converter.convert({ type: 'string', data: openapi }, {}, (err, conversionResult) => {
        expect(err).to.be.null;
        expect(conversionResult.result).to.equal(true);
        expect(conversionResult.output.length).to.equal(1);
        expect(conversionResult.output[0].type).to.equal('collection');
        expect(conversionResult.output[0].data).to.have.property('info');
        expect(conversionResult.output[0].data).to.have.property('item');
        expect(conversionResult.output[0].data.item[0].item[0].request.url.host[0]).to.equal('{{petsUrl}}');
        done();
      });
    });

    it('Should not get stuck while resolving circular references' +
    unique_items_schema, function(done) {
      Converter.convert({ type: 'file', data:
      unique_items_schema }, {}, (err, conversionResult) => {
        expect(err).to.be.null;
        expect(conversionResult.result).to.equal(true);
        expect(conversionResult.output.length).to.equal(1);
        expect(conversionResult.output[0].type).to.equal('collection');
        expect(conversionResult.output[0].data).to.have.property('info');
        expect(conversionResult.output[0].data).to.have.property('item');

        done();
      });
    });

    it('Should generate collection with collapsing unnecessary folders ' +
    multipleFoldersSpec, function(done) {
      var openapi = fs.readFileSync(multipleFoldersSpec, 'utf8');
      Converter.convert({ type: 'string', data: openapi }, {}, (err, conversionResult) => {
        expect(err).to.be.null;
        expect(conversionResult.result).to.equal(true);
        expect(conversionResult.output[0].data.item[0].name).to.equal('pets/a/b');
        expect(conversionResult.output[0].data.item[0].item[0].request.method).to.equal('GET');
        expect(conversionResult.output[0].data.item[0].item[1].request.method).to.equal('POST');
        done();
      });
    });
    it('Should generate collection without collapsing unnecessary folders ' +
      '(if the option is specified) ' +
      multipleFoldersSpec, function(done) {
      var openapi = fs.readFileSync(multipleFoldersSpec, 'utf8');
      Converter.convert({ type: 'string', data: openapi }, { collapseFolders: false }, (err, conversionResult) => {
        expect(err).to.be.null;
        expect(conversionResult.result).to.equal(true);
        expect(conversionResult.output[0].data.item[0].name).to.equal('pets');
        done();
      });
    });
    it('Should collapse child and parent folder when parent has only one child' +
    multipleFoldersSpec1, function(done) {
      var openapi = fs.readFileSync(multipleFoldersSpec1, 'utf8');
      Converter.convert({ type: 'string', data: openapi }, { schemaFaker: true }, (err, conversionResult) => {
        expect(err).to.be.null;
        expect(conversionResult.result).to.equal(true);
        expect(conversionResult.output[0].data.item[0].name).to.equal('pets/a');
        expect(conversionResult.output[0].data.item[0].item[0].request.method).to.equal('GET');
        expect(conversionResult.output[0].data.item[0].item[1].name).to.equal('b');
        expect(conversionResult.output[0].data.item[0].item[1].item[0].request.method).to.equal('GET');
        expect(conversionResult.output[0].data.item[0].item[1].item[1].request.method).to.equal('POST');
        done();
      });
    });
    it('Should generate collection without creating folders and having only one request' +
    multipleFoldersSpec2, function(done) {
      var openapi = fs.readFileSync(multipleFoldersSpec2, 'utf8');
      Converter.convert({ type: 'string', data: openapi }, { schemaFaker: true }, (err, conversionResult) => {
        expect(err).to.be.null;
        expect(conversionResult.result).to.equal(true);
        expect(conversionResult.output[0].data.item[0].request.name).to.equal('find Pets');
        expect(conversionResult.output[0].data.item[0].request.method).to.equal('GET');
        done();
      });
    });
    it('[Github #113]: Should convert the default value in case of zero as well' +
    zeroDefaultValueSpec, function(done) {
      var openapi = fs.readFileSync(zeroDefaultValueSpec, 'utf8');
      Converter.convert({ type: 'string', data: openapi }, { schemaFaker: true }, (err, conversionResult) => {
        expect(err).to.be.null;
        expect(conversionResult.result).to.equal(true);
        expect(conversionResult.output[0].data.item[0].request.url.query[0].value).to.equal('0');
        expect(conversionResult.output[0].data.item[0].request.url.variable[0].description)
          .to.equal('This description doesn\'t show up.');
        done();
      });
    });
    it('[Github #90] - Should create a request using local server instead of global server ' +
    serverOverRidingSpec, function(done) {
      Converter.convert({ type: 'file', data: serverOverRidingSpec }, { schemaFaker: true },
        (err, conversionResult) => {
        // Combining protocol, host, path to create a request
        // Ex https:// + example.com + /example = https://example.com/example
          let request = conversionResult.output[0].data.item[1].request,
            protocol = request.url.protocol,
            host = request.url.host.join('.'),
            port = request.url.port,
            path = request.url.path.join('/'),
            endPoint = protocol + '://' + host + ':' + port + '/' + path,
            host1 = conversionResult.output[0].data.variable[0].value,
            path1 = conversionResult.output[0].data.item[0].request.url.path.join('/'),
            endPoint1 = host1 + '/' + path1;
          expect(endPoint).to.equal('http://petstore.swagger.io:{{port}}/:basePath/secondary-domain/fails');
          expect(endPoint1).to.equal('https://api.example.com/primary-domain/works');
          done();
        });
    });
    it('convertor should add custom header in the response' +
    customHeadersSpec, function(done) {
      var openapi = fs.readFileSync(customHeadersSpec, 'utf8');
      Converter.convert({ type: 'string', data: openapi }, { schemaFaker: true }, (err, conversionResult) => {
        expect(err).to.be.null;
        expect(conversionResult.output[0].data.item[0].response[0].header[0].value)
          .to.equal('application/vnd.retailer.v3+json');
        done();
      });
    });
    it('Should respects readOnly and writeOnly properties in requestBody or response schema' +
     readOnlySpec, function(done) {
      var openapi = fs.readFileSync(readOnlySpec, 'utf8');
      Converter.convert({ type: 'string', data: openapi }, { schemaFaker: true }, (err, conversionResult) => {
        let requestBody = conversionResult.output[0].data.item[0].item[1].request.body.raw,
          responseBody = conversionResult.output[0].data.item[0].item[0].response[0].body;
        expect(err).to.be.null;
        expect(requestBody).to.equal('{\n    "name": "<string>",\n    "tag": "<string>"\n}');
        expect(responseBody).to.equal('[\n {\n  "id": "<long>",\n  "name": "<string>"\n }' +
        ',\n {\n  "id": "<long>",\n  "name": "<string>"\n }\n]');

        done();
      });
    });

    it('[Github #102]- Should generate collection info with only contact info' +
      infoHavingContactOnlySpec, function(done) {
      Converter.convert({ type: 'file', data: infoHavingContactOnlySpec },
        { schemaFaker: true }, (err, conversionResult) => {
          let description;
          description = conversionResult.output[0].data.info.description;
          expect(description.content).to
            .equal('Contact Support:\n Name: API Support\n Email: support@example.com');

          done();
        });
    });
    it('[Github #102]- Should generate collection info with only description' +
      infoHavingDescriptionOnlySpec, function(done) {
      Converter.convert({ type: 'file', data: infoHavingDescriptionOnlySpec },
        { schemaFaker: true }, (err, conversionResult) => {
          let description;
          description = conversionResult.output[0].data.info.description;
          expect(description.content).to
            .equal('Hey, this is the description.');
          done();
        });
    });
    it('Should remove the version from generated collection for all specs', function(done) {
      Converter.convert({ type: 'file', data: testSpec }, { schemaFaker: true }, (err, conversionResult) => {
        expect(err).to.be.null;
        expect(conversionResult.result).to.equal(true);
        expect(conversionResult.output[0].data.info).to.not.have.property('version');
        done();
      });
    });
    describe('[Github #108]- Parameters resolution option', function() {
      it('Should respect schema faking for root request and example for example request' +
      examplesInSchemaSpec, function(done) {
        Converter.convert({ type: 'file', data: examplesInSchemaSpec },
          { schemaFaker: true, requestParametersResolution: 'schema', exampleParametersResolution: 'example' },
          (err, conversionResult) => {
            let rootRequest = conversionResult.output[0].data.item[0].request,
              exampleRequest = conversionResult.output[0].data.item[0].response[0].originalRequest;
            // Request body
            expect(rootRequest.body.raw).to
              .equal('{\n    "a": "<string>",\n    "b": "<string>"\n}');
            expect(exampleRequest.body.raw).to
              .equal('{\n    "a": "example-a",\n    "b": "example-b"\n}');
            // Request header
            expect(rootRequest.header[0].value).to.equal('<integer>');
            expect(exampleRequest.header[0].value).to.equal('header example');
            // Request query parameters
            expect(rootRequest.url.query[0].value).to.equal('<long> <long>');
            expect(rootRequest.url.query[1].value).to.equal('<long> <long>');
            expect(exampleRequest.url.query[0].value).to.equal('queryParamExample queryParamExample');
            expect(exampleRequest.url.query[1].value).to.equal('queryParamExample1 queryParamExample1');
            done();
          });
      });
      it('Should fallback to schema if the example is not present in the spec and the option is set to example' +
      schemaWithoutExampleSpec, function(done) {
        Converter.convert({ type: 'file', data: schemaWithoutExampleSpec },
          { schemaFaker: true, requestParametersResolution: 'example', exampleParametersResolution: 'example' },
          (err, conversionResult) => {
            let rootRequest = conversionResult.output[0].data.item[0].request,
              exampleRequest = conversionResult.output[0].data.item[0].response[0].originalRequest;
            expect(exampleRequest.body.raw).to
              .equal('{\n    "a": "<string>",\n    "b": "<string>"\n}');
            expect(rootRequest.body.raw).to
              .equal('{\n    "a": "<string>",\n    "b": "<string>"\n}');
            done();
          });
      });
      it('Should use examples outside of schema instead of schema properties' +
      exampleOutsideSchema, function(done) {
        Converter.convert({ type: 'file', data: exampleOutsideSchema },
          { schemaFaker: true, requestParametersResolution: 'schema', exampleParametersResolution: 'example' },
          (err, conversionResult) => {
            let rootRequest = conversionResult.output[0].data.item[0].request,
              exampleRequest = conversionResult.output[0].data.item[0].response[0].originalRequest;
            expect(rootRequest.body.raw).to
              .equal('{\n    "a": "<string>",\n    "b": "<string>"\n}');
            expect(exampleRequest.body.raw).to
              .equal('{\n    "a": "example-b",\n    "b": "example-c"\n}');
            done();
          });
      });
      it('Should use example outside of schema instead of schema properties' +
      examplesOutsideSchema, function(done) {
        Converter.convert({ type: 'file', data: examplesOutsideSchema },
          { schemaFaker: true, requestParametersResolution: 'schema', exampleParametersResolution: 'example' },
          (err, conversionResult) => {
            let rootRequest = conversionResult.output[0].data.item[0].request,
              exampleRequest = conversionResult.output[0].data.item[0].response[0].originalRequest;
            expect(rootRequest.body.raw).to
              .equal('{\n    "a": "<string>",\n    "b": "<string>"\n}');
            expect(exampleRequest.body.raw).to
              .equal('{\n    "a": "example-b",\n    "b": "example-c"\n}');
            done();
          });
      });
    });
    it('[Github #117]- Should add the description in body params in case of urlencoded' +
    descriptionInBodyParams, function(done) {
      var openapi = fs.readFileSync(descriptionInBodyParams, 'utf8');
      Converter.convert({ type: 'string', data: openapi }, { schemaFaker: true }, (err, conversionResult) => {
        let descriptionOne = conversionResult.output[0].data.item[0].request.body.urlencoded[0].description,
          descriptionTwo = conversionResult.output[0].data.item[0].request.body.urlencoded[1].description;
        expect(err).to.be.null;
        expect(descriptionOne).to.equal('Description of Pet ID');
        expect(descriptionTwo).to.equal('Description of Pet name');
        done();
      });
    });
    it('Should create collection from folder having only one root file', function(done) {
      let folderPath = path.join(__dirname, '../data/petstore-separate-yaml'),
        array = [
          { fileName: folderPath + '/common/Error.yaml' },
          { fileName: folderPath + '/spec/Pet.yaml' },
          { fileName: folderPath + '/spec/NewPet.yaml' },
          { fileName: folderPath + '/spec/parameters.yaml' },
          { fileName: folderPath + '/spec/swagger.yaml' }
        ];

      var schema = new Converter.SchemaPack({ type: 'folder', data: array });
      schema.mergeAndValidate((err, status) => {
        if (err) {
          expect.fail(null, null, err);
        }
        if (status.result) {
          schema.convert((error, result) => {
            if (error) {
              expect.fail(null, null, err);
            }
            expect(result.result).to.equal(true);
            expect(result.output.length).to.equal(1);
            expect(result.output[0].type).to.have.equal('collection');
            expect(result.output[0].data).to.have.property('info');
            expect(result.output[0].data).to.have.property('item');
            done();
          });
        }
        else {
          expect.fail(null, null, status.reason);
          done();
        }
      });
    });

    it('Should create collection from folder having one root file JSON', function(done) {
      let folderPath = path.join(__dirname, '../data/petstore-separate'),
        array = [
          { fileName: folderPath + '/common/Error.json' },
          { fileName: folderPath + '/spec/Pet.json' },
          { fileName: folderPath + '/spec/NewPet.json' },
          { fileName: folderPath + '/spec/parameters.json' },
          { fileName: folderPath + '/spec/swagger.json' }
        ];
      var schema = new Converter.SchemaPack({ type: 'folder', data: array });
      schema.mergeAndValidate((err, status) => {
        if (err) {
          expect.fail(null, null, err);
        }
        if (status.result) {
          schema.convert((error, result) => {
            if (error) {
              expect.fail(null, null, err);
            }
            expect(result.result).to.equal(true);
            expect(result.output.length).to.equal(1);
            expect(result.output[0].type).to.have.equal('collection');
            expect(result.output[0].data).to.have.property('info');
            expect(result.output[0].data).to.have.property('item');
            done();
          });
        }
        else {
          expect.fail(null, null, status.reason);
          done();
        }
      });
    });

    it('Should return meta data from folder having one root file JSON', function(done) {
      let folderPath = path.join(__dirname, '../data/petstore-separate'),
        array = [
          { fileName: folderPath + '/common/Error.json' },
          { fileName: folderPath + '/spec/Pet.json' },
          { fileName: folderPath + '/spec/NewPet.json' },
          { fileName: folderPath + '/spec/parameters.json' },
          { fileName: folderPath + '/spec/swagger.json' }
        ];
      Converter.getMetaData({ type: 'folder', data: array }, (err, status) => {
        if (err) {
          expect.fail(null, null, err);
        }
        if (status.result) {
          expect(status.result).to.be.eq(true);
          expect(status.name).to.be.equal('Swagger Petstore');
          expect(status.output[0].name).to.be.equal('Swagger Petstore');
          expect(status.output[0].type).to.be.equal('collection');
          done();
        }
        else {
          expect.fail(null, null, status.reason);
          done();
        }
      });
    });
    it('Should return meta data from a valid file', function(done) {
      var openapi = fs.readFileSync(testSpec, 'utf8');
      Converter.getMetaData({ type: 'json', data: openapi }, (err, status) => {
        if (err) {
          expect.fail(null, null, err);
        }
        if (status.result) {
          expect(status.result).to.be.eq(true);
          expect(status.name).to.be.equal('Swagger Petstore');
          expect(status.output[0].name).to.be.equal('Swagger Petstore');
          expect(status.output[0].type).to.be.equal('collection');
          done();
        }
        else {
          expect.fail(null, null, status.reason);
          done();
        }
      });
    });
    it('Should return validation result for an invalid file', function(done) {
      var invalidNoInfo = path.join(__dirname, INVALID_OPENAPI_PATH + '/invalid-no-info.yaml'),
        openapi = fs.readFileSync(invalidNoInfo, 'utf8');
      Converter.getMetaData({ type: 'json', data: openapi }, (err, status) => {
        if (err) {
          expect.fail(null, null, err);
        }
        if (!status.result) {
          expect(status.result).to.be.eq(false);
          done();
        }
        else {
          expect.fail(null, null, status.reason);
          done();
        }
      });
    });

    it('Should return error for more than one root files', function(done) {
      let folderPath = path.join(__dirname, '../data/multiFile_with_two_root'),
        array = [
          { fileName: folderPath + '/index.yaml' },
          { fileName: folderPath + '/index1.yaml' },
          { fileName: folderPath + '/definitions/index.yaml' },
          { fileName: folderPath + '/definitions/User.yaml' },
          { fileName: folderPath + '/info/index.yaml' },
          { fileName: folderPath + '/info/index1.yaml' },
          { fileName: folderPath + '/paths/index.yaml' },
          { fileName: folderPath + '/paths/foo.yaml' },
          { fileName: folderPath + '/paths/bar.yaml' }
        ];

      Converter.mergeAndValidate({ type: 'folder', data: array }, (err, result) => {
        if (err) {
          expect.fail(null, null, err);
          done();
        }
        expect(result.result).to.be.eq(false);
        expect(result.reason).to.be.equal('More than one root file not supported.');
        return done();
      });
    });

    it('[Github #137]- Should add `requried` keyword in parameters where ' +
      'required field is set to true', function(done) {
      Converter.convert({ type: 'file', data: requiredInParams }, { schemaFaker: true }, (err, conversionResult) => {
        expect(err).to.be.null;
        let requests = conversionResult.output[0].data.item[0].item,
          request,
          response;

        // GET /pets
        // query1 required, query2 optional
        // header1 required, header2 optional
        // response: header1 required, header2 optional
        request = requests[0].request;
        response = requests[0].response[0];
        expect(request.url.query[0].description).to.equal('(Required) Description of query1');
        expect(request.url.query[1].description).to.equal('Description of query2');
        expect(request.header[0].description).to.equal('(Required) Description of header1');
        expect(request.header[1].description).to.equal('Description of header2');
        expect(response.header[0].description).to.equal('(Required) Description of responseHeader1');
        expect(response.header[1].description).to.equal('Description of responseHeader2');

        // PUT /pets
        // RequestBody: multipart/form-data
        // formParam1 required, formParam2 optional
        request = requests[1].request;
        expect(request.body.formdata[0].description).to.equal('(Required) Description of formParam1');
        expect(request.body.formdata[1].description).to.equal('Description of formParam2');

        // POST /pets
        // RequestBody: application/x-www-form-urlencoded
        // urlencodedParam1 required, urlencodedParam2 optional
        request = requests[2].request;
        expect(request.body.urlencoded[0].description).to.equal('(Required) Description of urlencodedParam1');
        expect(request.body.urlencoded[1].description).to.equal('Description of urlencodedParam2');

        // GET pets/{petId}
        // petId required
        request = requests[3].request;
        expect(request.url.variable[0].description).to.equal('(Required) The id of the pet to retrieve');
        done();
      });
    });
    it('should convert to the expected schema with use of schemaFaker and schemaResolution caches', function(done) {
      Converter.convert({ type: 'file', data: multipleRefs }, {}, (err, conversionResult) => {
        expect(err).to.be.null;
        expect(conversionResult.result).to.equal(true);
        let items = conversionResult.output[0].data.item,
          request = items[0].request,
          response = items[0].response,
          requestBody = JSON.parse(request.body.raw),
          responseBody = JSON.parse(response[0].body);
        expect(requestBody).to.deep.equal({
          key1: {
            requestId: '<long>',
            requestName: '<string>'
          },
          key2: {
            requestId: '<long>',
            requestName: '<string>'
          }
        });
        expect(responseBody).to.deep.equal({
          key1: {
            responseId: '234',
            responseName: '200 OK Response'
          },
          key2: {
            responseId: '234',
            responseName: '200 OK Response'
          }
        });
        done();
      });
    });

    it('[GitHub #150] - should generate collection if examples are empty', function (done) {
      var openapi = fs.readFileSync(issue150, 'utf8');
      Converter.convert({ type: 'string', data: openapi }, { schemaFaker: false }, (err, conversionResult) => {
        expect(err).to.be.null;
        expect(conversionResult.result).to.equal(true);
        expect(conversionResult.output.length).to.equal(1);
        expect(conversionResult.output[0].type).to.equal('collection');
        expect(conversionResult.output[0].data).to.have.property('info');
        expect(conversionResult.output[0].data).to.have.property('item');
        done();
      });
    });

    it('[Github #173] - should add headers correctly to sample request in examples(responses)', function (done) {
      var openapi = fs.readFileSync(issue173, 'utf8');
      Converter.convert({ type: 'string', data: openapi }, {}, (err, conversionResult) => {
        let responseArray;
        expect(err).to.be.null;
        responseArray = conversionResult.output[0].data.item[0].response;
        expect(responseArray).to.be.an('array');
        responseArray.forEach((response) => {
          let headerArray = response.originalRequest.header;
          expect(headerArray).to.be.an('array').that.is.not.empty;
          expect(headerArray).to.eql([
            {
              key: 'access_token',
              value: 'X-access-token',
              description: 'Access token'
            }
          ]);
        });
        done();
      });
    });

<<<<<<< HEAD
    it('[Github #193] - should handle minItems and maxItems props for (type: array) appropriately', function (done) {
      var openapi = fs.readFileSync(issue193, 'utf8');
      Converter.convert({ type: 'string', data: openapi }, {}, (err, conversionResult) => {
        let responseBody;

        expect(err).to.be.null;
        responseBody = JSON.parse(conversionResult.output[0].data.item[0].response[0].body);

        expect(responseBody).to.be.an('object');
        expect(responseBody).to.have.keys(['min', 'max', 'minmax', 'nomin', 'nomax', 'nominmax']);

        // Check for all cases (number of items generated are kept as valid and minimum as possible)
        // maxItems # of items when minItems not defined (and maxItems < 2)
        expect(responseBody.min).to.have.length(1);
        // limit(100) # of items when minItems > 100
        expect(responseBody.max).to.have.length(100);
        // minItems # of items when minItems and maxItems both is defined
        expect(responseBody.minmax).to.have.length(3);
        // default # of items when minItems not defined (and maxItems >= 2)
        expect(responseBody.nomin).to.have.length(2);
        // minItems # of items when maxItems not defined
        expect(responseBody.nomax).to.have.length(4);
        // default # of items when minItems and maxItems not defined
        expect(responseBody.nominmax).to.have.length(2);
        done();
=======
    describe('[Github #57] - folderStrategy option (value: Tags) ' + tagsFolderSpec, function() {
      async.series({
        pathsOutput: (cb) => {
          Converter.convert({ type: 'file', data: tagsFolderSpec }, { folderStrategy: 'Paths' }, cb);
        },
        tagsOutput: (cb) => {
          Converter.convert({ type: 'file', data: tagsFolderSpec }, { folderStrategy: 'Tags' }, cb);
        }
      }, (err, res) => {
        var collectionItems,
          pathsCollection,
          tagsCollection,
          allPathsRequest = {},
          allTagsRequest = {};

        // Creates an object with key being request name and value being collection item (request)
        const getAllRequestsFromCollection = function (collection, allRequests) {
          if (!_.has(collection, 'item') || !_.isArray(collection.item)) {
            return;
          }
          _.forEach(collection.item, (item) => {
            if (_.has(item, 'request') || _.has(item, 'response')) {
              allRequests[item.name] = _.omit(item, ['id', 'response']);
              allRequests[item.name].response = _.map(item.response, (res) => {
                return _.omit(res, ['id']);
              });
            }
            else {
              getAllRequestsFromCollection(item, allRequests);
            }
          });
        };

        // check for successful conversion
        expect(err).to.be.null;
        expect(res.pathsOutput.result).to.be.true;
        expect(res.tagsOutput.result).to.be.true;

        // Collection item object of conversion for option value Tags
        collectionItems = res.tagsOutput.output[0].data.item;
        pathsCollection = res.pathsOutput.output[0].data;
        tagsCollection = res.tagsOutput.output[0].data;

        it('should maintain the sorted order of folder according to the global tags ', function() {
          // checking for the global tags that are used in operations
          expect(collectionItems[0].name).to.equal('pet');
          expect(collectionItems[1].name).to.equal('store');
          expect(collectionItems[2].name).to.equal('user');
        });

        it('should create empty folders on the basis of tags defined in global tags, ' +
        'even though they are not used in any operation', function () {
          // checking for the global tags that are not used in operations
          expect(collectionItems[3].name).to.equal('pet_model');
          expect(collectionItems[4].name).to.equal('store_model');
        });

        it('should create the folder when tag is only given in the operation and not in the root level', function() {
          // checking for the local tags that are used in operations but not defined in global tags object
          expect(collectionItems[5].name).to.equal('cat');
          expect(collectionItems[6].name).to.equal('dog');
        });

        it('should add the requests that doesn\'t have any tags to the collection at root level', function() {
          // skipping the first seven items as they are tag folders.
          expect(collectionItems[7].name).to.equal('Finds Pets by tags');
          expect(collectionItems[7]).to.contain.keys(['request', 'response']);
          expect(collectionItems[8].name).to.equal('Subscribe to the Store events');
          expect(collectionItems[8]).to.contain.keys(['request', 'response']);
          expect(collectionItems[9].name).to.equal('Logs out current logged in user session');
          expect(collectionItems[9]).to.contain.keys(['request', 'response']);
        });

        it('should add request with multiple tags in all mentioned tag folder', function() {
          // Path '/pet/{petId}/uploadImage' contained post operation (uploads an image) contains tags 'pet' and 'cat'
          expect(_.map(collectionItems[0].item, 'name')).to.contain('uploads an image');
          expect(_.map(collectionItems[5].item, 'name')).to.contain('uploads an image');

          // Path '/pet/findByStatus' contained get operation (Finds Pets by status) contains tags 'pet' and 'dog'
          expect(_.map(collectionItems[0].item, 'name')).to.contain('Finds Pets by status');
          expect(_.map(collectionItems[6].item, 'name')).to.contain('Finds Pets by status');
        });

        it('should contain all collection data that default folderStrategy option ' +
          '(value: Paths) contains', function() {
          // Check for collection variables and info
          expect(tagsCollection.variable).to.deep.equal(pathsCollection.variable);
          expect(_.omit(tagsCollection.info, '_postman_id')).to.deep.equal(_.omit(pathsCollection.info, '_postman_id'));

          // Check for all requests
          getAllRequestsFromCollection(pathsCollection, allPathsRequest);
          getAllRequestsFromCollection(tagsCollection, allTagsRequest);
          expect(allTagsRequest).to.deep.equal(allPathsRequest);
        });
>>>>>>> bb054b0e
      });
    });
  });

  describe('requestNameSource option', function() {
    var pathPrefix = VALID_OPENAPI_PATH + '/test1.json',
      specPath = path.join(__dirname, pathPrefix);

    it('for invalid request name source, converter should use the correct fallback value', function(done) {
      var openapi = fs.readFileSync(specPath, 'utf8');
      Converter.convert({ type: 'string', data: openapi }, { requestNameSource: 'uKnown' }, (err, conversionResult) => {
        expect(err).to.be.null;
        expect(conversionResult.result).to.equal(true);
        done();
      });
    });

    it('should name request based on url when option has value=`URL`', function (done) {
      Converter.convert({ type: 'file', data: specPath }, { requestNameSource: 'URL' }, (err, conversionResult) => {
        expect(err).to.be.null;
        let request = conversionResult.output[0].data.item[0].item[0].request;
        expect(request.name).to.equal('http://petstore3.swagger.io/:v3/pets');
        done();
      });
    });
    it('should name request based on description when option has value=`Fallback`', function (done) {
      Converter.convert({ type: 'file', data: specPath },
        { requestNameSource: 'Fallback' }, (err, conversionResult) => {
          expect(err).to.be.null;
          let request = conversionResult.output[0].data.item[0].item[0].request;
          expect(request.name).to.equal('List all pets');
          done();
        });
    });
  });
});

/* Plugin Interface Tests */
describe('INTERFACE FUNCTION TESTS ', function () {
  describe('The converter must identify valid specifications', function () {
    var pathPrefix = VALID_OPENAPI_PATH,
      sampleSpecs = fs.readdirSync(path.join(__dirname, pathPrefix));

    sampleSpecs.map((sample) => {
      var specPath = path.join(__dirname, pathPrefix, sample);

      it(specPath + ' is valid ', function(done) {
        var openapi = fs.readFileSync(specPath, 'utf8'),
          validationResult = Converter.validate({ type: 'string', data: openapi });

        expect(validationResult.result).to.equal(true);
        done();
      });
    });
  });
  describe('The converter must identify invalid specifications', function () {
    var pathPrefix = INVALID_OPENAPI_PATH,
      sampleSpecs = fs.readdirSync(path.join(__dirname, pathPrefix));

    sampleSpecs.map((sample) => {
      var specPath = path.join(__dirname, pathPrefix, sample);

      it(specPath + ' is invalid ', function(done) {
        var openapi = fs.readFileSync(specPath, 'utf8'),
          validationResult = Converter.validate({ type: 'string', data: openapi });

        expect(validationResult.result).to.equal(false);
        Converter.convert({ type: 'string', data: openapi }, {}, function(err, conversionResult) {
          expect(err).to.be.null;
          expect(conversionResult.result).to.equal(false);
          done();
        });
      });
    });
  });

  describe('The converter must generate a collection conforming to the schema', function () {
    var pathPrefix = VALID_OPENAPI_PATH,
      sampleSpecs = fs.readdirSync(path.join(__dirname, pathPrefix));

    sampleSpecs.map((sample) => {
      var specPath = path.join(__dirname, pathPrefix, sample);
      it('Should generate collection conforming to schema for and fail if not valid ' + specPath, function(done) {
        // var openapi = fs.readFileSync(specPath, 'utf8');
        var result = Converter.validate({ type: 'file', data: specPath });
        expect(result.result).to.equal(true);
        Converter.convert({ type: 'file', data: specPath },
          {}, (err, conversionResult) => {
            expect(err).to.be.null;

            expect(conversionResult.result).to.equal(true);
            expect(conversionResult.output.length).to.equal(1);
            expect(conversionResult.output[0].type).to.equal('collection');
            expect(conversionResult.output[0].data).to.have.property('info');
            expect(conversionResult.output[0].data).to.have.property('item');

            done();
          });
      });
    });
  });

  describe('The converter must throw an error for invalid input type', function() {
    it('(type: some invalid value)', function(done) {
      var result = Converter.validate({ type: 'fil', data: 'invalid_path' });
      expect(result.result).to.equal(false);
      expect(result.reason).to.contain('input');
      Converter.convert({ type: 'fil', data: 'invalid_path' }, {}, function(err, conversionResult) {
        expect(conversionResult.result).to.equal(false);
        expect(conversionResult.reason).to.equal('Invalid input type (fil). type must be one of file/json/string.');
        done();
      });
    });
  });

  describe('The converter must throw an error for invalid input path', function() {
    it('(type: file)', function(done) {
      var result = Converter.validate({ type: 'file', data: 'invalid_path' });
      expect(result.result).to.equal(false);
      Converter.convert({ type: 'file', data: 'invalid_path' }, {}, function(err, result) {
        expect(result.result).to.equal(false);
        expect(result.reason).to.equal('ENOENT: no such file or directory, open \'invalid_path\'');
        done();
      });
    });
  });

  describe('The converter should not throw error for empty spec', function () {
    var emptySpec = path.join(__dirname, INVALID_OPENAPI_PATH + '/empty-spec.yaml');
    it('should return `empty schema provided` error for input type string', function() {
      Converter.validate({
        type: 'string',
        data: ''
      }, {}, (err, res) => {
        expect(err).to.be.null;
        expect(res.result).to.be.false;
        expect(res.reason).to.equal('Empty input schema provided.');
      });
    });

    it('should return `empty schema provided` error for input type json', function() {
      Converter.validate({
        type: 'json',
        data: {}
      }, {}, (err, res) => {
        expect(err).to.be.null;
        expect(res.result).to.be.false;
        expect(res.reason).to.equal('Empty input schema provided.');
      });
    });

    it('should return `empty schema provided` error for input type file', function() {
      Converter.validate({
        type: 'file',
        data: emptySpec
      }, {}, (err, res) => {
        expect(err).to.be.null;
        expect(res.result).to.be.false;
        expect(res.reason).to.equal('Empty input schema provided.');
      });
    });
  });
});<|MERGE_RESOLUTION|>--- conflicted
+++ resolved
@@ -35,13 +35,9 @@
       issue150 = path.join(__dirname, VALID_OPENAPI_PATH + '/issue#150.yml'),
       issue173 = path.join(__dirname, VALID_OPENAPI_PATH, '/issue#173.yml'),
       issue152 = path.join(__dirname, VALID_OPENAPI_PATH, '/path-refs-error.yaml'),
-<<<<<<< HEAD
       issue193 = path.join(__dirname, VALID_OPENAPI_PATH, '/issue#193.yml'),
-      tooManyRefs = path.join(__dirname, VALID_OPENAPI_PATH, '/too-many-refs.json');
-=======
       tooManyRefs = path.join(__dirname, VALID_OPENAPI_PATH, '/too-many-refs.json'),
       tagsFolderSpec = path.join(__dirname, VALID_OPENAPI_PATH + '/petstore-detailed.yaml');
->>>>>>> bb054b0e
 
     it('Should generate collection conforming to schema for and fail if not valid ' +
     tooManyRefs, function(done) {
@@ -637,7 +633,6 @@
       });
     });
 
-<<<<<<< HEAD
     it('[Github #193] - should handle minItems and maxItems props for (type: array) appropriately', function (done) {
       var openapi = fs.readFileSync(issue193, 'utf8');
       Converter.convert({ type: 'string', data: openapi }, {}, (err, conversionResult) => {
@@ -663,7 +658,9 @@
         // default # of items when minItems and maxItems not defined
         expect(responseBody.nominmax).to.have.length(2);
         done();
-=======
+      });
+    });
+
     describe('[Github #57] - folderStrategy option (value: Tags) ' + tagsFolderSpec, function() {
       async.series({
         pathsOutput: (cb) => {
@@ -758,7 +755,6 @@
           getAllRequestsFromCollection(tagsCollection, allTagsRequest);
           expect(allTagsRequest).to.deep.equal(allPathsRequest);
         });
->>>>>>> bb054b0e
       });
     });
   });
